<.header>
  Publication draft '<%= @publication.draft_date %>' for project '<%= @publication.project_name %>'
</.header>

<div>
  <.list>
    <:item title="Source URL"><%= @publication.source_url %></:item>
    <:item title="Source project name"><%= @publication.source_project_name %></:item>
    <:item title="Draft date"><%= @publication.draft_date %></:item>
    <:item title="Publication date">
      <%= if @publication.publication_date do %>
        <%= @publication.publication_date  %>
      <% else %>
        <.form id="publication_date_form">
          <.input form="publication_date_form" type="date" id="start" name="publication-date" value={@publication.publication_date} phx-change="publication_date_selected" min={@today} />
        </.form>
      <% end %>
    </:item>
    <:item title="Data replication">
      <%= if @publication.replication_finished do %>
        <div>Replication finished <%= @publication.replication_finished %>.</div>
      <% else %>
        <%= if @last_replication_log do %>
          <div><%= @last_replication_log.message %></div>
        <% else %>
          <div>No data.</div>
        <% end %>
        <%= if @replication_progress_state do %>
          <.progress_bar state={@replication_progress_state}></.progress_bar>
        <% end %>
      <% end %>
    </:item>

    <:item :if={@publication.replication_finished} title="Data processing">
<<<<<<< HEAD
      <%= if @data_evaluations_done do %>
        <table class="w-full">
          <thead class="bg-slate-700">
            <tr class="text-slate-50">
              <th class="w-1/6">Type</th>
              <th class="w-4/6">Info</th>
              <th class="w-1/6">Actions</th>
            </tr>
          </thead>
          <tbody>
            <tr class="border-2 text-center">
              <td>Missing image files</td>
              <td><%= Enum.count(@missing_raw_image_files) %></td>
                <td>
                <.link class="font-semibold font-mono" navigate={~p"/edit/#{@publication.project_name}/publication/new"}>
                    Redraft publication
                </.link>
              </td>
            </tr>
            <tr class="border-2">
              <td class="text-center">Web images</td>
              <td><.progress_bar state={@web_image_processing_progress}></.progress_bar></td>
              <td class="text-center">
                <button class="font-semibold font-mono" type="button" phx-click="process_web_images">
                  Start
                </button>
              </td>
            </tr>
          </tbody>
        </table>
      <% else %>
      <div class="inline-flex items-center">
        <svg class="animate-spin -ml-1 mr-3 h-5 w-5 text-black" xmlns="http://www.w3.org/2000/svg" fill="none" viewBox="0 0 24 24">
          <circle class="opacity-25" cx="12" cy="12" r="10" stroke="currentColor" stroke-width="4"></circle>
          <path class="opacity-75" fill="currentColor" d="M4 12a8 8 0 018-8V0C5.373 0 0 5.373 0 12h4zm2 5.291A7.962 7.962 0 014 12H0c0 3.042 1.135 5.824 3 7.938l3-2.647z"></path>
        </svg>
        Evaluating data...
      </div>
      <% end %>
=======
      <table class="w-full">
        <thead class="bg-slate-700">
          <tr class="text-slate-50">
            <th class="w-1/6">Type</th>
            <th class="w-4/6">Info</th>
            <th class="w-1/6">Actions</th>
          </tr>
        </thead>
        <tbody>
          <tr class="border-2 text-center">
            <td>Missing raw files</td>
            <td>
              <%= if @missing_raw_image_files,
                do: Enum.count(@missing_raw_image_files),
                else: "Evaluating..." %>
            </td>
            <td>
              <.link
                class="font-semibold font-mono"
                navigate={~p"/edit/#{@publication.project_name}/publication/new"}
              >
                Redraft publication
              </.link>
            </td>
          </tr>
          <tr class="border-2">
            <td class="text-center">Web images</td>
            <td>
              <.progress_bar state={@web_image_processing_progress}>Evaluating...</.progress_bar>
            </td>
            <td class="text-center">
              <%= if @web_images_processing? do %>
                <button
                  class="font-semibold font-mono"
                  type="button"
                  phx-click="stop_web_images_processing"
                >
                  Stop
                </button>
              <% else %>
                <button
                  class="font-semibold font-mono"
                  type="button"
                  phx-click="start_web_images_processing"
                >
                  Start
                </button>
              <% end %>
            </td>
          </tr>
        </tbody>
      </table>
>>>>>>> ec0a97e4
    </:item>
  </.list>
</div>

<.back navigate={~p"/edit/#{@publication.project_name}"}>Back to project</.back><|MERGE_RESOLUTION|>--- conflicted
+++ resolved
@@ -32,48 +32,8 @@
     </:item>
 
     <:item :if={@publication.replication_finished} title="Data processing">
-<<<<<<< HEAD
       <%= if @data_evaluations_done do %>
-        <table class="w-full">
-          <thead class="bg-slate-700">
-            <tr class="text-slate-50">
-              <th class="w-1/6">Type</th>
-              <th class="w-4/6">Info</th>
-              <th class="w-1/6">Actions</th>
-            </tr>
-          </thead>
-          <tbody>
-            <tr class="border-2 text-center">
-              <td>Missing image files</td>
-              <td><%= Enum.count(@missing_raw_image_files) %></td>
-                <td>
-                <.link class="font-semibold font-mono" navigate={~p"/edit/#{@publication.project_name}/publication/new"}>
-                    Redraft publication
-                </.link>
-              </td>
-            </tr>
-            <tr class="border-2">
-              <td class="text-center">Web images</td>
-              <td><.progress_bar state={@web_image_processing_progress}></.progress_bar></td>
-              <td class="text-center">
-                <button class="font-semibold font-mono" type="button" phx-click="process_web_images">
-                  Start
-                </button>
-              </td>
-            </tr>
-          </tbody>
-        </table>
-      <% else %>
-      <div class="inline-flex items-center">
-        <svg class="animate-spin -ml-1 mr-3 h-5 w-5 text-black" xmlns="http://www.w3.org/2000/svg" fill="none" viewBox="0 0 24 24">
-          <circle class="opacity-25" cx="12" cy="12" r="10" stroke="currentColor" stroke-width="4"></circle>
-          <path class="opacity-75" fill="currentColor" d="M4 12a8 8 0 018-8V0C5.373 0 0 5.373 0 12h4zm2 5.291A7.962 7.962 0 014 12H0c0 3.042 1.135 5.824 3 7.938l3-2.647z"></path>
-        </svg>
-        Evaluating data...
-      </div>
-      <% end %>
-=======
-      <table class="w-full">
+         <table class="w-full">
         <thead class="bg-slate-700">
           <tr class="text-slate-50">
             <th class="w-1/6">Type</th>
@@ -125,7 +85,15 @@
           </tr>
         </tbody>
       </table>
->>>>>>> ec0a97e4
+      <% else %>
+      <div class="inline-flex items-center">
+        <svg class="animate-spin -ml-1 mr-3 h-5 w-5 text-black" xmlns="http://www.w3.org/2000/svg" fill="none" viewBox="0 0 24 24">
+          <circle class="opacity-25" cx="12" cy="12" r="10" stroke="currentColor" stroke-width="4"></circle>
+          <path class="opacity-75" fill="currentColor" d="M4 12a8 8 0 018-8V0C5.373 0 0 5.373 0 12h4zm2 5.291A7.962 7.962 0 014 12H0c0 3.042 1.135 5.824 3 7.938l3-2.647z"></path>
+        </svg>
+        Evaluating data...
+      </div>
+      <% end %>
     </:item>
   </.list>
 </div>
