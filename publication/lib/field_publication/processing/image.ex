defmodule FieldPublication.Processing.Image do
  alias FieldPublication.CouchService
  alias Phoenix.PubSub

  alias FieldPublication.FileService
  alias FieldPublication.Publications
  alias FieldPublication.PublicationsData

  alias FieldPublication.Schemas.{
    Publication
  }

  @filestore_root Application.compile_env(:field_publication, :file_store_directory_root)
  @dev_mode Application.compile_env(:field_publication, :dev_routes)

  def evaluate_web_images_state(
        %Publication{project_name: project_name, database: database} = publication
      ) do
    %{image: current_raw_files} = FileService.list_raw_data_files(project_name)

    current_web_files = FileService.list_web_image_files(project_name)

    image_categories =
      PublicationsData.get_all_subcategories(publication, "Image")

    {existing, missing} =
      PublicationsData.get_doc_stream_for_categories(publication, image_categories)
      |> Stream.map(fn %{"_id" => uuid} ->
        uuid
      end)
      |> Enum.split_with(fn uuid ->
        "#{uuid}.jp2" in current_web_files
      end)

    missing_raw_files = missing -- current_raw_files
    existing_raw_files = missing -- missing_raw_files

    overall_count = Enum.count(existing) + Enum.count(missing)
    existing_count = Enum.count(existing)

    %{
      processed: existing,
      existing_raw_files: existing_raw_files,
      missing_raw_files: missing_raw_files,
      summary: %{
        overall: overall_count,
        counter: existing_count,
        percentage: existing_count / overall_count * 100
      }
    }
  end

  def start_web_image_processing(%Publication{project_name: project_name} = publication) do
    %{existing_raw_files: existing_raw_files, summary: summary} =
      evaluate_web_images_state(publication)

    raw_root = FileService.get_raw_data_path(project_name)
    web_root = FileService.get_web_images_path(project_name)

    # TODO: Log missing raw files

    {:ok, counter_pid} =
      Agent.start_link(fn -> summary end)

    existing_raw_files
    |> Stream.chunk_every(System.schedulers_online())
    |> Enum.map(fn batch ->
      # For each item in the batch start an async task for the conversion...
      Enum.map(batch, fn uuid ->
        Task.async(fn ->
          convert_file(
            "#{raw_root}/image/#{uuid}",
            "#{web_root}/#{uuid}.jp2",
            counter_pid,
            Publications.get_doc_id(publication)
          )
        end)
      end)
      # ...then wait until all tasks in the batch succeeded.
<<<<<<< HEAD
      |> Enum.map(&Task.await(&1, 60_000))
=======
      |> Enum.map(&Task.await(&1, 1000 * 60 * 5))
>>>>>>> ec0a97e4
    end)
    |> List.flatten()
  end

  @dialyzer {:nowarn_function, convert_file: 4}
  defp convert_file(input_file_path, target_file_path, counter_pid, channel) do
    if @dev_mode do
      input_file_path = String.replace(input_file_path, "#{@filestore_root}/raw/", "")
      target_file_path = String.replace(target_file_path, "#{@filestore_root}/web_images/", "")

      {"", 0} =
        System.shell(
          "docker exec -u root:root field_publication_cantaloupe convert /source_images/#{input_file_path} /image_root/#{target_file_path}"
        )
    else
      System.cmd("convert", [input_file_path, target_file_path])
    end

    Agent.update(counter_pid, fn state -> Map.put(state, :counter, state[:counter] + 1) end)

    PubSub.broadcast(
      FieldPublication.PubSub,
      channel,
      {
        :web_image_processing,
        Agent.get(counter_pid, fn state -> state end)
      }
    )
  end
end<|MERGE_RESOLUTION|>--- conflicted
+++ resolved
@@ -77,11 +77,7 @@
         end)
       end)
       # ...then wait until all tasks in the batch succeeded.
-<<<<<<< HEAD
-      |> Enum.map(&Task.await(&1, 60_000))
-=======
       |> Enum.map(&Task.await(&1, 1000 * 60 * 5))
->>>>>>> ec0a97e4
     end)
     |> List.flatten()
   end
