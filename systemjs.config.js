(function(global) {
    var config = {};

    var defaultConfiguration = { main: 'index.js', defaultExtension: 'js' };

    config.packages = {
        'app': {
            main: 'main.js',
            format: 'cjs',
            defaultExtension: 'js'
        },
        'node_modules': {
            defaultExtension: 'js'
        },
        'config': {
            defaultExtension: false,
            meta: {
                '*.json': {
                    loader: 'json'
                }
            }
        },
        '@angular/common/http': {
            main: '../bundles/common-http.umd.js',
            defaultExtension: 'js'
        },
        'rxjs': defaultConfiguration,
        'rxjs/operators': defaultConfiguration,
        'rxjs/internal-compatibility': defaultConfiguration,
        'rxjs/testing': defaultConfiguration,
        'rxjs/ajax': defaultConfiguration,
        'rxjs/webSocket': defaultConfiguration,
        'rxjs-compat': defaultConfiguration,
        'tsfun': defaultConfiguration,
        'idai-components-2': defaultConfiguration,
        'angular-uuid': defaultConfiguration
    };

    var ngPackageNames = [
        'common',
        'compiler',
        'core',
        'http',
        'platform-browser',
        'platform-browser-dynamic',
        'router',
        'forms'
    ];

    function packUmd(pkgName) {
        config.packages['@angular/' + pkgName] = {
            main: 'bundles/' + pkgName + '.umd.js',
            defaultExtension: 'js'
        };
    }

    ngPackageNames.forEach(packUmd);

    config.map = {
        'app': 'app',
        '@angular': 'node_modules/@angular',
        '@ng-bootstrap/ng-bootstrap': 'node_modules/@ng-bootstrap/ng-bootstrap/bundles/ng-bootstrap.umd.js',
        '@ngx-translate/i18n-polyfill': 'node_modules/@ngx-translate/i18n-polyfill/bundles/ngx-translate-i18n-polyfill.umd.js',
        'json': 'app/util/systemjs-json-plugin',
        'rxjs': 'node_modules/rxjs',
        'rxjs-compat': 'node_modules/rxjs-compat',
        'ts-md5': 'node_modules/ts-md5',
        'idai-components-2' : 'node_modules/idai-components-2',
        'tsfun' : 'node_modules/tsfun',
        'pouchdb': 'node_modules/pouchdb/dist/pouchdb.js',
        'fs' : '@node/fs',
        'express': '@node/express',
        'express-pouchdb': '@node/express-pouchdb',
        'electron': 'app/desktop/electron',
        'deep-equal': 'node_modules/deep-equal/index.js',
        'moment': 'node_modules/moment/min/moment-with-locales.js',
        'ip': 'node_modules/ip/lib/ip.js',
        'os': '@node/os',
        'buffer': '@node/buffer',
        'viz.js': 'node_modules/viz.js/viz.js',
        'svg-pan-zoom': 'node_modules/svg-pan-zoom/dist/svg-pan-zoom.js',
        'stream': '@node/stream',
        'util': '@node/util',
        'string_decoder': '@node/string_decoder',
        'memorystream': 'node_modules/memorystream/index.js',
        'pouchdb-load': 'node_modules/pouchdb-load/dist/pouchdb.load.js',
        'pouchdb-replication-stream': 'node_modules/pouchdb-replication-stream/dist/pouchdb.replication-stream.js',
        'showdown': 'node_modules/showdown/dist/showdown.js',
        'angular2-uuid': 'node_modules/angular2-uuid/index.js',
        'papaparse': '@node/papaparse',
<<<<<<< HEAD
        'three': 'node_modules/three/build/three.js',
        'three-collada-loader': 'lib/three-collada-loader/three-collada-loader.js',
        'three.meshline': 'node_modules/three.meshline/src/THREE.MeshLine.js',
        'tweenjs': 'node_modules/@tweenjs/tween.js/src/Tween.js',
        'rimraf': 'node_modules/rimraf/rimraf.js',
        'assert': '@node/assert',
        'path': '@node/path',
        'glob': '@node/glob',
        'read-depth': 'lib/read-depth/read-depth.js',
        'earcut': 'node_modules/earcut/dist/earcut.min.js'
=======
        'child_process': '@node/child_process',
        'geojson-rewind': 'node_modules/geojson-rewind/index.js',
        '@mapbox/geojson-area': 'node_modules/@mapbox/geojson-area/index.js',
        'wgs84': 'node_modules/wgs84/index.js'
>>>>>>> 37294d54
    };

    config.meta = {
        'node_modules/papaparse/papaparse.js': { format: 'global', exports: 'Papa' }
    };

    System.config(config);
})(this);<|MERGE_RESOLUTION|>--- conflicted
+++ resolved
@@ -88,7 +88,6 @@
         'showdown': 'node_modules/showdown/dist/showdown.js',
         'angular2-uuid': 'node_modules/angular2-uuid/index.js',
         'papaparse': '@node/papaparse',
-<<<<<<< HEAD
         'three': 'node_modules/three/build/three.js',
         'three-collada-loader': 'lib/three-collada-loader/three-collada-loader.js',
         'three.meshline': 'node_modules/three.meshline/src/THREE.MeshLine.js',
@@ -98,13 +97,11 @@
         'path': '@node/path',
         'glob': '@node/glob',
         'read-depth': 'lib/read-depth/read-depth.js',
-        'earcut': 'node_modules/earcut/dist/earcut.min.js'
-=======
+        'earcut': 'node_modules/earcut/dist/earcut.min.js',
         'child_process': '@node/child_process',
         'geojson-rewind': 'node_modules/geojson-rewind/index.js',
         '@mapbox/geojson-area': 'node_modules/@mapbox/geojson-area/index.js',
         'wgs84': 'node_modules/wgs84/index.js'
->>>>>>> 37294d54
     };
 
     config.meta = {
