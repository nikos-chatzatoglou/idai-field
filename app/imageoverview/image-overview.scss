.image-overview {
  #remove-link-btn {
    margin-right: 1px;
  }

  #image-overview-buttons {
    height: 40px;

    div {
      margin-top: 1px;
      margin-bottom: -1px;
    }
  }

  #search-bar {
    margin-top: 2px;
    margin-bottom: -2px;
  }

<<<<<<< HEAD
  #main-type-document-filter-select {
    margin-top: 3px;
    margin-bottom: -3px;
=======
  .slider {
    -webkit-appearance: none;
    height: 5px;
    border-radius: 2px;
    background: #d3d3d3;
    outline: none;
    opacity: 0.7;
    -webkit-transition: .2s;
    transition: opacity .2s;

    &::-webkit-slider-thumb {
      -webkit-appearance: none;
      appearance: none;
      width: 15px;
      height: 15px;
      border-radius: 50%;
      background: $primary-color;
      cursor: pointer;
    }
>>>>>>> 20d6ebff
  }
}<|MERGE_RESOLUTION|>--- conflicted
+++ resolved
@@ -17,11 +17,11 @@
     margin-bottom: -2px;
   }
 
-<<<<<<< HEAD
   #main-type-document-filter-select {
     margin-top: 3px;
     margin-bottom: -3px;
-=======
+  }
+
   .slider {
     -webkit-appearance: none;
     height: 5px;
@@ -41,6 +41,5 @@
       background: $primary-color;
       cursor: pointer;
     }
->>>>>>> 20d6ebff
   }
 }