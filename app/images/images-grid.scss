
.image-grid {
  position: relative;

<<<<<<< HEAD
  .identifier {
    position: absolute;
    background-color: rgba(255, 255, 255, 0.8);
    font-size: 12px;
    z-index: 1000;
    padding: 5px;
    overflow: hidden;
  }
=======
  .cell {
    display: inline-block;
    position: relative;
    cursor: pointer;
>>>>>>> 36884d92

    .identifier {
      @extend .tag, .tag-default;
      position: absolute;
      top: 7px;
      left: 7px;
    }

    img {
      border: 3px solid white;
    }

    .title {
      position: absolute;
      background-color: white;
      overflow: hidden;
      text-overflow: ellipsis;
      white-space: nowrap;
      font-size: 16px;
      padding: 2px 5px;
    }

    &:hover {
      box-shadow: 1px 10px 30px 0px rgba(0,0,0,0.3);
      z-index: 100;

      .title {
        white-space: normal;
      }
    }
  }
}
<|MERGE_RESOLUTION|>--- conflicted
+++ resolved
@@ -2,21 +2,10 @@
 .image-grid {
   position: relative;
 
-<<<<<<< HEAD
-  .identifier {
-    position: absolute;
-    background-color: rgba(255, 255, 255, 0.8);
-    font-size: 12px;
-    z-index: 1000;
-    padding: 5px;
-    overflow: hidden;
-  }
-=======
   .cell {
     display: inline-block;
     position: relative;
     cursor: pointer;
->>>>>>> 36884d92
 
     .identifier {
       @extend .tag, .tag-default;
