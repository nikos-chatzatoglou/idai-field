--- conflicted
+++ resolved
@@ -23,30 +23,6 @@
 
             <div *ngFor="let column of row; let ind = ind"
                  (click)="select(column['document'])"
-<<<<<<< HEAD
-
-                 [id]="'resource-' + column['document'].resource.identifier">
-
-                <div *ngIf="column['document'].resource.identifier || column['document'].resource.shortDescription">
-
-                    <div class="identifier"
-                         [style.maxWidth.px]="column['calculatedWidth']"
-                         [style.left.px]="column['positionWithinRow']"
-                         [style.top.px]="column['positionWithinColumn']">
-                        {{column['document'].resource.identifier}}
-                    </div>
-
-                    <div class="title"
-                         [style.maxWidth.px]="column['calculatedWidth']"
-                         [style.left.px]="column['positionWithinRow']"
-                         [style.top.px]="column['positionWithinColumn']+column['calculatedHeight']+0">
-                        <!--style="font-size: 8px;" -->
-
-                        {{column['document'].resource.shortDescription}}
-                    </div>
-
-
-=======
                  [id]="'resource-' + column['document'].resource.identifier"
                  class="cell"
                  [style.width.px]="column['calculatedWidth']"
@@ -55,7 +31,6 @@
 
                 <div class="identifier">
                     {{column['document'].resource.identifier}}
->>>>>>> 36884d92
                 </div>
 
                 <img *ngIf="column.imgSrc" [src]="column.imgSrc"
