--- conflicted
+++ resolved
@@ -110,22 +110,13 @@
 
                     <hr>
 
-<<<<<<< HEAD
-                    <h5 style="margin-top: 32px;">Medienressourcen</h5>
-=======
-                    <h5 style="margin-top: 32px;" i18n="@@settings.images">Bilder</h5>
->>>>>>> 74f17c40
+                    <h5 style="margin-top: 32px;" i18n="@@settings.mediaResources">Medienressourcen</h5>
 
                     <div class="form-group" style="margin-bottom: 0;">
 
                         <label class="control-label col-form-label"
-<<<<<<< HEAD
-                               for="imagestorepath-input">Pfad zum Bilderverzeichnis
-=======
                                for="imagestorepath-input"
-                               i18n="@@settings.images.path">
-                            Pfad
->>>>>>> 74f17c40
+                               i18n="@@settings.mediaResources.imageDirectoryPath">Pfad zum Bilderverzeichnis
                         </label>
                         <div class="input-group">
                             <input id="imagestorepath-input"
@@ -139,7 +130,7 @@
                             </label>
                         </div>
 
-                        <div class="settings-info" style="margin-top: 13px;" i18n="@@settings.images.path.info">
+                        <div class="settings-info" style="margin-top: 13px;" i18n="@@settings.mediaResources.imageDirectoryPath.info">
                             Dieser Pfad kann normalerweise auf seiner Grundeinstellung belassen werden. Es kann nötig
                             sein, ihn zu verändern, wenn das von iDAI.field genutzte Bilderverzeichnis auf einem
                             Netzwerk-Gerät (NAS) liegt, das von verschiedenen Nutzern geteilt wird.
@@ -154,7 +145,8 @@
                     <div class="form-group" style="margin-bottom: 0;">
 
                         <label class="control-label col-form-label"
-                               for="model3dstorepath-input">Pfad zum 3D-Modell-Verzeichnis
+                               for="model3dstorepath-input"
+                               i18n="@@settings.mediaResources.model3DDirectoryPath">Pfad zum 3D-Modell-Verzeichnis
                         </label>
                         <div class="input-group">
                             <input id="model3dstorepath-input"
