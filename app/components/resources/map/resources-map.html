<div class="row flex-nowrap">
    <div id="sidebar-list-container" class="col">
        <sidebar-list></sidebar-list>
    </div>

<<<<<<< HEAD
    <div [class.col-sm-9]="!viewFacade.getSelectedDocument() || !viewFacade.getSelectedDocument().resource.id"
         [class.col-sm-6]="viewFacade.getSelectedDocument() && viewFacade.getSelectedDocument().resource.id"
         class="px-0">
        <editable-map *ngIf="mapMode == '2d'" [documents]="viewFacade.getDocuments()"
=======
    <div class="col px-0">
        <editable-map [documents]="viewFacade.getDocuments()"
>>>>>>> e48578df
                      [selectedDocument]="viewFacade.getSelectedDocument()"
                      [parentDocuments]="parentDocuments"
                      [mainTypeDocumentIds]="mainTypeIds()"
                      [isEditing]="resourcesComponent.isEditingGeometry"
                      [projectDocument]="resourcesComponent.projectDocument"
                      [update]="viewFacade.isReady()"
                      (onSelectDocument)="select($event)"
                      (onQuitEditing)="quitEditing($event)"></editable-map>
        <map-3d *ngIf="mapMode == '3d'" [documents]="viewFacade.getDocuments()"
                [selectedDocument]="viewFacade.getSelectedDocument()"
                [mainTypeDocument]="resourcesComponent.getIsRecordedInTarget()"
                (onSelectDocument)="select($event)"></map-3d>
    </div>

<<<<<<< HEAD
    <div *ngIf="viewFacade.getSelectedDocument() && viewFacade.getSelectedDocument().resource.id"
         class="col-sm-3 document-info px-0">
        <document-view-sidebar [showGeometryEditingOptions]="mapMode == '2d'"></document-view-sidebar>
=======
    <div *ngIf="isDocumentSelected()"
         class="col px-0 detail-sidebar-container">
        <document-view-sidebar></document-view-sidebar>
>>>>>>> e48578df
    </div>
</div><|MERGE_RESOLUTION|>--- conflicted
+++ resolved
@@ -3,15 +3,8 @@
         <sidebar-list></sidebar-list>
     </div>
 
-<<<<<<< HEAD
-    <div [class.col-sm-9]="!viewFacade.getSelectedDocument() || !viewFacade.getSelectedDocument().resource.id"
-         [class.col-sm-6]="viewFacade.getSelectedDocument() && viewFacade.getSelectedDocument().resource.id"
-         class="px-0">
-        <editable-map *ngIf="mapMode == '2d'" [documents]="viewFacade.getDocuments()"
-=======
     <div class="col px-0">
-        <editable-map [documents]="viewFacade.getDocuments()"
->>>>>>> e48578df
+        <editable-map *ngIf="mapMode === '2d'" [documents]="viewFacade.getDocuments()"
                       [selectedDocument]="viewFacade.getSelectedDocument()"
                       [parentDocuments]="parentDocuments"
                       [mainTypeDocumentIds]="mainTypeIds()"
@@ -20,20 +13,13 @@
                       [update]="viewFacade.isReady()"
                       (onSelectDocument)="select($event)"
                       (onQuitEditing)="quitEditing($event)"></editable-map>
-        <map-3d *ngIf="mapMode == '3d'" [documents]="viewFacade.getDocuments()"
+        <map-3d *ngIf="mapMode === '3d'" [documents]="viewFacade.getDocuments()"
                 [selectedDocument]="viewFacade.getSelectedDocument()"
-                [mainTypeDocument]="resourcesComponent.getIsRecordedInTarget()"
+                [mainTypeDocumentIds]="mainTypeIds()"
                 (onSelectDocument)="select($event)"></map-3d>
     </div>
 
-<<<<<<< HEAD
-    <div *ngIf="viewFacade.getSelectedDocument() && viewFacade.getSelectedDocument().resource.id"
-         class="col-sm-3 document-info px-0">
-        <document-view-sidebar [showGeometryEditingOptions]="mapMode == '2d'"></document-view-sidebar>
-=======
-    <div *ngIf="isDocumentSelected()"
-         class="col px-0 detail-sidebar-container">
-        <document-view-sidebar></document-view-sidebar>
->>>>>>> e48578df
+    <div *ngIf="isDocumentSelected()" class="col px-0 detail-sidebar-container">
+        <document-view-sidebar [showGeometryEditingOptions]="mapMode === '2d'"></document-view-sidebar>
     </div>
 </div>