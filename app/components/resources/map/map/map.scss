/**
 * @author: Thomas Kleinke
 */

<<<<<<< HEAD
=======
@import 'layer-menu';

>>>>>>> e48578df
#map-container {
  width: 100%;
  height: calc(100vh - 100px);
  user-select: none;

  .leaflet-overlay-pane path {

      &.templine {
        stroke: blue;
        stroke-width: 1px;
      }

      &.hintline {
        stroke: blue;
        stroke-width: 1px;
        stroke-dasharray: 5;
      }
    }
}

#mouse-position-coordinates-x,
#mouse-position-coordinates-y,
#map-editor-button-ok,
#map-editor-button-abort,
#map-editor-button-delete,
#map-editor-button-delete-disabled,
#map-editor-button-add-polygon,
#map-editor-button-add-polyline {
  position: absolute;
  z-index: 1000;
}

#mouse-position-coordinates-x,
#mouse-position-coordinates-y {
  left: 52px;
  pointer-events: none;
}

#mouse-position-coordinates-x {
  top: 11px;
}

#mouse-position-coordinates-y {
  top: 32px;
}

<<<<<<< HEAD
#map-editor-button-ok {
  right: 150px;
  bottom: 20px;
}

#map-editor-button-abort {
  right: 25px;
  bottom: 20px;
}

#map-editor-button-delete,
#map-editor-button-delete-disabled {
  left: 25px;
  bottom: 20px;
}

#map-editor-button-add-polygon,
#map-editor-button-add-polyline {
  left: 100px;
  bottom: 20px;
}

image-layer-menu {
  .layer-button,
  .layer-menu {
    right: 11px;
=======
#map-editor-buttons {
  .mdi-24px {
    position: relative;
    bottom: 3px;
  }

  #map-editor-button-ok {
    right: 119px;
    bottom: 8px;
  }

  #map-editor-button-abort {
    right: 8px;
    bottom: 8px;
  }

  #map-editor-button-delete,
  #map-editor-button-delete-disabled {
    left: 10px;
    bottom: 8px;
    height: 38px;
    width: 38px;
    padding: 3px;
  }

  #map-editor-button-add-polygon,
  #map-editor-button-add-polyline {
    left: 56px;
    bottom: 8px;
    height: 38px;
    width: 38px;
    padding: 3px;
>>>>>>> e48578df
  }
}<|MERGE_RESOLUTION|>--- conflicted
+++ resolved
@@ -2,11 +2,6 @@
  * @author: Thomas Kleinke
  */
 
-<<<<<<< HEAD
-=======
-@import 'layer-menu';
-
->>>>>>> e48578df
 #map-container {
   width: 100%;
   height: calc(100vh - 100px);
@@ -53,34 +48,6 @@
   top: 32px;
 }
 
-<<<<<<< HEAD
-#map-editor-button-ok {
-  right: 150px;
-  bottom: 20px;
-}
-
-#map-editor-button-abort {
-  right: 25px;
-  bottom: 20px;
-}
-
-#map-editor-button-delete,
-#map-editor-button-delete-disabled {
-  left: 25px;
-  bottom: 20px;
-}
-
-#map-editor-button-add-polygon,
-#map-editor-button-add-polyline {
-  left: 100px;
-  bottom: 20px;
-}
-
-image-layer-menu {
-  .layer-button,
-  .layer-menu {
-    right: 11px;
-=======
 #map-editor-buttons {
   .mdi-24px {
     position: relative;
@@ -113,6 +80,12 @@
     height: 38px;
     width: 38px;
     padding: 3px;
->>>>>>> e48578df
+  }
+
+  image-layer-menu {
+    .layer-button,
+    .layer-menu {
+      right: 11px;
+    }
   }
 }