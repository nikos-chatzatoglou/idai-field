import {Injectable} from '@angular/core';
import {IdaiFieldDocument} from 'idai-components-2/idai-field-model';
import {ImageTypeUtility} from '../../../../common/image-type-utility';
import {IdaiFieldImageDocument} from '../../../../core/model/idai-field-image-document';
import {IdaiFieldImageDocumentReadDatastore} from '../../../../core/datastore/idai-field-image-document-read-datastore';
import {ViewFacade} from '../../view/view-facade';
import {ListUtil} from '../../../../util/list-util';


export interface LayersInitializationResult {

    layers: Array<IdaiFieldImageDocument>,
    activeLayersChange: ListDiffResult
}

export interface ListDiffResult {

    added: Array<string>,
    removed: Array<string>
}


@Injectable()
/**
 * @author Thomas Kleinke
 * @author Daniel de Oliveira
 */
export class LayerManager {

    private activeLayerIds: Array<string> = [];

    constructor(
        private datastore: IdaiFieldImageDocumentReadDatastore,
        private imageTypeUtility: ImageTypeUtility,
        private viewFacade: ViewFacade) {}


    public async initializeLayers(mainTypeDocument: IdaiFieldDocument | undefined)
            : Promise<LayersInitializationResult> {

        try {
            return {
                layers: (await this.datastore.find({
                    q: '',
<<<<<<< HEAD
                    types: this.imageTypeUtility.getProjectImageTypeNames(),
                    constraints: { 'georeference:exists': 'KNOWN' }
=======
                    types: this.imageTypeUtility.getImageTypeNames(),
                    constraints: { 'resource.georeference': 'KNOWN' }
>>>>>>> eebd64e5
                })).documents,
                activeLayersChange: this.fetchActiveLayersFromResourcesState(mainTypeDocument)
            };
        } catch(e) {
            console.error('error with datastore.find', e);
        }
    }


    public reset() {

        this.activeLayerIds = [];
    }


    public isActiveLayer(resourceId: string): boolean {

        return this.activeLayerIds.indexOf(resourceId) > -1;
    }


    public toggleLayer(resourceId: string, mainTypeDocument: IdaiFieldDocument | undefined) {

        this.activeLayerIds = this.isActiveLayer(resourceId) ?
            ListUtil.remove(this.activeLayerIds, resourceId) :
            ListUtil.add(this.activeLayerIds, resourceId);

        if (mainTypeDocument) this.viewFacade.setActiveLayersIds(mainTypeDocument.resource.id, this.activeLayerIds);
    }


    private fetchActiveLayersFromResourcesState(mainTypeDocument: IdaiFieldDocument | undefined): ListDiffResult {

        const newActiveLayerIds = mainTypeDocument ?
            this.viewFacade.getActiveLayersIds(mainTypeDocument.resource.id) : [];
        const oldActiveLayerIds = this.activeLayerIds.slice(0);
        this.activeLayerIds = newActiveLayerIds;

        return {
            removed: ListUtil.subtract(oldActiveLayerIds, newActiveLayerIds),
            added: ListUtil.subtract(newActiveLayerIds, oldActiveLayerIds),
        };
    }
}<|MERGE_RESOLUTION|>--- conflicted
+++ resolved
@@ -42,13 +42,8 @@
             return {
                 layers: (await this.datastore.find({
                     q: '',
-<<<<<<< HEAD
-                    types: this.imageTypeUtility.getProjectImageTypeNames(),
+                    types: this.imageTypeUtility.getImageTypeNames(),
                     constraints: { 'georeference:exists': 'KNOWN' }
-=======
-                    types: this.imageTypeUtility.getImageTypeNames(),
-                    constraints: { 'resource.georeference': 'KNOWN' }
->>>>>>> eebd64e5
                 })).documents,
                 activeLayersChange: this.fetchActiveLayersFromResourcesState(mainTypeDocument)
             };
