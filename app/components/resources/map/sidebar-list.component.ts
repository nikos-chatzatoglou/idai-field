--- conflicted
+++ resolved
@@ -3,8 +3,8 @@
 import {ResourcesComponent} from '../resources.component';
 import {Loading} from '../../../widgets/loading';
 import {ViewFacade} from '../view/view-facade';
-import {ProjectConfiguration} from 'idai-components-2/configuration';
 import {NavigationService} from '../navigation-service';
+import {NavigationPath} from '../navigation-path';
 
 
 @Component({
@@ -23,44 +23,18 @@
 
     @Input() activeTab: string;
 
-    public pathToRootDocument: Array<IdaiFieldDocument>;
+    public navigationPath: NavigationPath;
 
     constructor(
         public resourcesComponent: ResourcesComponent,
         public viewFacade: ViewFacade,
         private loading: Loading,
-<<<<<<< HEAD
-        private projectConfiguration: ProjectConfiguration
-    ) { }
-
-
-    // TODO rename, probably move all this code to RoutingService, since it is also used from the ListComponent
-    public jumpToMainTypeHomeView(document: IdaiFieldDocument) {
-
-        if (this.viewFacade.isInOverview()) {
-            this.routingService.jumpToMainTypeHomeView(document);
-        } else {
-
-            // TODO move to navigation service...
-            const navigationPath = this.viewFacade.getNavigationPath();
-
-            if (document) {
-                if (navigationPath.elements.indexOf(document) == -1) navigationPath.elements.push(document);
-                navigationPath.rootDocument = document;
-            } else {
-                delete navigationPath.rootDocument;
-            }
-
-            this.viewFacade.setNavigationPath(navigationPath);
-        }
-=======
         private navigationService: NavigationService
     ) {
         // super(viewFacade)
         this.viewFacade.pathToRootDocumentNotifications().subscribe(path => {
-            this.pathToRootDocument = path;
-        })
->>>>>>> 8f4929a2
+            this.navigationPath = path;
+        });
     }
 
 
@@ -83,13 +57,6 @@
         if (autoScroll) this.resourcesComponent.setScrollTarget(document);
     }
 
-
-    // TODO Move to BaseList
-    public getLastInPathToRootDocument() {
-
-        if (this.pathToRootDocument.length > 0) return this.pathToRootDocument[this.pathToRootDocument.length - 1];
-    }
-
     
     // TODO Move to BaseList
     public showPlusButton() { // TODO check if this is a duplication with the one from resources component
