--- conflicted
+++ resolved
@@ -77,14 +77,9 @@
                 </ng-template>
                 <ng-template ngbTabContent>
                     <div class="btn btn-light btn-block edit-button"
-<<<<<<< HEAD
                             (click)="resourcesComponent.editDocument(viewFacade.getSelectedDocument(), 'media')">
-                        <span>Medienverknüpfungen bearbeiten</span>
-=======
-                            (click)="resourcesComponent.editDocument(viewFacade.getSelectedDocument(), 'images')">
                         <span class="button-label"
-                              i18n="@@resources.detailSidebar.editImageLinks">Bildverknüpfungen bearbeiten</span>
->>>>>>> 74f17c40
+                              i18n="@@resources.detailSidebar.editMediaLinks">Medienverknüpfungen bearbeiten</span>
                     </div>
 
                     <div class="tab-view-container">
