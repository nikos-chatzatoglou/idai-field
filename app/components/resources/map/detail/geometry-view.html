--- conflicted
+++ resolved
@@ -1,14 +1,6 @@
 <div class="document-view-field" id="document-view-field-geometry">
     <div class="fieldname" i18n="@@resources.detailSidebar.geometryView.geometry">Geometrie</div>
     <div *ngIf="document.resource.geometry">
-<<<<<<< HEAD
-        <span *ngIf="document.resource.geometry.type == 'Polygon'" class="fieldvalue">Polygon</span>
-        <span *ngIf="document.resource.geometry.type == 'MultiPolygon'" class="fieldvalue">Multipolygon</span>
-        <span *ngIf="document.resource.geometry.type == 'LineString'" class="fieldvalue">Polyline</span>
-        <span *ngIf="document.resource.geometry.type == 'MultiLineString'" class="fieldvalue">Multipolyline</span>
-        <span *ngIf="document.resource.geometry.type == 'Point'" class="fieldvalue">Punkt</span>
-        <button *ngIf="showEditingOptions" class="btn btn-link btn-sm" id="document-view-button-edit-geometry"
-=======
         <span *ngIf="document.resource.geometry.type === 'Polygon'" class="fieldvalue"
               i18n="@@resources.detailSidebar.geometryView.polygon">Polygon</span>
         <span *ngIf="document.resource.geometry.type === 'MultiPolygon'" class="fieldvalue"
@@ -21,19 +13,13 @@
               i18n="@@resources.detailSidebar.geometryView.point">Punkt</span>
         <span *ngIf="document.resource.geometry.type === 'MultiPoint'" class="fieldvalue"
               i18n="@@resources.detailSidebar.geometryView.multipoint">Multipunkt</span>
-        <button class="btn btn-link btn-sm" id="document-view-button-edit-geometry"
->>>>>>> 74f17c40
+        <button *ngIf="showEditingOptions" class="btn btn-link btn-sm" id="document-view-button-edit-geometry"
                (click)="onEditGeometry.emit(document)" >
             <span class="mdi mdi-pencil mdi-18px"></span>
         </button>
     </div>
-<<<<<<< HEAD
     <div *ngIf="!document.resource.geometry && showEditingOptions">
-        <span class="fieldvalue">Keine</span>
-=======
-    <div *ngIf="!document.resource.geometry">
         <span class="fieldvalue" i18n="@@resources.detailSidebar.geometryView.none">Keine</span>
->>>>>>> 74f17c40
         <button class="btn btn-link btn-sm" id="document-view-button-create-polygon"
                 (click)="onCreateGeometry.emit('Polygon')" >
             <span class="mdi mdi-shape-polygon-plus mdi-18px"></span>
