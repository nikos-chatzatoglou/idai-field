<div *ngIf="isPopoverMenuOpened()" id="sidebar-popover">

    <div *ngIf="isPopoverMenuOpened('children')" class="sidebar-popover-page">
        <children-view [document]="viewFacade.getSelectedDocument()"></children-view>
    </div>

    <div *ngIf="isPopoverMenuOpened('info')" class="sidebar-popover-page">
        <div class="sidebar-popover-header">
            <div>{{viewFacade.getSelectedDocument().resource.identifier}}</div>
            <div class="btn btn-light" (click)="closePopover()">
                <span class="mdi mdi-close"></span>
            </div>
        </div>

        <thumbnail [identifier]="viewFacade.getSelectedDocument().resource.identifier"
                   [isDepictedInRelations]="viewFacade.getSelectedDocument().resource.relations['isDepictedIn']">
        </thumbnail>

        <div id="document-info">
<<<<<<< HEAD
            <fields-view
                [resource]="viewFacade.getSelectedDocument().resource"
                (onJumpClicked)="closePopover()"></fields-view>
=======
            <fields-view [resource]="viewFacade.getSelectedDocument().resource"
                         (onJumpToResource)="select($event, true)"></fields-view>
>>>>>>> 88bdf356
        </div>
    </div>
</div>

<ul #sidebar id="sidebar" class="resources-listing" [class.scrollbar-visible]="isScrollbarVisible(sidebar)"
    (mouseleave)="highlightedDocument = undefined"
    (scroll)="closeContextMenu()">
    <li *ngFor="let document of viewFacade.getDocuments()"
        class="resources-listing-item resources-listing-item-wide"
        (mouseover)="highlightDocument(document)"
        (contextmenu)="openContextMenu($event, document)"
        [class.new-from-remote]="viewFacade.isNewDocumentFromRemote(document)"
        [class.conflicted]="document['_conflicts']"
        [class.selected]="viewFacade.getSelectedDocument()
                && viewFacade.getSelectedDocument().resource.id === document.resource.id"
        [id]="'resource-' + document.resource.identifier">

        <sidebar-list-button-group [document]="document"></sidebar-list-button-group>

        <document-teaser
                (click)="select(document)"
                (dblclick)="editDocument(document)"
                [document]="document"></document-teaser>
    </li>

    <li *ngIf="isDocumentLimitExceeded()" id="document-limit-info" i18n="@@resources.sidebarList.resourceLimitInfo">
        Es werden die ersten {{viewFacade.getDocuments().length}} von {{viewFacade.getTotalDocumentCount()}}
        Ressourcen angezeigt. Schränken Sie die Suche weiter ein oder verlassen Sie den erweiterten Suchmodus,
        um auf die übrigen Ressourcen zuzugreifen.
        <br><br><br>
    </li>
</ul>

<plus-button *ngIf="isPlusButtonShown()" id="create-document-button" [placement]="'top'"
             [preselectedType]="getCurrentFilterType()"
             [liesWithin]="getSelectedSegmentDoc()"
             [isRecordedIn]="viewFacade.getCurrentOperation()"
             [status]="getPlusButtonStatus()"></plus-button>
<loading-icon></loading-icon><|MERGE_RESOLUTION|>--- conflicted
+++ resolved
@@ -17,14 +17,8 @@
         </thumbnail>
 
         <div id="document-info">
-<<<<<<< HEAD
-            <fields-view
-                [resource]="viewFacade.getSelectedDocument().resource"
-                (onJumpClicked)="closePopover()"></fields-view>
-=======
             <fields-view [resource]="viewFacade.getSelectedDocument().resource"
                          (onJumpToResource)="select($event, true)"></fields-view>
->>>>>>> 88bdf356
         </div>
     </div>
 </div>
