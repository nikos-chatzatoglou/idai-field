--- conflicted
+++ resolved
@@ -45,24 +45,7 @@
     // TODO consider factoring out component for moveInto button, and put this and showMoveIntoOption into it
     public moveInto = (document: IdaiFieldDocument) => this.navigationService.moveInto(document);
 
-<<<<<<< HEAD
-        // TODO move to navigation service...
-
-        const navigationPath = this.viewFacade.getNavigationPath();
-
-        if (document) {
-            if (navigationPath.elements.indexOf(document) == -1) navigationPath.elements.push(document);
-            navigationPath.rootDocument = document;
-        } else {
-            delete navigationPath.rootDocument;
-        }
-
-        await this.viewFacade.setNavigationPath(navigationPath);
-    };
-=======
-
     public showMoveIntoOption = (document: IdaiFieldDocument) => this.navigationService.showMoveIntoOption(document);
->>>>>>> 8f4929a2
 
 
     public startEditing(fieldValue: string) {
