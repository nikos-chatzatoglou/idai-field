<div class="resources-nav row bg-light">

    <div class="col-md-6">
        <navigation></navigation>
    </div>

    <div class="col-md-6 mr-md-auto">
        <div class="row">
            <div id="search-bar-container" class="col-md-9">
                <resources-search-bar *ngIf="!isViewWithoutMainTypeDocuments()" [q]="getQueryString()"
                                      [types]="getTypeFilters()"
                                      [relationName]="'isRecordedIn'"
                                      [relationRangeType]="getViewType()"
                                      [extendedSearch]="getBypassHierarchy()"
                                      (onQueryStringChanged)="setQueryString($event)"
                                      (onTypesChanged)="setTypeFilters($event)">
                </resources-search-bar>
            </div>

            <div id="buttons-container" class="col-md-3">
                <div class="btn-group resources-mode-buttons">
                    <button id="map-mode-button"
                            (click)="switchMode('map')"
                            ngbTooltip="Kartendarstellung der Ressourcen"
                            placement="left"
                            class="btn btn-primary m-0"
                            [class.active]="currentModeIs('map')">
                        <span class="mdi mdi-map"></span>
                    </button>
                    <button id="list-mode-button"
                            (click)="switchMode('list')"
                            class="btn btn-primary m-0"
                            ngbTooltip="Listendarstellung der Ressourcen"
                            placement="left"
                            [class.active]="currentModeIs('list')">
                        <span class="mdi mdi-table"></span>
                    </button>
                </div>
            </div>
        </div>
    </div>
<<<<<<< HEAD

    <div class="col-md-4 mr-md-auto">
        <search-bar *ngIf="viewFacade.getQuery()" [q]="viewFacade.getQueryString()" [types]="viewFacade.getFilterTypes()" [relationName]="'isRecordedIn'"
                    [relationRangeType]="viewFacade.getCurrentViewMainType()"
                    (onQueryStringChanged)="setQueryString($event)" (onTypesChanged)="setQueryTypes($event)">
        </search-bar>
    </div>

    <div class="col-md-3" align="right">
        <div *ngIf="ready" class="btn-group resources-mode-buttons">
            <button id="map-mode-button" (click)="setMode('map')" class="btn btn-primary m-0"
                    [class.active]="viewFacade.getMode() == 'map'">
                <span class="mdi mdi-map"></span> Karte
            </button>
            <button id="3d-map-mode-button" (click)="setMode('3dMap')"
                    class="btn btn-primary m-0" [class.active]="viewFacade.getMode() == '3dMap'">
                <span class="mdi mdi-cube-outline"></span> 3D
            </button>
            <button id="list-mode-button" (click)="setMode('list')"
                    class="btn btn-primary m-0" [class.active]="viewFacade.getMode() == 'list'">
                <span class="mdi mdi-table"></span> Liste
            </button>
        </div>
        <div *ngIf="!ready" class="btn-group resources-mode-buttons">
            <button class="btn btn-primary m-0" [class.active]="viewFacade.getMode() == 'map'">
                <span class="mdi mdi-map"></span> Karte
            </button>
            <button class="btn btn-primary m-0" [class.active]="viewFacade.getMode() == 'list'">
                <span class="mdi mdi-table"></span> Liste
            </button>
        </div>
    </div>
=======
>>>>>>> e48578df
</div>

<div class="row resources-container"
     (dragover)="false"
     (dragleave)="false"
     (drop)="false">

    <div *ngIf="isViewWithoutMainTypeDocuments()"
         class="col-8 text-center alert alert-warning no-main-type-resource-alert">
        <em>Legen Sie eine Ressource vom Typ '{{viewFacade.getOperationLabel()}}' in der
            <a href="#" routerLink="/resources/project">Übersicht</a> an, um hier mit ihr arbeiten zu können.
        </em>
    </div>

    <!--<div *ngIf="(view && view.mainType == 'project') || mainTypeManager.selectedMainTypeDocument || isEditing" class="col-lg-12 col-md-12 col-sm-12">-->
<<<<<<< HEAD
    <div class="col-lg-12 col-md-12 col-sm-12">
        <resources-map *ngIf="viewFacade.getMode() == 'map'" [mapMode]="'2d'"></resources-map>
        <resources-map *ngIf="viewFacade.getMode() == '3dMap'" [mapMode]="'3d'"></resources-map>
        <list *ngIf="viewFacade.getMode() == 'list'" [ready]="ready" [documents]="viewFacade.getDocuments()"></list>
=======
    <div class="col-lg-12 col-md-12 col-sm-12 bg-light">
        <resources-map *ngIf="viewFacade.getMode() == 'map'"></resources-map>
        <list *ngIf="viewFacade.getMode() == 'list'" [documents]="viewFacade.getDocuments()"></list>
>>>>>>> e48578df
    </div>

</div><|MERGE_RESOLUTION|>--- conflicted
+++ resolved
@@ -21,11 +21,19 @@
                 <div class="btn-group resources-mode-buttons">
                     <button id="map-mode-button"
                             (click)="switchMode('map')"
-                            ngbTooltip="Kartendarstellung der Ressourcen"
+                            ngbTooltip="2D-Kartendarstellung der Ressourcen"
                             placement="left"
                             class="btn btn-primary m-0"
                             [class.active]="currentModeIs('map')">
                         <span class="mdi mdi-map"></span>
+                    </button>
+                    <button id="3d-map-mode-button"
+                            (click)="switchMode('3dMap')"
+                            ngbTooltip="3D-Kartendarstellung der Ressourcen"
+                            placement="left"
+                            class="btn btn-primary m-0"
+                            [class.active]="currentModeIs('3dMap')">
+                        <span class="mdi mdi-cube-outline"></span>
                     </button>
                     <button id="list-mode-button"
                             (click)="switchMode('list')"
@@ -39,41 +47,6 @@
             </div>
         </div>
     </div>
-<<<<<<< HEAD
-
-    <div class="col-md-4 mr-md-auto">
-        <search-bar *ngIf="viewFacade.getQuery()" [q]="viewFacade.getQueryString()" [types]="viewFacade.getFilterTypes()" [relationName]="'isRecordedIn'"
-                    [relationRangeType]="viewFacade.getCurrentViewMainType()"
-                    (onQueryStringChanged)="setQueryString($event)" (onTypesChanged)="setQueryTypes($event)">
-        </search-bar>
-    </div>
-
-    <div class="col-md-3" align="right">
-        <div *ngIf="ready" class="btn-group resources-mode-buttons">
-            <button id="map-mode-button" (click)="setMode('map')" class="btn btn-primary m-0"
-                    [class.active]="viewFacade.getMode() == 'map'">
-                <span class="mdi mdi-map"></span> Karte
-            </button>
-            <button id="3d-map-mode-button" (click)="setMode('3dMap')"
-                    class="btn btn-primary m-0" [class.active]="viewFacade.getMode() == '3dMap'">
-                <span class="mdi mdi-cube-outline"></span> 3D
-            </button>
-            <button id="list-mode-button" (click)="setMode('list')"
-                    class="btn btn-primary m-0" [class.active]="viewFacade.getMode() == 'list'">
-                <span class="mdi mdi-table"></span> Liste
-            </button>
-        </div>
-        <div *ngIf="!ready" class="btn-group resources-mode-buttons">
-            <button class="btn btn-primary m-0" [class.active]="viewFacade.getMode() == 'map'">
-                <span class="mdi mdi-map"></span> Karte
-            </button>
-            <button class="btn btn-primary m-0" [class.active]="viewFacade.getMode() == 'list'">
-                <span class="mdi mdi-table"></span> Liste
-            </button>
-        </div>
-    </div>
-=======
->>>>>>> e48578df
 </div>
 
 <div class="row resources-container"
@@ -89,16 +62,10 @@
     </div>
 
     <!--<div *ngIf="(view && view.mainType == 'project') || mainTypeManager.selectedMainTypeDocument || isEditing" class="col-lg-12 col-md-12 col-sm-12">-->
-<<<<<<< HEAD
-    <div class="col-lg-12 col-md-12 col-sm-12">
-        <resources-map *ngIf="viewFacade.getMode() == 'map'" [mapMode]="'2d'"></resources-map>
-        <resources-map *ngIf="viewFacade.getMode() == '3dMap'" [mapMode]="'3d'"></resources-map>
-        <list *ngIf="viewFacade.getMode() == 'list'" [ready]="ready" [documents]="viewFacade.getDocuments()"></list>
-=======
     <div class="col-lg-12 col-md-12 col-sm-12 bg-light">
-        <resources-map *ngIf="viewFacade.getMode() == 'map'"></resources-map>
-        <list *ngIf="viewFacade.getMode() == 'list'" [documents]="viewFacade.getDocuments()"></list>
->>>>>>> e48578df
+        <resources-map *ngIf="viewFacade.getMode() === 'map'" [mapMode]="'2d'"></resources-map>
+        <resources-map *ngIf="viewFacade.getMode() === '3dMap'" [mapMode]="'3d'"></resources-map>
+        <list *ngIf="viewFacade.getMode() === 'list'" [documents]="viewFacade.getDocuments()"></list>
     </div>
 
 </div>