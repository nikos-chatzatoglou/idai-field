import {Observer} from 'rxjs';
import {Observable} from 'rxjs';
import {Document, Query} from 'idai-components-2';
import {IdaiFieldDocument} from 'idai-components-2';
import {OperationsManager} from './operations-manager';
import {IdaiFieldDocumentReadDatastore} from '../../../core/datastore/field/idai-field-document-read-datastore';
import {RemoteChangesStream} from '../../../core/datastore/core/remote-changes-stream';
import {ObserverUtil} from '../../../core/util/observer-util';
import {Loading} from '../../../widgets/loading';
import {hasEqualId, hasId} from '../../../core/model/model-util';
import {subtract, unique, jsonClone} from 'tsfun';
import {ResourcesStateManager} from './resources-state-manager';
import {IdaiFieldFindResult} from '../../../core/datastore/core/cached-read-datastore';
import {ResourcesState} from './state/resources-state';


/**
 * @author Thomas Kleinke
 * @author Sebastian Cuy
 * @author Daniel de Oliveira
 */
export class DocumentsManager {

    private documents: Array<Document>;
    private newDocumentsFromRemote: Array<string /* resourceId */> = [];

    private totalDocumentCount: number;

    private deselectionObservers: Array<Observer<Document>> = [];
    private populateDocumentsObservers: Array<Observer<Array<Document>>> = [];
    private documentChangedFromRemoteObservers: Array<Observer<undefined>> = [];

    private static documentLimit: number = 200;


    constructor(
        private datastore: IdaiFieldDocumentReadDatastore,
        private remoteChangesStream: RemoteChangesStream,
        private operationTypeDocumentsManager: OperationsManager,
        private resourcesStateManager: ResourcesStateManager,
        private loading: Loading
    ) {
        remoteChangesStream.notifications().subscribe(document => this.handleRemoteChange(document));
    }


    public getDocuments = () => this.documents;

    public getTotalDocumentCount = () => this.totalDocumentCount;

    public deselectionNotifications = (): Observable<Document> =>
        ObserverUtil.register(this.deselectionObservers);

    public populateDocumentsNotifactions = (): Observable<Array<Document>> =>
        ObserverUtil.register(this.populateDocumentsObservers);

    public documentChangedFromRemoteNotifications = (): Observable<undefined> =>
        ObserverUtil.register(this.documentChangedFromRemoteObservers);


    public isNewDocumentFromRemote(document: Document): boolean {

        if (!document.resource.id) return false;
        return this.newDocumentsFromRemote.includes(document.resource.id);
    }


    public async setQueryString(q: string, populate: boolean = true) {

        this.resourcesStateManager.setQueryString(q);
        if (populate) await this.populateAndDeselectIfNecessary();
    }


    public async setTypeFilters(types: string[]) {

        this.resourcesStateManager.setTypeFilters(types);
        this.resourcesStateManager.setCustomConstraints({});
        await this.populateAndDeselectIfNecessary();
    }


    public async setCustomConstraints(constraints: { [name: string]: string}) {

        this.resourcesStateManager.setCustomConstraints(constraints);
        await this.populateAndDeselectIfNecessary();
    }


    public async setBypassHierarchy(bypassHierarchy: boolean) {

        this.resourcesStateManager.setBypassHierarchy(bypassHierarchy);
        await this.populateAndDeselectIfNecessary();
    }


    public async setSelectAllOperationsOnBypassHierarchy(selectAllOperationsOnBypassHierarchy: boolean) {

        this.resourcesStateManager.setSelectAllOperationsOnBypassHierarchy(selectAllOperationsOnBypassHierarchy);
        await this.populateAndDeselectIfNecessary();
    }


    public async moveInto(document: IdaiFieldDocument|undefined) {

        await this.resourcesStateManager.moveInto(document);
        await this.populateAndDeselectIfNecessary();
    }


    public deselect() {

        if (ResourcesState.getSelectedDocument(this.resourcesStateManager.get())) {

            this.selectAndNotify(undefined);
            this.documents = this.documents.filter(hasId);
            this.resourcesStateManager.setActiveDocumentViewTab(undefined);
        }
    }


    public addNewDocument(document: IdaiFieldDocument) {

        this.documents.unshift(document);
        this.selectAndNotify(document);
    }


    public async setSelected(resourceId: string): Promise<any> {

        this.documents = this.documents.filter(hasId);

        try {
            const documentToSelect = await this.datastore.get(resourceId);

            this.newDocumentsFromRemote = subtract([documentToSelect.resource.id])(this.newDocumentsFromRemote);

            if (!(await this.createUpdatedDocumentList()).documents.find(hasEqualId(documentToSelect))) {

                await this.makeSureSelectedDocumentAppearsInList(documentToSelect);
                await this.populateDocumentList();
            }

            this.selectAndNotify(documentToSelect);

        } catch (e) {
            console.error('documentToSelect undefined in DocumentsManager.setSelected()');
        }
    }


    public async populateDocumentList(skipResetRemoteDocs = false) {

        if (this.loading) this.loading.start();

        if (!skipResetRemoteDocs) this.newDocumentsFromRemote = [];
        this.documents = [];

        const result: IdaiFieldFindResult<IdaiFieldDocument> = await this.createUpdatedDocumentList();
        this.documents = result.documents;
        this.totalDocumentCount = result.totalCount;

        if (this.loading) this.loading.stop();
        ObserverUtil.notify(this.populateDocumentsObservers, this.documents);
    }


    public async createUpdatedDocumentList(): Promise<IdaiFieldFindResult<IdaiFieldDocument>> {

        const isRecordedInTarget = this.makeIsRecordedInTarget();
        if (!isRecordedInTarget && !this.resourcesStateManager.isInOverview()) {
            return { documents: [], totalCount: 0 };
        }

        const state = this.resourcesStateManager.get();

        const isRecordedInTargetIdOrIds = DocumentsManager.chooseIsRecordedInTargetIdOrIds(isRecordedInTarget,
            () => this.operationTypeDocumentsManager.getDocuments().map(document => document.resource.id),
            ResourcesState.getBypassHierarchy(state),
            ResourcesState.getSelectAllOperationsOnBypassHierarchy(state));

        return (await this.fetchDocuments(
                DocumentsManager.buildQuery(
                    isRecordedInTargetIdOrIds,
                    state,
                    this.resourcesStateManager.isInOverview(),
                    this.resourcesStateManager.getOverviewTypeNames()))
        );
    }


    private selectAndNotify(document: IdaiFieldDocument|undefined) {

<<<<<<< HEAD
        this.newDocumentsFromRemote = [];
        this.documents = undefined as any;

        let isRecordedInTarget;
        if (this.viewManager.isInOverview()) {
            isRecordedInTarget = this.projectDocument;
        } else {
            if (!this.operationTypeDocumentsManager.getSelectedDocument()) {
                return Promise.resolve();
            }
            isRecordedInTarget = this.operationTypeDocumentsManager.getSelectedDocument();
=======
        if (ResourcesState.getSelectedDocument(this.resourcesStateManager.get())) {
            ObserverUtil.notify(this.deselectionObservers,
                ResourcesState.getSelectedDocument(this.resourcesStateManager.get()) as Document|undefined);
>>>>>>> e48578df
        }
        this.resourcesStateManager.setSelectedDocument(document);
    }


    private async populateAndDeselectIfNecessary() {

        await this.populateDocumentList();
        if (!this.documents.find(hasEqualId(ResourcesState.getSelectedDocument(this.resourcesStateManager.get())))) this.deselect();
    }


    private async handleRemoteChange(changedDocument: Document) {

        if (!this.documents) return;

        if (this.documents.find(hasEqualId(changedDocument))) {
            return ObserverUtil.notify(this.documentChangedFromRemoteObservers, undefined);
        }

        if (changedDocument.resource.type == this.resourcesStateManager.getViewType()) {
            return this.operationTypeDocumentsManager.populate();
        }

        this.newDocumentsFromRemote = unique(this.newDocumentsFromRemote.concat([changedDocument.resource.id]));
        await this.populateDocumentList(true);
    }


    private makeIsRecordedInTarget(): string|undefined {

        return this.resourcesStateManager.isInOverview()
            ? undefined
            : ResourcesState.getMainTypeDocumentResourceId(this.resourcesStateManager.get());
    }


    private async makeSureSelectedDocumentAppearsInList(documentToSelect: IdaiFieldDocument) {

        this.operationTypeDocumentsManager.selectLinkedOperationForSelectedDocument(documentToSelect);
        await this.resourcesStateManager.updateNavigationPathForDocument(documentToSelect);
        await this.adjustQuerySettingsIfNecessary(documentToSelect);
    }


    private async adjustQuerySettingsIfNecessary(documentToSelect: Document) {

        if (!(await this.updatedDocumentListContainsSelectedDocument(documentToSelect))) {

            this.resourcesStateManager.setQueryString('');
            this.resourcesStateManager.setTypeFilters([]);
            this.resourcesStateManager.setCustomConstraints({});
        }
    }


    private async updatedDocumentListContainsSelectedDocument(documentToSelect: Document) {

        return (await this.createUpdatedDocumentList()).documents.find(hasEqualId(documentToSelect));
    }


    private async fetchDocuments(query: Query): Promise<IdaiFieldFindResult<IdaiFieldDocument>> {

        try {
            return await this.datastore.find(query);
        } catch (errWithParams) {
            DocumentsManager.handleFindErr(errWithParams, query);
            return { documents: [], totalCount: 0 };
        }
    }


    private static chooseIsRecordedInTargetIdOrIds(
        mainTypeDocumentResourceId: string|undefined,
        operationTypeDocumentIds: () => string[],
        bypassHierarchy: boolean,
        selectAllOperationsOnBypassHierarchy: boolean): string|string[]|undefined {

        if (!mainTypeDocumentResourceId) return undefined;

        return bypassHierarchy && selectAllOperationsOnBypassHierarchy
            ? operationTypeDocumentIds()
            : mainTypeDocumentResourceId;
    }


    private static buildQuery(
        isRecordedInTargetIdOrIds: string|string[]|undefined,
        state: ResourcesState,
        isInOverview: boolean,
        overviewTypeNames: string[]
    ): Query {

        const bypassHierarchy = ResourcesState.getBypassHierarchy(state);
        const typeFilters = ResourcesState.getTypeFilters(state);
        const customConstraints = ResourcesState.getCustomConstraints(state);

        return {
            q: ResourcesState.getQueryString(state),

            constraints: DocumentsManager.buildConstraints(
                customConstraints,
                isRecordedInTargetIdOrIds,
                ResourcesState.getNavigationPath(state).selectedSegmentId,
                !bypassHierarchy),

            types: (typeFilters.length > 0)
                ? typeFilters
                : !isRecordedInTargetIdOrIds && isInOverview && !bypassHierarchy
                    ? overviewTypeNames
                    : undefined,

            limit: bypassHierarchy ? DocumentsManager.documentLimit : undefined
        };
    }


    private static buildConstraints(customConstraints: { [name: string]: string },
                                    isRecordedInIdOrIds: string|string[]|undefined,
                                    liesWithinId: string|undefined,
                                    addLiesWithinConstraints: boolean): { [name: string]: string|string[]} {

        const constraints: { [name: string]: string|string[] } = jsonClone(customConstraints) as any;

        if (addLiesWithinConstraints) {
            if (liesWithinId) {
                constraints['liesWithin:contain'] = liesWithinId;
            } else {
                constraints['liesWithin:exist'] = 'UNKNOWN';
            }
        }

        if (isRecordedInIdOrIds) constraints['isRecordedIn:contain'] = isRecordedInIdOrIds;

        return constraints;
    }


    private static handleFindErr(errWithParams: Array<string>, query: Query) {

        console.error('Error with find. Query:', query);
        if (errWithParams.length === 2) console.error('Error with find. Cause:', errWithParams[1]);
    }
}<|MERGE_RESOLUTION|>--- conflicted
+++ resolved
@@ -191,23 +191,9 @@
 
     private selectAndNotify(document: IdaiFieldDocument|undefined) {
 
-<<<<<<< HEAD
-        this.newDocumentsFromRemote = [];
-        this.documents = undefined as any;
-
-        let isRecordedInTarget;
-        if (this.viewManager.isInOverview()) {
-            isRecordedInTarget = this.projectDocument;
-        } else {
-            if (!this.operationTypeDocumentsManager.getSelectedDocument()) {
-                return Promise.resolve();
-            }
-            isRecordedInTarget = this.operationTypeDocumentsManager.getSelectedDocument();
-=======
         if (ResourcesState.getSelectedDocument(this.resourcesStateManager.get())) {
             ObserverUtil.notify(this.deselectionObservers,
                 ResourcesState.getSelectedDocument(this.resourcesStateManager.get()) as Document|undefined);
->>>>>>> e48578df
         }
         this.resourcesStateManager.setSelectedDocument(document);
     }
