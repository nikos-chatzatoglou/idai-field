import {FieldDocument} from 'idai-components-2';
import {ViewState} from './view-state';
import {NavigationPath} from './navigation-path';
import {ViewContext} from './view-context';


/**
 * @author Thomas Kleinke
 * @author Daniel de Oliveira
 */
export interface ResourcesState { // 'the' resources state

<<<<<<< HEAD
    readonly viewStates: { [viewName: string]: ViewState };
    readonly view: string;
    readonly mode: 'map' | '3dMap' | 'list';
    readonly activeDocumentViewTab: string|undefined;
=======
    overviewState: ViewState;
    operationViewStates: { [operationId: string]: ViewState };
    view: 'project' | string; // <- active view state
    activeDocumentViewTab: string|undefined;
>>>>>>> 183ecde0
}


export module ResourcesState {

    export function getQueryString(state: ResourcesState) {

        return viewState(state).bypassHierarchy
            ? viewState(state).searchContext.q
            : NavigationPath.getQueryString(getNavigationPath(state));
    }


    export function getTypeFilters(state: ResourcesState) {

        return viewState(state).bypassHierarchy
            ? viewState(state).searchContext.types
            : NavigationPath.getTypeFilters(getNavigationPath(state));
    }


    export function getCustomConstraints(state: ResourcesState) {

        return viewState(state).bypassHierarchy
            ? viewState(state).customConstraints
            : {};
    }


    export function getSelectedDocument(state: ResourcesState): FieldDocument|undefined {

        return viewState(state).bypassHierarchy
            ? viewState(state).searchContext.selected
            : NavigationPath.getSelectedDocument(getNavigationPath(state));
    }


    export function getNavigationPath(state: ResourcesState): NavigationPath {

        const path: NavigationPath = viewState(state).navigationPath;
        return path ? path : NavigationPath.empty();
    }


    export function getCurrentOperation(state: ResourcesState): FieldDocument|undefined {

        return viewState(state).operation;
    }


    export function getBypassHierarchy(state: ResourcesState): boolean {

        return viewState(state).bypassHierarchy;
    }


    export function getActiveLayersIds(state: ResourcesState): string[] {

        const layersIds = viewState(state).layerIds;
        return layersIds ? layersIds : [];
    }


<<<<<<< HEAD
    // TODO Use common function for 2D and 3D layer ids
    export function getActive3DLayersIds(state: ResourcesState): string[] {

        const mainTypeDocumentResourceId = getMainTypeDocumentResourceId(state);
        if (!mainTypeDocumentResourceId) return [];

        const layer3DIds = viewState(state).layer3DIds[isAllSelection(viewState(state)) ? '_all' : mainTypeDocumentResourceId];
        return layer3DIds ? layer3DIds : [];
    }


    export function getLayerIds(state: ResourcesState): {[mainTypeDocumentId: string]: string[]} {

        return viewState(state).layerIds;
    }


    export function get3DLayerIds(state: ResourcesState): {[mainTypeDocumentId: string]: string[]} {

        return viewState(state).layer3DIds;
    }


    export function setActiveDocumentViewTab(state: ResourcesState, activeDocumentViewTab: string|undefined): ResourcesState {
=======
    export function getMode(state: ResourcesState): 'map'|'list' {
>>>>>>> 183ecde0

        return viewState(state).mode;
    }


    export function setActiveDocumentViewTab(state: ResourcesState, activeDocumentViewTab: string|undefined) {

        state.activeDocumentViewTab = activeDocumentViewTab;
    }


<<<<<<< HEAD
    export function setMode(state: ResourcesState, mode: 'map'|'3dMap'|'list'): ResourcesState {

        const cloned: any = clone(state);
        cloned.mode = mode;
        return cloned;
    }


    export function setQueryString(state: ResourcesState, q: string): ResourcesState {
=======
    export function setQueryString(state: ResourcesState, q: string) {
>>>>>>> 183ecde0

        if (viewState(state).bypassHierarchy) {
            viewState(state).searchContext.q = q;
        } else {
            NavigationPath.setQueryString(getNavigationPath(state), q);
            updateNavigationPath(state, getNavigationPath(state));
        }
    }


    export function setTypeFilters(state: ResourcesState, types: string[]) {

        if (viewState(state).bypassHierarchy) {
            viewState(state).searchContext.types = types;
        } else {
            NavigationPath.setTypeFilters(getNavigationPath(state), types);
            updateNavigationPath(state, getNavigationPath(state));
        }
    }


    export function setCustomConstraints(state: ResourcesState,
                                         constraints: { [name: string]: string}) {

        viewState(state).customConstraints = constraints;
    }


    export function setSelectedDocument(state: ResourcesState,
                                        document: FieldDocument|undefined) {

        if (viewState(state).bypassHierarchy) {
            viewState(state).searchContext.selected = document;
        } else {
            NavigationPath.setSelectedDocument(getNavigationPath(state), document);
            updateNavigationPath(state, getNavigationPath(state));
        }
    }


    export function setActiveLayerIds(state: ResourcesState, activeLayersIds: string[]) {

        viewState(state).layerIds = activeLayersIds.slice(0);
    }


<<<<<<< HEAD
    // TODO Use common function for 2D and 3D layer ids
    export function setActive3DLayerIds(state: ResourcesState, activeLayer3DIds: string[]): ResourcesState {

        const cloned = clone(state);

        const mainTypeDocumentResourceId = getMainTypeDocumentResourceId(cloned);
        if (!mainTypeDocumentResourceId) return cloned;

        const layerContextId = isAllSelection(viewState(cloned)) ? '_all' : mainTypeDocumentResourceId;
        viewState(cloned).layer3DIds[layerContextId] = activeLayer3DIds.slice(0);

        return cloned;
    }


    export function removeActiveLayersIds(state: ResourcesState): ResourcesState {

        const cloned = clone(state);
=======
    export function setMode(state: ResourcesState, mode: 'map'|'list') {
>>>>>>> 183ecde0

        viewState(state).mode = mode;
    }


<<<<<<< HEAD
    // TODO Use common function for 2D and 3D layer ids
    export function removeActive3DLayersIds(state: ResourcesState): ResourcesState {

        const cloned = clone(state);

        const mainTypeDocumentResourceId = getMainTypeDocumentResourceId(cloned);
        if (mainTypeDocumentResourceId) delete viewState(cloned).layer3DIds[mainTypeDocumentResourceId];

        return cloned;
    }


    export function updateNavigationPath(state: ResourcesState, navPath: NavigationPath): ResourcesState {

        const cloned = clone(state);

        const mainTypeDocumentResourceId: string|undefined = getMainTypeDocumentResourceId(cloned);
        if (!mainTypeDocumentResourceId) return cloned;
=======
    export function updateNavigationPath(state: ResourcesState, navPath: NavigationPath) {
>>>>>>> 183ecde0

        viewState(state).navigationPath = navPath;
    }


    export function makeSampleDefaults(): ResourcesState {

        return {
<<<<<<< HEAD
            viewStates: {
                project: {
                    layerIds: { 'project': ['o25'] },
                    layer3DIds: {},
                    bypassHierarchy: false,
                    selectAllOperationsOnBypassHierarchy: false,
                    navigationPaths: {},
                    searchContext: ViewContext.empty(),
                    customConstraints: {}
                },
                excavation: {
                    bypassHierarchy: false,
                    selectAllOperationsOnBypassHierarchy: false,
                    navigationPaths: {
                        't1': NavigationPath.empty()
                    },
                    layerIds: { 't1': ['o25'] },
                    layer3DIds: {},
=======
            overviewState: {
                operation: undefined,
                layerIds: ['o25'],
                mode: 'map',
                bypassHierarchy: false,
                navigationPath: NavigationPath.empty(),
                searchContext: ViewContext.empty(),
                customConstraints: {}
            },
            operationViewStates: {
                't1': {
                    operation: undefined,
                    layerIds: ['o25'],
                    mode: 'map',
                    bypassHierarchy: false,
                    navigationPath: NavigationPath.empty(),
>>>>>>> 183ecde0
                    searchContext: ViewContext.empty(),
                    customConstraints: {}
                }
            },
            view: 'project',
            activeDocumentViewTab: undefined
        }
    }


    export function makeDefaults(): ResourcesState {

        return {
            overviewState: ViewState.default(),
            operationViewStates: {},
            view: 'project',
            activeDocumentViewTab: undefined
        };
    }


    export function complete(state: ResourcesState): ResourcesState {

        ViewState.complete(state.overviewState);
        Object.keys(state.operationViewStates)
            .forEach(viewName => ViewState.complete(state.operationViewStates[viewName]));

        return state;
    }


    export function setBypassHierarchy(state: ResourcesState, bypassHierarchy: boolean) {

        viewState(state).bypassHierarchy = bypassHierarchy;
    }


    export function deactivate(state: ResourcesState, viewName: string) {

        const deactivatedState: ViewState = ViewState.default();
        deactivatedState.operation = state.operationViewStates[viewName].operation;
        deactivatedState.layerIds = state.operationViewStates[viewName].layerIds;

        state.operationViewStates[viewName] = deactivatedState;
    }


    function viewState(state: ResourcesState): ViewState {

        return state.view === 'project'
            ? state.overviewState
            : state.operationViewStates[state.view];
    }
}
<|MERGE_RESOLUTION|>--- conflicted
+++ resolved
@@ -10,17 +10,10 @@
  */
 export interface ResourcesState { // 'the' resources state
 
-<<<<<<< HEAD
-    readonly viewStates: { [viewName: string]: ViewState };
-    readonly view: string;
-    readonly mode: 'map' | '3dMap' | 'list';
-    readonly activeDocumentViewTab: string|undefined;
-=======
     overviewState: ViewState;
     operationViewStates: { [operationId: string]: ViewState };
     view: 'project' | string; // <- active view state
     activeDocumentViewTab: string|undefined;
->>>>>>> 183ecde0
 }
 
 
@@ -84,34 +77,14 @@
     }
 
 
-<<<<<<< HEAD
-    // TODO Use common function for 2D and 3D layer ids
     export function getActive3DLayersIds(state: ResourcesState): string[] {
 
-        const mainTypeDocumentResourceId = getMainTypeDocumentResourceId(state);
-        if (!mainTypeDocumentResourceId) return [];
-
-        const layer3DIds = viewState(state).layer3DIds[isAllSelection(viewState(state)) ? '_all' : mainTypeDocumentResourceId];
+        const layer3DIds = viewState(state).layer3DIds;
         return layer3DIds ? layer3DIds : [];
     }
 
 
-    export function getLayerIds(state: ResourcesState): {[mainTypeDocumentId: string]: string[]} {
-
-        return viewState(state).layerIds;
-    }
-
-
-    export function get3DLayerIds(state: ResourcesState): {[mainTypeDocumentId: string]: string[]} {
-
-        return viewState(state).layer3DIds;
-    }
-
-
-    export function setActiveDocumentViewTab(state: ResourcesState, activeDocumentViewTab: string|undefined): ResourcesState {
-=======
-    export function getMode(state: ResourcesState): 'map'|'list' {
->>>>>>> 183ecde0
+    export function getMode(state: ResourcesState): 'map'|'3dMap'|'list' {
 
         return viewState(state).mode;
     }
@@ -123,19 +96,7 @@
     }
 
 
-<<<<<<< HEAD
-    export function setMode(state: ResourcesState, mode: 'map'|'3dMap'|'list'): ResourcesState {
-
-        const cloned: any = clone(state);
-        cloned.mode = mode;
-        return cloned;
-    }
-
-
-    export function setQueryString(state: ResourcesState, q: string): ResourcesState {
-=======
     export function setQueryString(state: ResourcesState, q: string) {
->>>>>>> 183ecde0
 
         if (viewState(state).bypassHierarchy) {
             viewState(state).searchContext.q = q;
@@ -182,55 +143,19 @@
     }
 
 
-<<<<<<< HEAD
-    // TODO Use common function for 2D and 3D layer ids
-    export function setActive3DLayerIds(state: ResourcesState, activeLayer3DIds: string[]): ResourcesState {
-
-        const cloned = clone(state);
-
-        const mainTypeDocumentResourceId = getMainTypeDocumentResourceId(cloned);
-        if (!mainTypeDocumentResourceId) return cloned;
-
-        const layerContextId = isAllSelection(viewState(cloned)) ? '_all' : mainTypeDocumentResourceId;
-        viewState(cloned).layer3DIds[layerContextId] = activeLayer3DIds.slice(0);
-
-        return cloned;
-    }
-
-
-    export function removeActiveLayersIds(state: ResourcesState): ResourcesState {
-
-        const cloned = clone(state);
-=======
-    export function setMode(state: ResourcesState, mode: 'map'|'list') {
->>>>>>> 183ecde0
+    export function setActive3DLayerIds(state: ResourcesState, active3DLayersIds: string[]) {
+
+        viewState(state).layer3DIds = active3DLayersIds.slice(0);
+    }
+
+
+    export function setMode(state: ResourcesState, mode: 'map'|'3dMap'|'list') {
 
         viewState(state).mode = mode;
     }
 
 
-<<<<<<< HEAD
-    // TODO Use common function for 2D and 3D layer ids
-    export function removeActive3DLayersIds(state: ResourcesState): ResourcesState {
-
-        const cloned = clone(state);
-
-        const mainTypeDocumentResourceId = getMainTypeDocumentResourceId(cloned);
-        if (mainTypeDocumentResourceId) delete viewState(cloned).layer3DIds[mainTypeDocumentResourceId];
-
-        return cloned;
-    }
-
-
-    export function updateNavigationPath(state: ResourcesState, navPath: NavigationPath): ResourcesState {
-
-        const cloned = clone(state);
-
-        const mainTypeDocumentResourceId: string|undefined = getMainTypeDocumentResourceId(cloned);
-        if (!mainTypeDocumentResourceId) return cloned;
-=======
     export function updateNavigationPath(state: ResourcesState, navPath: NavigationPath) {
->>>>>>> 183ecde0
 
         viewState(state).navigationPath = navPath;
     }
@@ -239,29 +164,10 @@
     export function makeSampleDefaults(): ResourcesState {
 
         return {
-<<<<<<< HEAD
-            viewStates: {
-                project: {
-                    layerIds: { 'project': ['o25'] },
-                    layer3DIds: {},
-                    bypassHierarchy: false,
-                    selectAllOperationsOnBypassHierarchy: false,
-                    navigationPaths: {},
-                    searchContext: ViewContext.empty(),
-                    customConstraints: {}
-                },
-                excavation: {
-                    bypassHierarchy: false,
-                    selectAllOperationsOnBypassHierarchy: false,
-                    navigationPaths: {
-                        't1': NavigationPath.empty()
-                    },
-                    layerIds: { 't1': ['o25'] },
-                    layer3DIds: {},
-=======
             overviewState: {
                 operation: undefined,
                 layerIds: ['o25'],
+                layer3DIds: [],
                 mode: 'map',
                 bypassHierarchy: false,
                 navigationPath: NavigationPath.empty(),
@@ -272,10 +178,10 @@
                 't1': {
                     operation: undefined,
                     layerIds: ['o25'],
+                    layer3DIds: [],
                     mode: 'map',
                     bypassHierarchy: false,
                     navigationPath: NavigationPath.empty(),
->>>>>>> 183ecde0
                     searchContext: ViewContext.empty(),
                     customConstraints: {}
                 }
