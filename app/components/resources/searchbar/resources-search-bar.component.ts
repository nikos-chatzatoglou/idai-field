import {Component, ElementRef, Input} from '@angular/core';
import {SearchBarComponent} from '../../../widgets/search-bar.component';
import {TypeUtility} from '../../../core/model/type-utility';

@Component({
    moduleId: module.id,
    selector: 'resources-search-bar',
    templateUrl: './resources-search-bar.html',
    host: {
        '(document:click)': 'handleClick($event)'
    }
})
/**
 * @author Thomas Kleinke
 */
export class ResourcesSearchBarComponent extends SearchBarComponent {

    @Input() extendedSearch: boolean;

    public suggestionsVisible: boolean = false;


    constructor(private elementRef: ElementRef,
                typeUtility: TypeUtility) {

        super(typeUtility);
    }


    public getSelectedType(): string|undefined {

        return this.types !== undefined && this.types.length > 0 ? this.types[0] : undefined
    }


    public showSuggestions() {

        this.suggestionsVisible = true;
    }


    public hideSuggestions() {

        this.suggestionsVisible = false;
    }


    public isTypeSelected(): boolean {

        return this.types !== undefined && this.types.length > 0;
    }


<<<<<<< HEAD
    protected initializeFilterOptions() {

        this.filterOptions = [];

        if (this.viewFacade.isInOverview()) {
            this.addFilterTypesForOverview();
        } else {
            this.addFilterOptionsFromConfiguration();
        }
    }


    private addFilterTypesForOverview() {

        const types: Array<IdaiType> = this.extendedSearch ?
            this.typeUtility.getNonMediaTypes().filter(type => !type.parentType) :
            this.typeUtility.getOverviewTopLevelTypes();

        types.forEach(type => this.addFilterOption(type));
    }


=======
>>>>>>> 183ecde0
    protected handleClick(event: Event) {

        let target: any = event.target;
        let insideFilterMenu: boolean = false;
        let insideSearchBarComponent: boolean = false;

        do {
            if (target.id === 'resources-search-bar-filter-button') insideFilterMenu = true;
            if (target === this.elementRef.nativeElement) insideSearchBarComponent = true;

            target = target.parentNode;
        } while (target);

        if (!insideFilterMenu && this.popover) this.popover.close();
        if (!insideSearchBarComponent) this.hideSuggestions();
    }
}<|MERGE_RESOLUTION|>--- conflicted
+++ resolved
@@ -51,31 +51,6 @@
     }
 
 
-<<<<<<< HEAD
-    protected initializeFilterOptions() {
-
-        this.filterOptions = [];
-
-        if (this.viewFacade.isInOverview()) {
-            this.addFilterTypesForOverview();
-        } else {
-            this.addFilterOptionsFromConfiguration();
-        }
-    }
-
-
-    private addFilterTypesForOverview() {
-
-        const types: Array<IdaiType> = this.extendedSearch ?
-            this.typeUtility.getNonMediaTypes().filter(type => !type.parentType) :
-            this.typeUtility.getOverviewTopLevelTypes();
-
-        types.forEach(type => this.addFilterOption(type));
-    }
-
-
-=======
->>>>>>> 183ecde0
     protected handleClick(event: Event) {
 
         let target: any = event.target;
