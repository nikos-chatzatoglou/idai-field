--- conflicted
+++ resolved
@@ -79,13 +79,8 @@
     private addFilterTypesForOverview() {
 
         const types: Array<IdaiType> = this.extendedSearch ?
-<<<<<<< HEAD
             this.typeUtility.getNonMediaTypes().filter(type => !type.parentType) :
-            this.typeUtility.getOverviewTypes();
-=======
-            this.typeUtility.getNonImageTypes().filter(type => !type.parentType) :
             this.typeUtility.getOverviewTopLevelTypes();
->>>>>>> 37294d54
 
         types.forEach(type => this.addFilterOption(type));
     }
