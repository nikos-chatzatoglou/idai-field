<nav *ngIf="views" class="navbar navbar-expand-lg navbar-dark bg-primary"
     (dragover)="false" (dragleave)="false" (drop)="false">
    <div class="navbar-brand" id="idai-field-brand"
            [class.navbar-brand-mac]="isRunningOnMac()">
        <div id="brand-text">
            <span id="brand-text-idai">iDAI.</span><span id="brand-text-field">field</span>
        </div>
    </div>

    <button class="navbar-toggler navbar-toggler" type="button" data-toggle="collapse"
            data-target="#navbarSupportedContent" aria-controls="navbarSupportedContent" aria-expanded="false"
            aria-label="Toggle navigation">
        <span class="navbar-toggler-icon"></span>
    </button>

    <div class="collapse navbar-collapse" id="navbarSupportedContent">
        <ul class="nav navbar-nav navbar-tabbed mr-auto">
            <li class="nav-item">
                <a class="nav-link navbar-hover-element" [class.active]="isActiveRoute('/resources/project')"
                   href="#" routerLink="/resources/project" i18n="@@navbar.overview">Übersicht</a>
            </li>
            <li class="nav-item">
                <span class="nav-link navbar-separator-element">|</span>
            </li>
            <li *ngFor="let view of views; let i=index" class="nav-item">
                <a class="nav-link navbar-hover-element" [class.active]="isActiveRoute('/resources/' + view.name)"
                   href="#" routerLink="/resources/{{view.name}}">{{view.label}}</a>
            </li>
            <li class="nav-item">
                <span class="nav-link navbar-separator-element">|</span>
            </li>
            <li class="nav-item">
                <a class="nav-link navbar-hover-element" [class.active]="isActiveRoute('/matrix')"
                   href="#" routerLink="/matrix" i18n="@@navbar.matrix">Matrix</a>
            </li>
            <li class="nav-item">
                <span class="nav-link navbar-separator-element">|</span>
            </li>
            <li class="nav-item">
<<<<<<< HEAD
                <a class="nav-link navbar-hover-element" [class.active]="isActiveRoute('/media')"
                   href="#" routerLink="/media">Medienressourcen</a>
=======
                <a class="nav-link navbar-hover-element" [class.active]="isActiveRoute('/images')"
                   href="#" routerLink="/images" i18n="@@navbar.images">Bilder</a>
>>>>>>> 74f17c40
            </li>
        </ul>

        <taskbar></taskbar>
    </div>
</nav><|MERGE_RESOLUTION|>--- conflicted
+++ resolved
@@ -37,13 +37,8 @@
                 <span class="nav-link navbar-separator-element">|</span>
             </li>
             <li class="nav-item">
-<<<<<<< HEAD
                 <a class="nav-link navbar-hover-element" [class.active]="isActiveRoute('/media')"
-                   href="#" routerLink="/media">Medienressourcen</a>
-=======
-                <a class="nav-link navbar-hover-element" [class.active]="isActiveRoute('/images')"
-                   href="#" routerLink="/images" i18n="@@navbar.images">Bilder</a>
->>>>>>> 74f17c40
+                   href="#" routerLink="/media" i18n="@@navbar.media">Medienressourcen</a>
             </li>
         </ul>
 
