<nav class="navbar navbar-expand-lg navbar-dark bg-primary"
     (dragover)="false" (dragleave)="false" (drop)="false">
    <div class="navbar-brand" id="idai-field-brand"
            [class.navbar-brand-mac]="isRunningOnMac()">
        <div id="brand-text">
            <span id="brand-text-idai">iDAI.</span><span id="brand-text-field">field</span>
        </div>
    </div>

    <button class="navbar-toggler navbar-toggler" type="button" data-toggle="collapse"
            data-target="#navbarSupportedContent" aria-controls="navbarSupportedContent" aria-expanded="false"
            aria-label="Toggle navigation">
        <span class="navbar-toggler-icon"></span>
    </button>

    <div class="collapse navbar-collapse" id="navbarSupportedContent">
        <ul class="nav navbar-nav navbar-tabbed mr-auto">
            <li class="nav-item">
                <a class="nav-link" [class.active]="isActiveRoute('/resources/project')"
                   href="#" routerLink="/resources/project" i18n="@@navbar.overview">Übersicht</a>
            </li>
            <li class="nav-item">
                <span class="nav-link navbar-separator-element">|</span>
            </li>

            <li *ngFor="let viewId of operationViewKeys()" class="nav-item">
                <a class="nav-link"
<<<<<<< HEAD
                   [class.active]="isActiveRoute('/resources/' + view.id)"
                   (click)="router.navigate(['resources', view.id])">
                    {{view.label}}
                    <span class="mdi mdi-close" (click)="$event.stopPropagation(); close(view.id);"></span>
                </a>
=======
                   [class.active]="isActiveRoute('/resources/' + viewId)"
                   href="#" routerLink="/resources/{{viewId}}"
                   (contextmenu)="close(viewId)">{{operationViews[viewId]}}</a>
>>>>>>> 073524b7
            </li>

            <li class="nav-item">
                <span class="nav-link navbar-separator-element">|</span>
            </li>
            <li class="nav-item">
                <a class="nav-link" [class.active]="isActiveRoute('/matrix')"
                   href="#" routerLink="/matrix" i18n="@@navbar.matrix">Matrix</a>
            </li>
            <li class="nav-item">
                <span class="nav-link navbar-separator-element">|</span>
            </li>
            <li class="nav-item">
                <a class="nav-link" [class.active]="isActiveRoute('/images')"
                   href="#" routerLink="/images" i18n="@@navbar.images">Bilder</a>
            </li>
        </ul>

        <taskbar></taskbar>
    </div>
</nav><|MERGE_RESOLUTION|>--- conflicted
+++ resolved
@@ -25,17 +25,11 @@
 
             <li *ngFor="let viewId of operationViewKeys()" class="nav-item">
                 <a class="nav-link"
-<<<<<<< HEAD
-                   [class.active]="isActiveRoute('/resources/' + view.id)"
-                   (click)="router.navigate(['resources', view.id])">
-                    {{view.label}}
-                    <span class="mdi mdi-close" (click)="$event.stopPropagation(); close(view.id);"></span>
+                   [class.active]="isActiveRoute('/resources/' + viewId)"
+                   (click)="router.navigate(['resources', viewId])">
+                    {{operationViews[viewId]}}
+                    <span class="mdi mdi-close" (click)="$event.stopPropagation(); close(viewId);"></span>
                 </a>
-=======
-                   [class.active]="isActiveRoute('/resources/' + viewId)"
-                   href="#" routerLink="/resources/{{viewId}}"
-                   (contextmenu)="close(viewId)">{{operationViews[viewId]}}</a>
->>>>>>> 073524b7
             </li>
 
             <li class="nav-item">
