<<<<<<< HEAD
import {Component, TemplateRef, ViewChild} from '@angular/core';
import {NgbActiveModal, NgbModal, NgbModalRef} from '@ng-bootstrap/ng-bootstrap';
import {DocumentEditChangeMonitor} from 'idai-components-2/documents';
import {Messages} from 'idai-components-2/messages';
import {DatastoreErrors} from 'idai-components-2/datastore';
import {ConfigLoader, ProjectConfiguration} from 'idai-components-2/configuration';
import {Validator} from 'idai-components-2/persist';
import {IdaiFieldDocument} from 'idai-components-2/idai-field-model';
import {ConflictDeletedModalComponent} from './conflict-deleted-modal.component';
import {SettingsService} from '../../core/settings/settings-service';
import {TypeUtility} from '../../common/type-utility';
import {Imagestore} from '../../core/imagestore/imagestore';
import {ObjectUtil} from '../../util/object-util';
import {M} from '../../m';
=======
import {Component} from '@angular/core';
import {NgbActiveModal, NgbModal} from '@ng-bootstrap/ng-bootstrap';
import {includedIn, isNot} from 'tsfun';
import {DatastoreErrors, Document, IdaiFieldDocument, IdaiFieldImageDocument, Messages,
    ProjectConfiguration} from 'idai-components-2';
import {ConflictDeletedModalComponent} from './dialog/conflict-deleted-modal.component';
import {clone} from '../../core/util/object-util';
>>>>>>> e48578df
import {DoceditActiveTabService} from './docedit-active-tab-service';
import {DeleteModalComponent} from './dialog/delete-modal.component';
import {EditSaveDialogComponent} from './dialog/edit-save-dialog.component';
import {DocumentDatastore} from '../../core/datastore/document-datastore';
<<<<<<< HEAD
import {PersistenceManager} from '../../core/persist/persistence-manager';
import {Model3DStore} from '../core-3d/model-3d-store';
=======
import {DocumentHolder} from './document-holder';
import {TypeUtility} from '../../core/model/type-utility';
import {M} from '../m';
import {MessagesConversion} from './messages-conversion';
import {Loading} from '../../widgets/loading';
>>>>>>> e48578df


@Component({
    selector: 'detail-modal',
    moduleId: module.id,
    templateUrl: './docedit.html'
})
/**
 * Uses the document edit forms of idai-components-2 and adds styling
 * and navigation items like save and back buttons and modals
 * including the relevant functionality like validation,
 * persistence handling, conflict resolution etc.
 *
 * @author Daniel de Oliveira
 * @author Thomas Kleinke
 */
export class DoceditComponent {

<<<<<<< HEAD
    /**
     * The original unmodified version of the document
     */
    public document: IdaiFieldDocument;

    /**
     * Holds a cloned version of the <code>document</code> field,
     * on which changes can be made which can be either saved or discarded later.
     */
    private clonedDocument: IdaiFieldDocument;

    @ViewChild('modalTemplate') public modalTemplate: TemplateRef<any>;
    public dialog: NgbModalRef;

    public isRecordedInResourcesCount: number;

    // used in template
    public showBackButton: boolean = true;

    private projectConfiguration: ProjectConfiguration;

    /**
     * These are the revisions (of the cloned document as long as not saved)
     * that are conflict resolved. They will be be removed from document
     * as soon as it gets saved.
     */
    private inspectedRevisionsIds: string[];
=======
    private parentLabel: string|undefined = undefined;
    private showDoceditImagesTab: boolean = false;
    private operationInProgress: 'save'|'delete'|'none' = 'none';
>>>>>>> e48578df


    constructor(
        public activeModal: NgbActiveModal,
        private messages: Messages,
        private documentHolder: DocumentHolder,
        private modalService: NgbModal,
        private datastore: DocumentDatastore,
<<<<<<< HEAD
        private imagestore: Imagestore,
        private model3DStore: Model3DStore,
=======
>>>>>>> e48578df
        private typeUtility: TypeUtility,
        private activeTabService: DoceditActiveTabService,
        private projectConfiguration: ProjectConfiguration,
        private loading: Loading) {
    }

<<<<<<< HEAD
        (configLoader.getProjectConfiguration() as any)
            .then((projectConfiguration: ProjectConfiguration) => {
                this.projectConfiguration = projectConfiguration;
        });
    }
=======

    public isChanged = () => this.documentHolder.isChanged();
>>>>>>> e48578df

    public isLoading = () => this.loading.isLoading();

    public getFieldDefinitionLabel: (_: string) => string;


    public getRelationDefinitions = () => this.projectConfiguration.getRelationDefinitions(
        this.documentHolder.getClonedDocument().resource.type, false, 'editable');


    public getActiveTab() {

        return 'docedit-' + this.activeTabService.getActiveTab() + '-tab';
    }


    public changeActiveTab(event: any) {

        this.activeTabService.setActiveTab(event.nextId.replace('docedit-','').replace('-tab',''));
    };


    public async setDocument(document: IdaiFieldDocument|IdaiFieldImageDocument) {

        this.documentHolder.setClonedDocument(document);

        if (!document.resource.id) this.activeTabService.setActiveTab('fields');

        this.showDoceditImagesTab = (!
            (this.typeUtility.getSubtypes('Image'))[document.resource.type]
        );

        this.getFieldDefinitionLabel = (fieldName: string) =>
            this.projectConfiguration.getFieldDefinitionLabel(document.resource.type, fieldName);

        this.parentLabel = await this.fetchParentLabel(document);
    }


    public changeType(newType: string) {

        const {invalidFields, invalidRelations} = this.documentHolder.changeType(newType);
        this.showTypeChangeFieldsWarning(invalidFields);
        this.showTypeChangeRelationsWarning(invalidRelations);
    }


    public async cancel() {

        if (this.documentHolder.isChanged()) {
            await this.showModal();
        } else {
            this.activeModal.dismiss('cancel');
        }
    }


    public async openDeleteModal() {

        const ref = this.modalService.open(DeleteModalComponent);
        ref.componentInstance.setDocument(this.documentHolder.getClonedDocument());
        ref.componentInstance.setCount(await this.fetchIsRecordedInCount(this.documentHolder.getClonedDocument()));
        const decision = await ref.result;
        if (decision === 'delete') await this.deleteDocument();
    }


    /**
     * @param viaSaveButton if true, it is assumed the call for save came directly
     *   via a user interaction.
     */
    public async save(viaSaveButton: boolean) {

        this.operationInProgress = 'save';
        this.loading.start('docedit');

<<<<<<< HEAD
    public isMediaDocument(): boolean {

        return this.typeUtility.isMediaType(this.clonedDocument.resource.type);
    }


    private fetchIsRecordedInCount(document: IdaiFieldDocument) {
=======
        const documentBeforeSave: Document = clone(this.documentHolder.getClonedDocument());
>>>>>>> e48578df

        try {
            const documentAfterSave: Document = await this.documentHolder.save();
            await this.handleSaveSuccess(documentBeforeSave, documentAfterSave, viaSaveButton);
        } catch (errorWithParams) {
            await this.handleSaveError(errorWithParams);
        } finally {
            this.loading.stop();
            this.operationInProgress = 'none';
        }
    }


    private async handleSaveSuccess(documentBeforeSave: Document, documentAfterSave: Document,
                                    viaSaveButton: boolean) {

        try {
            if (DoceditComponent.detectSaveConflicts(documentBeforeSave, documentAfterSave)) {
                this.handleSaveConflict(documentAfterSave);
            } else {
                await this.closeModalAfterSave(documentAfterSave.resource.id, viaSaveButton);
            }
        } catch (msgWithParams) {
            this.messages.add(msgWithParams);
        }
    }


    private async handleSaveError(errorWithParams: any) {

        if (errorWithParams[0] == DatastoreErrors.DOCUMENT_NOT_FOUND) {
            this.handleDeletedConflict();
            return undefined;
        }

        if (errorWithParams.length > 0) this.messages.add(MessagesConversion.convertMessage(errorWithParams));
        else return [M.DOCEDIT_SAVE_ERROR];

    }


    private async fetchParentLabel(document: IdaiFieldDocument|IdaiFieldImageDocument) {

        return !document.resource.relations.isRecordedIn
                || document.resource.relations.isRecordedIn.length === 0
            ? 'Projekt'
            : document.resource.id
                ? undefined
                : (await this.datastore.get(
                        document.resource.relations['liesWithin']
                            ? document.resource.relations['liesWithin'][0]
                            : document.resource.relations['isRecordedIn'][0]
                        )
                ).resource.identifier;
    }


    private async showModal() {

        try {
            if ((await this.modalService.open(EditSaveDialogComponent).result) === 'save') this.save(false);
        } catch (_) {
            this.activeModal.dismiss('discard');
        }
    }


    private async fetchIsRecordedInCount(document: Document): Promise<number> {

        return !document.resource.id
            ? 0
            : (await this.datastore.find(
                    { q: '', constraints: { 'isRecordedIn:contain': document.resource.id }} as any)
            ).documents.length;
    }


    private showTypeChangeFieldsWarning(invalidFields: string[]) {

        if (invalidFields.length > 0) {
            this.messages.add([
                M.DOCEDIT_TYPE_CHANGE_FIELDS_WARNING,
                invalidFields
                    .map(this.getFieldDefinitionLabel)
                    .reduce((acc, fieldLabel) => acc + ', ' + fieldLabel)
            ]);
        }
    }


    private showTypeChangeRelationsWarning(invalidRelations: string[]) {

        if (invalidRelations.length > 0) {
            this.messages.add([
                M.DOCEDIT_TYPE_CHANGE_RELATIONS_WARNING,
                invalidRelations
                    .map((relationName: string) => this.projectConfiguration.getRelationDefinitionLabel(relationName))
                    .reduce((acc, relationLabel) => acc + ', ' + relationLabel)
            ]);
        }
    }


    private async closeModalAfterSave(resourceId: string, viaSaveButton: boolean): Promise<any> {

        this.activeModal.close({
            document: (await this.datastore.get(resourceId)),
            viaSaveButton: viaSaveButton
        });
        this.messages.add([M.DOCEDIT_SAVE_SUCCESS]);
    }


    private async deleteDocument() {

        this.operationInProgress = 'delete';
        this.loading.start('docedit');

        try {
            await this.documentHolder.remove();
            this.activeModal.dismiss('deleted');
            this.messages.add([M.DOCEDIT_DELETE_SUCCESS]);
        } catch(err) {
            this.messages.add(err);
        }

<<<<<<< HEAD
        this.removeAssociatedMediaFiles(this.document)
            .then(() => this.removeWithPersistenceManager(this.document))
            .then(() => {
                this.activeModal.dismiss('deleted');
                this.messages.add([M.DOCEDIT_DELETE_SUCCESS]);
            })
            .catch(err => {
                this.messages.add(err);
            });
    }


    private removeAssociatedMediaFiles(document: any): Promise<any> {

        if (this.typeUtility.isImageType(document.resource.type)) {
            if (!this.imagestore.getPath()) return Promise.reject([M.IMAGESTORE_ERROR_INVALID_PATH_DELETE]);
            return this.imagestore.remove(document.resource.id).catch(() => {
                return [M.IMAGESTORE_ERROR_DELETE, document.resource.id];
            });
        } else if (this.typeUtility.is3DType(document.resource.type)) {
            return this.model3DStore.remove(document.resource.id);
        } else {
            return Promise.resolve();
        }
=======
        this.loading.stop();
        this.operationInProgress = 'none';
    }


    private handleSaveConflict(documentAfterSave: Document) {

        this.documentHolder.setClonedDocument(documentAfterSave);
        this.activeTabService.setActiveTab('conflicts');
        this.messages.add([M.DOCEDIT_SAVE_CONFLICT]);
>>>>>>> e48578df
    }


    private handleDeletedConflict() {

        this.modalService.open(
            ConflictDeletedModalComponent, {size: 'lg', windowClass: 'conflict-deleted-modal'}
        ).result.then(() => {
            this.documentHolder.makeClonedDocAppearNew();
        }).catch(doNothing);
    }


    private static detectSaveConflicts(documentBeforeSave: Document, documentAfterSave: Document): boolean {

        const conflictsBeforeSave: string[] = (documentBeforeSave as any)['_conflicts'];
        const conflictsAfterSave: string[] =  (documentAfterSave as any)['_conflicts'];

        if (!conflictsBeforeSave && conflictsAfterSave && conflictsAfterSave.length >= 1) return true;
        if (!conflictsAfterSave) return false;

        return conflictsAfterSave.find(isNot(includedIn(conflictsBeforeSave))) !== undefined;
    }
}


const doNothing = () => {}; // TODO move to tsfun;<|MERGE_RESOLUTION|>--- conflicted
+++ resolved
@@ -1,19 +1,3 @@
-<<<<<<< HEAD
-import {Component, TemplateRef, ViewChild} from '@angular/core';
-import {NgbActiveModal, NgbModal, NgbModalRef} from '@ng-bootstrap/ng-bootstrap';
-import {DocumentEditChangeMonitor} from 'idai-components-2/documents';
-import {Messages} from 'idai-components-2/messages';
-import {DatastoreErrors} from 'idai-components-2/datastore';
-import {ConfigLoader, ProjectConfiguration} from 'idai-components-2/configuration';
-import {Validator} from 'idai-components-2/persist';
-import {IdaiFieldDocument} from 'idai-components-2/idai-field-model';
-import {ConflictDeletedModalComponent} from './conflict-deleted-modal.component';
-import {SettingsService} from '../../core/settings/settings-service';
-import {TypeUtility} from '../../common/type-utility';
-import {Imagestore} from '../../core/imagestore/imagestore';
-import {ObjectUtil} from '../../util/object-util';
-import {M} from '../../m';
-=======
 import {Component} from '@angular/core';
 import {NgbActiveModal, NgbModal} from '@ng-bootstrap/ng-bootstrap';
 import {includedIn, isNot} from 'tsfun';
@@ -21,21 +5,15 @@
     ProjectConfiguration} from 'idai-components-2';
 import {ConflictDeletedModalComponent} from './dialog/conflict-deleted-modal.component';
 import {clone} from '../../core/util/object-util';
->>>>>>> e48578df
 import {DoceditActiveTabService} from './docedit-active-tab-service';
 import {DeleteModalComponent} from './dialog/delete-modal.component';
 import {EditSaveDialogComponent} from './dialog/edit-save-dialog.component';
 import {DocumentDatastore} from '../../core/datastore/document-datastore';
-<<<<<<< HEAD
-import {PersistenceManager} from '../../core/persist/persistence-manager';
-import {Model3DStore} from '../core-3d/model-3d-store';
-=======
 import {DocumentHolder} from './document-holder';
 import {TypeUtility} from '../../core/model/type-utility';
 import {M} from '../m';
 import {MessagesConversion} from './messages-conversion';
 import {Loading} from '../../widgets/loading';
->>>>>>> e48578df
 
 
 @Component({
@@ -54,39 +32,9 @@
  */
 export class DoceditComponent {
 
-<<<<<<< HEAD
-    /**
-     * The original unmodified version of the document
-     */
-    public document: IdaiFieldDocument;
-
-    /**
-     * Holds a cloned version of the <code>document</code> field,
-     * on which changes can be made which can be either saved or discarded later.
-     */
-    private clonedDocument: IdaiFieldDocument;
-
-    @ViewChild('modalTemplate') public modalTemplate: TemplateRef<any>;
-    public dialog: NgbModalRef;
-
-    public isRecordedInResourcesCount: number;
-
-    // used in template
-    public showBackButton: boolean = true;
-
-    private projectConfiguration: ProjectConfiguration;
-
-    /**
-     * These are the revisions (of the cloned document as long as not saved)
-     * that are conflict resolved. They will be be removed from document
-     * as soon as it gets saved.
-     */
-    private inspectedRevisionsIds: string[];
-=======
     private parentLabel: string|undefined = undefined;
     private showDoceditImagesTab: boolean = false;
     private operationInProgress: 'save'|'delete'|'none' = 'none';
->>>>>>> e48578df
 
 
     constructor(
@@ -95,27 +43,13 @@
         private documentHolder: DocumentHolder,
         private modalService: NgbModal,
         private datastore: DocumentDatastore,
-<<<<<<< HEAD
-        private imagestore: Imagestore,
-        private model3DStore: Model3DStore,
-=======
->>>>>>> e48578df
         private typeUtility: TypeUtility,
         private activeTabService: DoceditActiveTabService,
         private projectConfiguration: ProjectConfiguration,
         private loading: Loading) {
     }
 
-<<<<<<< HEAD
-        (configLoader.getProjectConfiguration() as any)
-            .then((projectConfiguration: ProjectConfiguration) => {
-                this.projectConfiguration = projectConfiguration;
-        });
-    }
-=======
-
     public isChanged = () => this.documentHolder.isChanged();
->>>>>>> e48578df
 
     public isLoading = () => this.loading.isLoading();
 
@@ -192,17 +126,7 @@
         this.operationInProgress = 'save';
         this.loading.start('docedit');
 
-<<<<<<< HEAD
-    public isMediaDocument(): boolean {
-
-        return this.typeUtility.isMediaType(this.clonedDocument.resource.type);
-    }
-
-
-    private fetchIsRecordedInCount(document: IdaiFieldDocument) {
-=======
         const documentBeforeSave: Document = clone(this.documentHolder.getClonedDocument());
->>>>>>> e48578df
 
         try {
             const documentAfterSave: Document = await this.documentHolder.save();
@@ -329,32 +253,6 @@
             this.messages.add(err);
         }
 
-<<<<<<< HEAD
-        this.removeAssociatedMediaFiles(this.document)
-            .then(() => this.removeWithPersistenceManager(this.document))
-            .then(() => {
-                this.activeModal.dismiss('deleted');
-                this.messages.add([M.DOCEDIT_DELETE_SUCCESS]);
-            })
-            .catch(err => {
-                this.messages.add(err);
-            });
-    }
-
-
-    private removeAssociatedMediaFiles(document: any): Promise<any> {
-
-        if (this.typeUtility.isImageType(document.resource.type)) {
-            if (!this.imagestore.getPath()) return Promise.reject([M.IMAGESTORE_ERROR_INVALID_PATH_DELETE]);
-            return this.imagestore.remove(document.resource.id).catch(() => {
-                return [M.IMAGESTORE_ERROR_DELETE, document.resource.id];
-            });
-        } else if (this.typeUtility.is3DType(document.resource.type)) {
-            return this.model3DStore.remove(document.resource.id);
-        } else {
-            return Promise.resolve();
-        }
-=======
         this.loading.stop();
         this.operationInProgress = 'none';
     }
@@ -365,7 +263,6 @@
         this.documentHolder.setClonedDocument(documentAfterSave);
         this.activeTabService.setActiveTab('conflicts');
         this.messages.add([M.DOCEDIT_SAVE_CONFLICT]);
->>>>>>> e48578df
     }
 
 
