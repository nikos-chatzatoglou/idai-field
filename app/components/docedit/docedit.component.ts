import {Component} from '@angular/core';
import {NgbActiveModal, NgbModal, NgbModalRef} from '@ng-bootstrap/ng-bootstrap';
import {I18n} from '@ngx-translate/i18n-polyfill';
import {includedIn, isNot} from 'tsfun';
import {DatastoreErrors, Document, FieldDocument, ImageDocument, Messages} from 'idai-components-2';
import {ConflictDeletedModalComponent} from './dialog/conflict-deleted-modal.component';
import {clone} from '../../core/util/object-util';
import {EditSaveDialogComponent} from './dialog/edit-save-dialog.component';
import {DocumentDatastore} from '../../core/datastore/document-datastore';
import {DocumentHolder} from './document-holder';
import {TypeUtility} from '../../core/model/type-utility';
import {M} from '../m';
import {MessagesConversion} from './messages-conversion';
import {Loading} from '../../widgets/loading';
import {DuplicateModalComponent} from './dialog/duplicate-modal.component';
import {FieldDefinition} from '../../core/configuration/model/field-definition';
import {RelationDefinition} from '../../core/configuration/model/relation-definition';
import {ProjectConfiguration} from '../../core/configuration/project-configuration';


@Component({
    selector: 'detail-modal',
    moduleId: module.id,
    templateUrl: './docedit.html',
    host: {
        '(window:keydown)': 'onKeyDown($event)',
        '(window:keyup)': 'onKeyUp($event)',
    }
})
/**
 * Uses the document edit forms of idai-components-2 and adds styling
 * and navigation items like save and back buttons and modals
 * including the relevant functionality like validation,
 * persistence handling, conflict resolution etc.
 *
 * @author Daniel de Oliveira
 * @author Thomas Kleinke
 */
export class DoceditComponent {

    public activeGroup: string = 'stem';
    public subModalOpened: boolean = false;
    public fieldDefinitions: Array<FieldDefinition>|undefined;
    public relationDefinitions: Array<RelationDefinition>|undefined;

    private parentLabel: string|undefined = undefined;
    private showDoceditMediaTab: boolean = false;
    private operationInProgress: 'save'|'duplicate'|'none' = 'none';
    private escapeKeyPressed: boolean = false;


    constructor(
        public activeModal: NgbActiveModal,
        public documentHolder: DocumentHolder,
        private messages: Messages,
        private modalService: NgbModal,
        private datastore: DocumentDatastore,
        private typeUtility: TypeUtility,
        public projectConfiguration: ProjectConfiguration,
        private loading: Loading,
        private i18n: I18n) {
    }

    public isChanged = () => this.documentHolder.isChanged();

    public isLoading = () => this.loading.isLoading();

    public getFieldDefinitionLabel: (_: string) => string;


    public async onKeyDown(event: KeyboardEvent) {

        switch(event.key) {
            case 'Escape':
                await this.onEscapeKeyDown(event);
                break;
            case 's':
                if (event.ctrlKey || event.metaKey) await this.performQuickSave();
                break;
            case 'd':
                if (event.ctrlKey || event.metaKey) await this.openDuplicateModal();
                break;
        }
    }


    public onKeyUp(event: KeyboardEvent) {

        if (event.key === 'Escape') this.escapeKeyPressed = false;
    }


    public showDuplicateButton(): boolean {

        return this.documentHolder.clonedDocument !== undefined
            && this.documentHolder.clonedDocument.resource.type !== 'Project'
            && !this.typeUtility.isSubtype(
                this.documentHolder.clonedDocument.resource.type, 'Image'
            );
    }


    public async setDocument(document: FieldDocument|ImageDocument) {

        this.documentHolder.setDocument(document);
<<<<<<< HEAD
        this.showDoceditMediaTab = !this.typeUtility.getMediaTypeNames().includes(document.resource.type);
=======

        this.showDoceditImagesTab = !this.typeUtility.isSubtype(document.resource.type, 'Image');
>>>>>>> 90390f38

        this.getFieldDefinitionLabel = (fieldName: string) =>
            this.projectConfiguration.getFieldDefinitionLabel(document.resource.type, fieldName);

        this.parentLabel = await this.fetchParentLabel(document);
        this.updateFieldDefinitions();
        this.updateRelationDefinitions();
    }


    public changeType(newType: string) {

        const {invalidFields, invalidRelations} = this.documentHolder.changeType(newType);
        this.showTypeChangeFieldsWarning(invalidFields);
        this.showTypeChangeRelationsWarning(invalidRelations);
        this.updateFieldDefinitions();
    }


    public async cancel() {

        if (this.documentHolder.isChanged()) {
            await this.openEditSaveDialogModal();
        } else {
            this.activeModal.dismiss('cancel');
        }
    }


    public async openDuplicateModal() {

        this.subModalOpened = true;
        let numberOfDuplicates: number|undefined;

        try {
            const modalRef: NgbModalRef = this.modalService.open(
                DuplicateModalComponent, { keyboard: false }
            );
            modalRef.componentInstance.initialize(!this.documentHolder.clonedDocument.resource.id);
            numberOfDuplicates = await modalRef.result;
        } catch(err) {
            // DuplicateModal has been canceled
        } finally {
            this.subModalOpened = false;
        }

        if (numberOfDuplicates !== undefined) await this.save(numberOfDuplicates);
    }


    public async save(numberOfDuplicates?: number) {

        this.operationInProgress = numberOfDuplicates ? 'duplicate' : 'save';
        this.loading.start('docedit');

        const documentBeforeSave: Document = clone(this.documentHolder.clonedDocument);

        try {
            const documentAfterSave: Document = numberOfDuplicates
                ? await this.documentHolder.duplicate(numberOfDuplicates)
                : await this.documentHolder.save();
            await this.handleSaveSuccess(documentBeforeSave, documentAfterSave, this.operationInProgress);
        } catch (errorWithParams) {
            await this.handleSaveError(errorWithParams);
        } finally {
            this.loading.stop();
            this.operationInProgress = 'none';
        }
    }


    private updateFieldDefinitions() {

        this.fieldDefinitions
            = this.projectConfiguration.getFieldDefinitions(this.documentHolder.clonedDocument.resource.type);
    }


    private updateRelationDefinitions() {

        this.relationDefinitions = this.projectConfiguration.getRelationDefinitions(
            this.documentHolder.clonedDocument.resource.type, false, 'editable');
    }


    private async handleSaveSuccess(documentBeforeSave: Document, documentAfterSave: Document,
                                    operation: 'save'|'duplicate') {

        try {
            if (documentAfterSave.resource.type !== 'Project' // because it could have been solved automatically. if not we just accept that it gots shown in the taskbar as conflict then
                    && DoceditComponent.detectSaveConflicts(documentBeforeSave, documentAfterSave)) {
                this.handleSaveConflict(documentAfterSave);
            } else {
                await this.closeModalAfterSave(documentAfterSave.resource.id, operation);
            }
        } catch (msgWithParams) {
            this.messages.add(msgWithParams);
        }
    }


    private async handleSaveError(errorWithParams: any) {

        if (errorWithParams[0] == DatastoreErrors.DOCUMENT_NOT_FOUND) {
            await this.handleDeletedConflict();
            return undefined;
        }

        this.messages.add(errorWithParams.length > 0
            ? MessagesConversion.convertMessage(errorWithParams, this.projectConfiguration)
            : [M.DOCEDIT_ERROR_SAVE]);
    }


    private async onEscapeKeyDown(event: KeyboardEvent) {

        if (!this.subModalOpened && !this.escapeKeyPressed) {
            this.escapeKeyPressed = true;
            if (event.srcElement) (event.srcElement as HTMLElement).blur();
            await this.cancel();
        } else {
            this.escapeKeyPressed = true;
        }
    }


    private async performQuickSave() {

        if (this.isChanged() && !this.isLoading() && !this.subModalOpened) {
            await this.save();
        }
    }


    private async fetchParentLabel(document: FieldDocument|ImageDocument) {

        return !document.resource.relations.isRecordedIn
                || document.resource.relations.isRecordedIn.length === 0
            ? this.i18n({ id: 'docedit.parentLabel.project', value: 'Projekt' })
            : document.resource.id
                ? undefined
                : (await this.datastore.get(
                        document.resource.relations['liesWithin']
                            ? document.resource.relations['liesWithin'][0]
                            : document.resource.relations['isRecordedIn'][0]
                        )
                ).resource.identifier;
    }


    private async openEditSaveDialogModal() {

        this.subModalOpened = true;

        try {
            const modalRef: NgbModalRef = this.modalService.open(
                EditSaveDialogComponent, { keyboard: false }
            );
            modalRef.componentInstance.escapeKeyPressed = this.escapeKeyPressed;

            const result: string = await modalRef.result;

            if (result === 'save') {
                await this.save();
            } else if (result === 'discard') {
                this.activeModal.dismiss('discard');
            }
        } catch(err) {
            // EditSaveDialogModal has been canceled
        } finally {
            this.subModalOpened = false;
        }
    }


    private showTypeChangeFieldsWarning(invalidFields: string[]) {

        if (invalidFields.length > 0) {
            this.messages.add([
                M.DOCEDIT_WARNING_TYPE_CHANGE_FIELDS,
                invalidFields
                    .map(this.getFieldDefinitionLabel)
                    .reduce((acc, fieldLabel) => acc + ', ' + fieldLabel)
            ]);
        }
    }


    private showTypeChangeRelationsWarning(invalidRelations: string[]) {

        if (invalidRelations.length > 0) {
            this.messages.add([
                M.DOCEDIT_WARNING_TYPE_CHANGE_RELATIONS,
                invalidRelations
                    .map((relationName: string) => this.projectConfiguration.getRelationDefinitionLabel(relationName))
                    .reduce((acc, relationLabel) => acc + ', ' + relationLabel)
            ]);
        }
    }


    private async closeModalAfterSave(resourceId: string, operation: 'save'|'duplicate'): Promise<any> {

        this.activeModal.close({
            document: (await this.datastore.get(resourceId))
        });
        this.messages.add(operation === 'save'
            ? [M.DOCEDIT_SUCCESS_SAVE]
            : [M.DOCEDIT_SUCCESS_DUPLICATE]
        );
    }


    private handleSaveConflict(documentAfterSave: Document) {

        this.documentHolder.setDocument(documentAfterSave);
        this.activeGroup = 'conflicts';
        this.messages.add([M.DOCEDIT_WARNING_SAVE_CONFLICT]);
    }


    private async handleDeletedConflict() {

        this.subModalOpened = true;

        try {
            await this.modalService.open(
                ConflictDeletedModalComponent,
                { windowClass: 'conflict-deleted-modal', keyboard: false }
            ).result;
        } catch(err) {
            // ConflictDeletedModal has been canceled
        } finally {
            this.documentHolder.makeClonedDocAppearNew();
            this.subModalOpened = false;
        }
    }


    private static detectSaveConflicts(documentBeforeSave: Document, documentAfterSave: Document): boolean {

        const conflictsBeforeSave: string[] = documentBeforeSave._conflicts as string[];
        const conflictsAfterSave: string[] = documentAfterSave._conflicts as string[];

        if (!conflictsBeforeSave && conflictsAfterSave && conflictsAfterSave.length >= 1) return true;
        if (!conflictsAfterSave) return false;

        return conflictsAfterSave.find(isNot(includedIn(conflictsBeforeSave))) !== undefined;
    }
}


const doNothing = () => {};<|MERGE_RESOLUTION|>--- conflicted
+++ resolved
@@ -103,12 +103,7 @@
     public async setDocument(document: FieldDocument|ImageDocument) {
 
         this.documentHolder.setDocument(document);
-<<<<<<< HEAD
         this.showDoceditMediaTab = !this.typeUtility.getMediaTypeNames().includes(document.resource.type);
-=======
-
-        this.showDoceditImagesTab = !this.typeUtility.isSubtype(document.resource.type, 'Image');
->>>>>>> 90390f38
 
         this.getFieldDefinitionLabel = (fieldName: string) =>
             this.projectConfiguration.getFieldDefinitionLabel(document.resource.type, fieldName);
