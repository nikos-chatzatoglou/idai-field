import {Component} from '@angular/core';
import {NgbActiveModal, NgbModal, NgbModalRef} from '@ng-bootstrap/ng-bootstrap';
import {I18n} from '@ngx-translate/i18n-polyfill';
import {includedIn, isNot} from 'tsfun';
import {DatastoreErrors, Document, IdaiFieldDocument, IdaiFieldImageDocument, Messages,
    ProjectConfiguration} from 'idai-components-2';
import {ConflictDeletedModalComponent} from './dialog/conflict-deleted-modal.component';
import {clone} from '../../core/util/object-util';
import {DoceditActiveTabService} from './docedit-active-tab-service';
import {DeleteModalComponent} from './dialog/delete-modal.component';
import {EditSaveDialogComponent} from './dialog/edit-save-dialog.component';
import {DocumentDatastore} from '../../core/datastore/document-datastore';
import {DocumentHolder} from './document-holder';
import {TypeUtility} from '../../core/model/type-utility';
import {M} from '../m';
import {MessagesConversion} from './messages-conversion';
import {Loading} from '../../widgets/loading';
import {DuplicateModalComponent} from './dialog/duplicate-modal.component';


@Component({
    selector: 'detail-modal',
    moduleId: module.id,
    templateUrl: './docedit.html',
    host: {
        '(window:keydown)': 'onKeyDown($event)',
        '(window:keyup)': 'onKeyUp($event)',
    }
})
/**
 * Uses the document edit forms of idai-components-2 and adds styling
 * and navigation items like save and back buttons and modals
 * including the relevant functionality like validation,
 * persistence handling, conflict resolution etc.
 *
 * @author Daniel de Oliveira
 * @author Thomas Kleinke
 */
export class DoceditComponent {

    public subModalOpened: boolean = false;

    private parentLabel: string|undefined = undefined;
<<<<<<< HEAD
    private showDoceditMediaTab: boolean = false;
    private operationInProgress: 'save'|'delete'|'none' = 'none';
=======
    private showDoceditImagesTab: boolean = false;
    private operationInProgress: 'save'|'duplicate'|'delete'|'none' = 'none';
    private escapeKeyPressed: boolean = false;
>>>>>>> 37294d54


    constructor(
        public activeModal: NgbActiveModal,
        public documentHolder: DocumentHolder,
        private messages: Messages,
        private modalService: NgbModal,
        private datastore: DocumentDatastore,
        private typeUtility: TypeUtility,
        private activeTabService: DoceditActiveTabService,
        private projectConfiguration: ProjectConfiguration,
        private loading: Loading,
        private i18n: I18n) {
    }

    public isChanged = () => this.documentHolder.isChanged();

    public isLoading = () => this.loading.isLoading();

    public getFieldDefinitionLabel: (_: string) => string;


    public getRelationDefinitions = () => this.projectConfiguration.getRelationDefinitions(
        this.documentHolder.clonedDocument.resource.type, false, 'editable');


    public async onKeyDown(event: KeyboardEvent) {

        switch(event.key) {
            case 'Escape':
                await this.onEscapeKeyDown(event);
                break;
            case 's':
                if (event.ctrlKey || event.metaKey) await this.performQuickSave();
                break;
            case 'd':
                if (event.ctrlKey || event.metaKey) await this.openDuplicateModal();
                break;
        }
    }


    public onKeyUp(event: KeyboardEvent) {

        if (event.key === 'Escape') this.escapeKeyPressed = false;
    }


    public getActiveTab() {

        return 'docedit-' + this.activeTabService.getActiveTab() + '-tab';
    }


    public changeActiveTab(event: any) {

        this.activeTabService.setActiveTab(event.nextId.replace('docedit-','').replace('-tab',''));
    };


    public showDropdownButton(): boolean {

        return this.documentHolder.clonedDocument !== undefined
            && this.documentHolder.clonedDocument.resource.type !== 'Project';
    }


    public showDuplicateButton(): boolean {

        return this.showDropdownButton()
            && !this.typeUtility.isSubtype(
                this.documentHolder.clonedDocument.resource.type, 'Image'
            );
    }


    public showDeleteButton(): boolean {

        return this.showDropdownButton()
            && this.documentHolder.clonedDocument.resource.id !== undefined
    }


    public async setDocument(document: IdaiFieldDocument|IdaiFieldImageDocument) {

        this.documentHolder.setDocument(document);

        if (!document.resource.id) this.activeTabService.setActiveTab('fields');

        this.showDoceditMediaTab = !this.typeUtility.getMediaTypeNames().includes(document.resource.type);

        this.getFieldDefinitionLabel = (fieldName: string) =>
            this.projectConfiguration.getFieldDefinitionLabel(document.resource.type, fieldName);

        this.parentLabel = await this.fetchParentLabel(document);
    }


    public changeType(newType: string) {

        const {invalidFields, invalidRelations} = this.documentHolder.changeType(newType);
        this.showTypeChangeFieldsWarning(invalidFields);
        this.showTypeChangeRelationsWarning(invalidRelations);
    }


    public async cancel() {

        if (this.documentHolder.isChanged()) {
            await this.openEditSaveDialogModal();
        } else {
            this.activeModal.dismiss('cancel');
        }
    }


    public async openDuplicateModal() {

        this.subModalOpened = true;
        let numberOfDuplicates: number|undefined;

        try {
            const modalRef: NgbModalRef = this.modalService.open(
                DuplicateModalComponent, { keyboard: false }
            );
            modalRef.componentInstance.initialize(!this.documentHolder.clonedDocument.resource.id);
            numberOfDuplicates = await modalRef.result;
        } catch(err) {
            // DuplicateModal has been canceled
        } finally {
            this.subModalOpened = false;
        }

        if (numberOfDuplicates !== undefined) await this.save(numberOfDuplicates);
    }


    public async openDeleteModal() {

        this.subModalOpened = true;

        const ref: NgbModalRef = this.modalService.open(DeleteModalComponent, { keyboard: false });
        ref.componentInstance.setDocument(this.documentHolder.clonedDocument);
        ref.componentInstance.setCount(await this.fetchIsRecordedInCount(this.documentHolder.clonedDocument));

        try {
            const decision: string = await ref.result;
            if (decision === 'delete') await this.deleteDocument();
        } catch(err) {
            // DeleteModal has been canceled
        } finally {
            this.subModalOpened = false;
        }
    }


    public async save(numberOfDuplicates?: number) {

        this.operationInProgress = numberOfDuplicates ? 'duplicate' : 'save';
        this.loading.start('docedit');

        const documentBeforeSave: Document = clone(this.documentHolder.clonedDocument);

        try {
            const documentAfterSave: Document = numberOfDuplicates
                ? await this.documentHolder.duplicate(numberOfDuplicates)
                : await this.documentHolder.save();
            await this.handleSaveSuccess(documentBeforeSave, documentAfterSave, this.operationInProgress);
        } catch (errorWithParams) {
            await this.handleSaveError(errorWithParams);
        } finally {
            this.loading.stop();
            this.operationInProgress = 'none';
        }
    }


    private async handleSaveSuccess(documentBeforeSave: Document, documentAfterSave: Document,
                                    operation: 'save'|'duplicate') {

        try {
            if (DoceditComponent.detectSaveConflicts(documentBeforeSave, documentAfterSave)) {
                this.handleSaveConflict(documentAfterSave);
            } else {
                await this.closeModalAfterSave(documentAfterSave.resource.id, operation);
            }
        } catch (msgWithParams) {
            this.messages.add(msgWithParams);
        }
    }


    private async handleSaveError(errorWithParams: any) {

        if (errorWithParams[0] == DatastoreErrors.DOCUMENT_NOT_FOUND) {
            await this.handleDeletedConflict();
            return undefined;
        }

        if (errorWithParams.length > 0) {
            this.messages.add(MessagesConversion.convertMessage(errorWithParams, this.projectConfiguration));
        } else {
            this.messages.add([M.DOCEDIT_ERROR_SAVE]);
        }
    }


    private async onEscapeKeyDown(event: KeyboardEvent) {

        if (!this.subModalOpened && !this.escapeKeyPressed) {
            this.escapeKeyPressed = true;
            if (event.srcElement) (event.srcElement as HTMLElement).blur();
            await this.cancel();
        } else {
            this.escapeKeyPressed = true;
        }
    }


    private async performQuickSave() {

        if (this.isChanged() && !this.isLoading() && !this.subModalOpened) {
            await this.save();
        }
    }


    private async fetchParentLabel(document: IdaiFieldDocument|IdaiFieldImageDocument) {

        return !document.resource.relations.isRecordedIn
                || document.resource.relations.isRecordedIn.length === 0
            ? this.i18n({ id: 'docedit.parentLabel.project', value: 'Projekt' })
            : document.resource.id
                ? undefined
                : (await this.datastore.get(
                        document.resource.relations['liesWithin']
                            ? document.resource.relations['liesWithin'][0]
                            : document.resource.relations['isRecordedIn'][0]
                        )
                ).resource.identifier;
    }


    private async openEditSaveDialogModal() {

        this.subModalOpened = true;

        try {
            const modalRef: NgbModalRef = this.modalService.open(
                EditSaveDialogComponent, { keyboard: false }
            );
            modalRef.componentInstance.escapeKeyPressed = this.escapeKeyPressed;

            const result: string = await modalRef.result;

            if (result === 'save') {
                await this.save();
            } else if (result === 'discard') {
                this.activeModal.dismiss('discard');
            }
        } catch(err) {
            // EditSaveDialogModal has been canceled
        } finally {
            this.subModalOpened = false;
        }
    }


    private async fetchIsRecordedInCount(document: Document): Promise<number> {

        return !document.resource.id
            ? 0
            : (await this.datastore.find(
                    { q: '', constraints: { 'isRecordedIn:contain': document.resource.id }} as any)
            ).documents.length;
    }


    private showTypeChangeFieldsWarning(invalidFields: string[]) {

        if (invalidFields.length > 0) {
            this.messages.add([
                M.DOCEDIT_WARNING_TYPE_CHANGE_FIELDS,
                invalidFields
                    .map(this.getFieldDefinitionLabel)
                    .reduce((acc, fieldLabel) => acc + ', ' + fieldLabel)
            ]);
        }
    }


    private showTypeChangeRelationsWarning(invalidRelations: string[]) {

        if (invalidRelations.length > 0) {
            this.messages.add([
                M.DOCEDIT_WARNING_TYPE_CHANGE_RELATIONS,
                invalidRelations
                    .map((relationName: string) => this.projectConfiguration.getRelationDefinitionLabel(relationName))
                    .reduce((acc, relationLabel) => acc + ', ' + relationLabel)
            ]);
        }
    }


    private async closeModalAfterSave(resourceId: string, operation: 'save'|'duplicate'): Promise<any> {

        this.activeModal.close({
            document: (await this.datastore.get(resourceId))
        });
        this.messages.add(operation === 'save'
            ? [M.DOCEDIT_SUCCESS_SAVE]
            : [M.DOCEDIT_SUCCESS_SAVE]
        );
    }


    private async deleteDocument() {

        this.operationInProgress = 'delete';
        this.loading.start('docedit');

        try {
            await this.documentHolder.remove();
            this.activeModal.dismiss('deleted');
            this.messages.add([M.DOCEDIT_SUCCESS_DELETE]);
        } catch(err) {
            this.messages.add(err);
        }

        this.loading.stop();
        this.operationInProgress = 'none';
    }


    private handleSaveConflict(documentAfterSave: Document) {

        this.documentHolder.setDocument(documentAfterSave);
        this.activeTabService.setActiveTab('conflicts');
        this.messages.add([M.DOCEDIT_WARNING_SAVE_CONFLICT]);
    }


    private async handleDeletedConflict() {

        this.subModalOpened = true;

        try {
            await this.modalService.open(
                ConflictDeletedModalComponent,
                { windowClass: 'conflict-deleted-modal', keyboard: false }
            ).result;
        } catch(err) {
            // ConflictDeletedModal has been canceled
        } finally {
            this.documentHolder.makeClonedDocAppearNew();
            this.subModalOpened = false;
        }
    }


    private static detectSaveConflicts(documentBeforeSave: Document, documentAfterSave: Document): boolean {

        const conflictsBeforeSave: string[] = (documentBeforeSave as any)['_conflicts'];
        const conflictsAfterSave: string[] =  (documentAfterSave as any)['_conflicts'];

        if (!conflictsBeforeSave && conflictsAfterSave && conflictsAfterSave.length >= 1) return true;
        if (!conflictsAfterSave) return false;

        return conflictsAfterSave.find(isNot(includedIn(conflictsBeforeSave))) !== undefined;
    }
}


const doNothing = () => {};<|MERGE_RESOLUTION|>--- conflicted
+++ resolved
@@ -41,14 +41,9 @@
     public subModalOpened: boolean = false;
 
     private parentLabel: string|undefined = undefined;
-<<<<<<< HEAD
     private showDoceditMediaTab: boolean = false;
-    private operationInProgress: 'save'|'delete'|'none' = 'none';
-=======
-    private showDoceditImagesTab: boolean = false;
     private operationInProgress: 'save'|'duplicate'|'delete'|'none' = 'none';
     private escapeKeyPressed: boolean = false;
->>>>>>> 37294d54
 
 
     constructor(
