import {Component} from '@angular/core';
import {NgbActiveModal, NgbModal} from '@ng-bootstrap/ng-bootstrap';
import {DocumentEditChangeMonitor} from 'idai-components-2/documents';
import {Document} from 'idai-components-2/core';
import {Messages} from 'idai-components-2/messages';
import {DatastoreErrors} from 'idai-components-2/datastore';
import {ProjectConfiguration} from 'idai-components-2/configuration';
import {IdaiFieldDocument} from 'idai-components-2/idai-field-model';
import {ConflictDeletedModalComponent} from './conflict-deleted-modal.component';
import {SettingsService} from '../../core/settings/settings-service';
import {ImageTypeUtility} from '../../common/image-type-utility';
import {Imagestore} from '../../core/imagestore/imagestore';
import {ObjectUtil} from '../../util/object-util';
import {M} from '../../m';
import {DoceditActiveTabService} from './docedit-active-tab-service';
import {PersistenceManager} from '../../core/persist/persistence-manager';
import {Validator} from '../../core/model/validator';
import {DeleteModalComponent} from './delete-modal.component';
import {EditSaveDialogComponent} from './edit-save-dialog.component';
import {DocumentDatastore} from '../../core/datastore/document-datastore';


@Component({
    selector: 'detail-modal',
    moduleId: module.id,
    templateUrl: './docedit.html'
})
/**
 * Uses the document edit forms of idai-components-2 and adds styling
 * and navigation items like save and back buttons and modals
 * including the relevant functionality like validation,
 * persistence handling, conflict resolution etc.
 *
 * @author Daniel de Oliveira
 * @author Thomas Kleinke
 */
export class DoceditComponent {

    /**
     * Holds a cloned version of the <code>document</code> set via {@link DoceditComponent#setDocument}.
     * On clonedDocument changes can be made which can be either saved or discarded later.
     */
    private clonedDocument: Document;


    /**
     * These are the revisions (of the cloned document as long as not saved)
     * that are conflict resolved. They will be be removed from document
     * as soon as it gets saved.
     */
    private inspectedRevisionsIds: string[];

    private parentLabel: string|undefined = undefined;

    private showDoceditImagesTab: boolean = false;


    constructor(
        public activeModal: NgbActiveModal,
        public documentEditChangeMonitor: DocumentEditChangeMonitor,
        private messages: Messages,
        private persistenceManager: PersistenceManager,
        private validator: Validator,
        private settingsService: SettingsService,
        private modalService: NgbModal,
        private datastore: DocumentDatastore,
        private imagestore: Imagestore,
        private imageTypeUtility: ImageTypeUtility,
        private activeTabService: DoceditActiveTabService,
        private projectConfiguration: ProjectConfiguration) {
    }


    public getFieldDefinitionLabel: (_: string) => string;


    public getRelationDefinitions = () => this.projectConfiguration.getRelationDefinitions(
        this.clonedDocument.resource.type, false, 'editable');


    public async setDocument(document: IdaiFieldDocument) {

        this.inspectedRevisionsIds = [];
        this.clonedDocument = ObjectUtil.cloneObject(document);

        this.showDoceditImagesTab = (!
            (this.imageTypeUtility.getProjectImageTypes())[this.clonedDocument.resource.type]
        );

        this.getFieldDefinitionLabel = (fieldName: string) =>
            this.projectConfiguration.getFieldDefinitionLabel(document.resource.type, fieldName);

        this.persistenceManager.setOldVersions([document]);

        this.parentLabel = await this.fetchParentLabel(document);
    }


    public changeActiveTab(event: any) {

        this.activeTabService.setActiveTab(event.nextId.replace('docedit-','').replace('-tab',''));
    };


    public changeType(newType: string) {

        this.clonedDocument.resource.type = newType;
        this.documentEditChangeMonitor.setChanged();
        this.showTypeChangeFieldsWarning();
        this.showTypeChangeRelationsWarning();
    }


    public cancel() {

        if (this.documentEditChangeMonitor.isChanged()) {
            this.showModal();
        } else {
            this.activeModal.dismiss('cancel');
        }
    }


    public async openDeleteModal() {

        const ref = this.modalService.open(DeleteModalComponent);
        ref.componentInstance.setDocument(this.clonedDocument);
        ref.componentInstance.setCount(await this.fetchIsRecordedInCount(this.clonedDocument));
        const decision = await ref.result;
        if (decision == 'delete') this.deleteDoc();
    }


    /**
     * @param viaSaveButton if true, it is assumed the call for save came directly
     *   via a user interaction.
     */
    public async save(viaSaveButton: boolean = false) {

        try {
            await this.removeInvalidLiesWithinRelationTargets();
            this.removeInvalidFields();
            this.removeInvalidRelations();

<<<<<<< HEAD
            const documentBeforeSave: IdaiFieldDocument = ObjectUtil.cloneObject(this.clonedDocument);
=======
        const documentBeforeSave: Document = ObjectUtil.cloneObject(this.clonedDocument);
>>>>>>> 1b7f8dd6

            await this.validator.validate(this.clonedDocument);

            try {
                await this.persistenceManager.persist(this.clonedDocument, this.settingsService.getUsername());
                await this.handleSaveSuccess(documentBeforeSave, viaSaveButton);
            } catch (errorWithParams) {
                await this.handleSaveError(errorWithParams);
            }

        } catch (msgWithParams) {
            this.messages.add(msgWithParams);
        }
    }


    private async removeInvalidLiesWithinRelationTargets(): Promise<any> {

        const invalidRelationTargetIds: string[]
            = await this.validator.validateRelationTargets(this.clonedDocument, 'liesWithin');

        if (invalidRelationTargetIds.length == 0) return;

        // TODO remove only the invalid targets
        delete this.clonedDocument.resource.relations['liesWithin'];

        return Promise.reject([M.DOCEDIT_LIESWITHIN_RELATION_REMOVED_WARNING]);
    }


    private async fetchParentLabel(document: IdaiFieldDocument) {

        return document.resource.id
                ? undefined
                : (await this.datastore.get(
                        document.resource.relations.liesWithin
                            ? document.resource.relations.liesWithin[0]
                            : document.resource.relations.isRecordedIn[0])
                ).resource.identifier;
    }


    private async showModal() {

        try {
            if ((await this.modalService.open(EditSaveDialogComponent).result) === 'save') this.save();
        } catch (_) {
            this.activeModal.dismiss('discard');
        }
    }


    private async fetchIsRecordedInCount(document: Document): Promise<number> {

        return !document.resource.id
            ? 0
            : (await this.datastore.find(
                    { q: '', constraints: { 'isRecordedIn:contain': document.resource.id }} as any)
            ).documents.length;
    }


    private showTypeChangeFieldsWarning() {

        if (this.validateFields().length > 0) {
            this.messages.add([
                M.DOCEDIT_TYPE_CHANGE_FIELDS_WARNING,
                this.validateFields()
                    .map(this.getFieldDefinitionLabel)
                    .reduce((acc, fieldLabel) => acc + ', ' + fieldLabel)
            ]);
        }
    }


    private showTypeChangeRelationsWarning() {

        if (this.validateRelationFields().length > 0) {
            this.messages.add([
                M.DOCEDIT_TYPE_CHANGE_RELATIONS_WARNING,
                this.validateRelationFields()
                    .map((relationName: string) => this.projectConfiguration.getRelationDefinitionLabel(relationName))
                    .reduce((acc, relationLabel) => acc + ', ' + relationLabel)
            ]);
        }
    }


    private removeInvalidFields() {

        if (this.validateFields().length > 0) {
            for (let fieldName of this.validateFields()) {
                delete this.clonedDocument.resource[fieldName];
            }
        }
    }


    private removeInvalidRelations() {

        if (this.validateRelationFields().length > 0) {
            for (let relationFieldName of this.validateRelationFields()) {
                delete this.clonedDocument.resource.relations[relationFieldName]; 
            }
        }
    }


    private validateFields: () => Array<string> = () =>
        Validator.validateFields(this.clonedDocument.resource, this.projectConfiguration);


    private validateRelationFields: () => Array<string> = () =>
        Validator.validateRelations(this.clonedDocument.resource, this.projectConfiguration);


    private async handleSaveSuccess(documentBeforeSave: Document, viaSaveButton: boolean) {

        try {
            await this.removeInspectedRevisions(this.clonedDocument.resource.id as any);

            this.clonedDocument = await this.getLatestRevision(this.clonedDocument.resource.id as any);
            this.documentEditChangeMonitor.reset();

            if (DoceditComponent.detectSaveConflicts(documentBeforeSave, this.clonedDocument)) {
                this.activeTabService.setActiveTab('conflicts');
                this.messages.add([M.DOCEDIT_SAVE_CONFLICT]);
            } else {
                await this.closeModalAfterSave(this.clonedDocument.resource.id as any, viaSaveButton);
            }
        } catch (msgWithParams) {

            this.messages.add(msgWithParams);
        }
    }


    private async handleSaveError(errorWithParams: any) {

        if (errorWithParams[0] == DatastoreErrors.DOCUMENT_NOT_FOUND) {
            this.handleDeletedConflict();
            return undefined;
        } else {
            console.error(errorWithParams);
            return [M.DOCEDIT_SAVE_ERROR];
        }
    }


    private async closeModalAfterSave(resourceId: string, viaSaveButton: boolean): Promise<any> {

        this.activeModal.close({
            document: (await this.datastore.get(resourceId)),
            viaSaveButton: viaSaveButton
        });
        this.messages.add([M.DOCEDIT_SAVE_SUCCESS]);
    }


    private async getLatestRevision(resourceId: string) {

        try {
            return await this.datastore.get(resourceId, {skip_cache: true});
        } catch (e) {
            throw [M.DATASTORE_NOT_FOUND];
        }
    }


    /**
     * @param resourceId
     * @return {Promise<IdaiFieldDocument>} latest revision
     */
    private removeInspectedRevisions(resourceId: string): Promise<any> {

        let promises = [] as any;
        for (let revisionId of this.inspectedRevisionsIds) {
            promises.push(this.datastore.removeRevision(resourceId, revisionId) as never);
        }
        this.inspectedRevisionsIds = [];

        return Promise.all(promises)
            .catch(() => Promise.reject([M.DATASTORE_GENERIC_ERROR]));
    }


    private handleDeletedConflict() {

        this.modalService.open(
            ConflictDeletedModalComponent, {size: 'lg', windowClass: 'conflict-deleted-modal'}
        ).result.then(() => {
            this.makeClonedDocAppearNew();
        }).catch(() => {});
    }


    private makeClonedDocAppearNew() {

        // make the doc appear 'new' ...
        delete this.clonedDocument.resource.id; // ... for persistenceManager
        delete (this.clonedDocument as any)['_id'];      // ... for pouchdbdatastore
        delete (this.clonedDocument as any)['_rev'];
    }


    private async deleteDoc() {

        try {
            await this.removeImageWithImageStore(this.clonedDocument);
            await this.removeWithPersistenceManager(this.clonedDocument);
            this.activeModal.dismiss('deleted');
            this.messages.add([M.DOCEDIT_DELETE_SUCCESS]);
        } catch(err) {
            this.messages.add(err);
        }
    }


    private async removeImageWithImageStore(document: any): Promise<any> {

        if (!this.imageTypeUtility.isImageType(document.resource.type)) return undefined;

        if (!this.imagestore.getPath()) throw [M.IMAGESTORE_ERROR_INVALID_PATH_DELETE];
        try {
            await this.imagestore.remove(document.resource.id);
        } catch (_) {
            return [M.IMAGESTORE_ERROR_DELETE, document.resource.id];
        }
    }


    private async removeWithPersistenceManager(document: any): Promise<any> {

        try {
            await this.persistenceManager.remove(document, this.settingsService.getUsername())
        } catch(removeError) {
            if (removeError != DatastoreErrors.DOCUMENT_NOT_FOUND) {
                throw [M.DOCEDIT_DELETE_ERROR];
            }
        }
    }


    private static detectSaveConflicts(documentBeforeSave: Document,
                                       documentAfterSave: Document): boolean {

        const conflictsBeforeSave: string[] = (documentBeforeSave as any)['_conflicts'];
        const conflictsAfterSave: string[] =  (documentAfterSave as any)['_conflicts'];

        if (!conflictsBeforeSave && conflictsAfterSave && conflictsAfterSave.length >= 1) return true;
        if (!conflictsAfterSave) return false;

        for (let conflict of conflictsAfterSave) {
            if (conflictsBeforeSave.indexOf(conflict) == -1) {
                return true;
            }
        }

        return false;
    }
}<|MERGE_RESOLUTION|>--- conflicted
+++ resolved
@@ -141,12 +141,8 @@
             await this.removeInvalidLiesWithinRelationTargets();
             this.removeInvalidFields();
             this.removeInvalidRelations();
-
-<<<<<<< HEAD
-            const documentBeforeSave: IdaiFieldDocument = ObjectUtil.cloneObject(this.clonedDocument);
-=======
-        const documentBeforeSave: Document = ObjectUtil.cloneObject(this.clonedDocument);
->>>>>>> 1b7f8dd6
+            
+            const documentBeforeSave: Document = ObjectUtil.cloneObject(this.clonedDocument);
 
             await this.validator.validate(this.clonedDocument);
 
