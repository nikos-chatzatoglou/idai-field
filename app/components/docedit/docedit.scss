--- conflicted
+++ resolved
@@ -1,9 +1,4 @@
-<<<<<<< HEAD
 @import 'tabs/docedit-media-tab';
-@import 'core/relations-form';
-=======
-@import 'tabs/docedit-image-tab';
->>>>>>> 183ecde0
 @import 'tabs/docedit-conflicts-tab';
 @import 'widgets/type-switcher-button';
 @import 'widgets/media-resource-picker';
@@ -126,37 +121,9 @@
     color: #28a745;
   }
 
-<<<<<<< HEAD
-  .choose-geometry-icon {
-    margin-right: 10px;
-    position: relative;
-    top: 2px;
-  }
-
-  #docedit-conflicts-tab {
-    color: red !important;
-  }
-
-  #docedit-fields-tab,
-  #docedit-relations-tab,
-  #docedit-media-tab,
-  #docedit-conflicts-tab {
-    user-select: none;
-  }
-
-  #loading-icon-container {
-    height: calc(100vh - 150px);
-
-    loading-icon {
-      position: relative;
-      top: 110px;
-    }
-=======
   main {
     height: 86%;
     padding: 0;
->>>>>>> 183ecde0
-
     position: relative;
   }
 }