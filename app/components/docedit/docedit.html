<div class="modal-body p-0">

    <section id="document-edit-wrapper">
        <header class="d-flex justify-content-between">
            <div id="type-switcher-button-container">
                <type-switcher-button [type]="documentHolder.clonedDocument.resource.type"
                                  (onTypeChanged)="changeType($event)">
                </type-switcher-button>
            </div>

            <div *ngIf="documentHolder.clonedDocument"
                  class="docedit-header-label text-truncate">
                <small *ngIf="!documentHolder.clonedDocument.resource.id" i18n="@@docedit.header.create">
                    {{projectConfiguration.getLabelForType(this.documentHolder.clonedDocument.resource.type)}}
                    in {{parentLabel}} anlegen
                </small>
                <small *ngIf="documentHolder.clonedDocument.resource.id" i18n="@@docedit.header.edit">
                    {{projectConfiguration.getLabelForType(this.documentHolder.clonedDocument.resource.type)}} bearbeiten
                </small>
                <br>
                <strong>{{documentHolder.clonedDocument.resource.identifier}}</strong>
            </div>

            <div>
                <div class="btn-group" id="save-button-group">
                    <button class="btn btn-success disabled pull-right"
                            id="document-edit-button-save-document"
                            [class.disabled]="!isChanged() || isLoading()"
                            (click)="!isChanged() || isLoading() || save()">
                        <span class="mdi mdi-content-save"></span>
                        <span class="button-label" i18n="@@buttons.save">Speichern</span>
                    </button>
                    <div *ngIf="showDuplicateButton()"
                         ngbDropdown placement="bottom-right"
                         class="btn-group">
                        <button id="document-edit-button-dropdown"
                                class="btn btn-success dropdown-toggle-split"
                                [class.disabled]="isLoading()"
                                [disabled]="isLoading()"
                                ngbDropdownToggle>
                        </button>
                        <div ngbDropdownMenu id="document-edit-dropdown-menu">
                            <span id="document-edit-button-duplicate-document"
                                  class="dropdown-item"
                                  (click)="openDuplicateModal()">
                                <span class="mdi mdi-expand-all"></span>
                                <span *ngIf="!documentHolder.clonedDocument.resource.id"
                                      class="dropdown-entry-label"
                                      i18n="@@buttons.createMultipleInstances">Mehrfach erstellen</span>
                                <span *ngIf="documentHolder.clonedDocument.resource.id"
                                      class="dropdown-entry-label"
                                      i18n="@@buttons.duplicate">Vervielfältigen</span>
                            </span>
                        </div>
                    </div>
                </div>
                <button class="btn btn-primary"
                        id="document-edit-button-goto-view"
                        [class.disabled]="isLoading()"
                        (click)="isLoading() || cancel()">
                    <span class="mdi mdi-close"></span>
                </button>
            </div>
        </header>
        <main>
<<<<<<< HEAD
            <div *ngIf="documentHolder.clonedDocument && !isLoading()" class="container">
                <div class="row">
                    <div class="col-md-12">
                        <ngb-tabset (tabChange)="changeActiveTab($event)" activeId="{{getActiveTab()}}">
                            <ngb-tab id="docedit-fields-tab">
                                <ng-template ngbTabTitle>
                                    <span class="mdi mdi-format-list-bulleted"></span>
                                    <span class="button-label" i18n="@@docedit.tabs.metadata">Metadaten</span>
                                </ng-template>
                                <ng-template ngbTabContent>
                                    <edit-form *ngIf="projectConfiguration" [(document)]="documentHolder.clonedDocument"
                                               [fieldDefinitions]="projectConfiguration.getFieldDefinitions
                                                    (documentHolder.clonedDocument.resource.type)">
                                    </edit-form>
                                </ng-template>
                            </ngb-tab>
                            <ngb-tab *ngIf="getRelationDefinitions() && getRelationDefinitions().length > 0"
                                     id="docedit-relations-tab">
                                <ng-template ngbTabTitle>
                                    <span class="mdi mdi-sitemap"></span>
                                    <span class="button-label" i18n="@@docedit.tabs.relations">Relationen</span>
                                </ng-template>
                                <ng-template ngbTabContent>
                                    <relations-form
                                            [(document)]="documentHolder.clonedDocument"
                                            [primary]="'identifier'"
                                            [relationDefinitions]="getRelationDefinitions()">
                                    </relations-form>
                                </ng-template>
                            </ngb-tab>

                            <ngb-tab *ngIf="showDoceditMediaTab" id="docedit-media-tab">
                                <ng-template ngbTabTitle>
                                    <span class="mdi mdi-image"></span>
                                    <span class="button-label" i18n="@@docedit.tabs.media">Medienressourcen</span>
                                </ng-template>
                                <ng-template ngbTabContent>
                                    <docedit-media-tab
                                            [(document)]="documentHolder.clonedDocument">
                                    </docedit-media-tab>
                                </ng-template>
                            </ngb-tab>
=======
            <edit-form
                    *ngIf="projectConfiguration && documentHolder.clonedDocument && !isLoading()"
                    [(document)]="documentHolder.clonedDocument"
                    [(inspectedRevisions)]="documentHolder.inspectedRevisions"
                    [relationDefinitions]="relationDefinitions"
                    [fieldDefinitions]="fieldDefinitions"
                    [activeGroup]="activeGroup">
            </edit-form>
>>>>>>> 183ecde0

            <div *ngIf="isLoading()" id="loading-icon-container">
                <loading-icon [context]="'docedit'"></loading-icon>
                <div id="operation-in-progress-info" class="alert alert-primary">
                    <span *ngIf="operationInProgress === 'save'" i18n="@@docedit.loadingInfo.save">
                        Ressource wird gespeichert...
                    </span>
                    <span *ngIf="operationInProgress === 'duplicate' && !documentHolder.clonedDocument.resource.id"
                          i18n="@@docedit.loadingInfo.createMultipleInstances">
                        Ressourcen werden erstellt...
                    </span>
                    <span *ngIf="operationInProgress === 'duplicate' && documentHolder.clonedDocument.resource.id"
                          i18n="@@docedit.loadingInfo.duplicate">
                        Ressource wird vervielfältigt...
                    </span>
                </div>
            </div>
        </main>
    </section>
</div>
<|MERGE_RESOLUTION|>--- conflicted
+++ resolved
@@ -63,50 +63,6 @@
             </div>
         </header>
         <main>
-<<<<<<< HEAD
-            <div *ngIf="documentHolder.clonedDocument && !isLoading()" class="container">
-                <div class="row">
-                    <div class="col-md-12">
-                        <ngb-tabset (tabChange)="changeActiveTab($event)" activeId="{{getActiveTab()}}">
-                            <ngb-tab id="docedit-fields-tab">
-                                <ng-template ngbTabTitle>
-                                    <span class="mdi mdi-format-list-bulleted"></span>
-                                    <span class="button-label" i18n="@@docedit.tabs.metadata">Metadaten</span>
-                                </ng-template>
-                                <ng-template ngbTabContent>
-                                    <edit-form *ngIf="projectConfiguration" [(document)]="documentHolder.clonedDocument"
-                                               [fieldDefinitions]="projectConfiguration.getFieldDefinitions
-                                                    (documentHolder.clonedDocument.resource.type)">
-                                    </edit-form>
-                                </ng-template>
-                            </ngb-tab>
-                            <ngb-tab *ngIf="getRelationDefinitions() && getRelationDefinitions().length > 0"
-                                     id="docedit-relations-tab">
-                                <ng-template ngbTabTitle>
-                                    <span class="mdi mdi-sitemap"></span>
-                                    <span class="button-label" i18n="@@docedit.tabs.relations">Relationen</span>
-                                </ng-template>
-                                <ng-template ngbTabContent>
-                                    <relations-form
-                                            [(document)]="documentHolder.clonedDocument"
-                                            [primary]="'identifier'"
-                                            [relationDefinitions]="getRelationDefinitions()">
-                                    </relations-form>
-                                </ng-template>
-                            </ngb-tab>
-
-                            <ngb-tab *ngIf="showDoceditMediaTab" id="docedit-media-tab">
-                                <ng-template ngbTabTitle>
-                                    <span class="mdi mdi-image"></span>
-                                    <span class="button-label" i18n="@@docedit.tabs.media">Medienressourcen</span>
-                                </ng-template>
-                                <ng-template ngbTabContent>
-                                    <docedit-media-tab
-                                            [(document)]="documentHolder.clonedDocument">
-                                    </docedit-media-tab>
-                                </ng-template>
-                            </ngb-tab>
-=======
             <edit-form
                     *ngIf="projectConfiguration && documentHolder.clonedDocument && !isLoading()"
                     [(document)]="documentHolder.clonedDocument"
@@ -115,7 +71,6 @@
                     [fieldDefinitions]="fieldDefinitions"
                     [activeGroup]="activeGroup">
             </edit-form>
->>>>>>> 183ecde0
 
             <div *ngIf="isLoading()" id="loading-icon-container">
                 <loading-icon [context]="'docedit'"></loading-icon>
