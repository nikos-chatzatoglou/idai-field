--- conflicted
+++ resolved
@@ -86,12 +86,8 @@
     entryComponents: [
         DoceditComponent,
         ConflictDeletedModalComponent,
-<<<<<<< HEAD
         MediaResourcePickerComponent,
-=======
-        ImagePickerComponent,
         DuplicateModalComponent,
->>>>>>> 37294d54
         DeleteModalComponent,
         EditSaveDialogComponent
     ]
