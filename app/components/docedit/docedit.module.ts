import {NgModule} from '@angular/core';
import {BrowserModule} from '@angular/platform-browser';
import {NgbModule} from '@ng-bootstrap/ng-bootstrap';
import {FormsModule} from '@angular/forms';
import {IdaiDocumentsModule} from 'idai-components-2';
import {DoceditComponent} from './docedit.component';
import {RouterModule} from '@angular/router';
import {IdaiWidgetsModule} from 'idai-components-2';
import {IdaiMessagesModule} from 'idai-components-2';
import {WidgetsModule} from '../../widgets/widgets.module';
<<<<<<< HEAD
import {DoceditMediaTabComponent} from './mediatab/docedit-media-tab.component';
import {DoceditConflictsTabComponent} from './docedit-conflicts-tab.component';
import {ConflictDeletedModalComponent} from './conflict-deleted-modal.component';
import {EditSaveDialogComponent} from './edit-save-dialog.component';
import {TypeSwitcherButtonComponent} from './type-switcher-button.component';
import {MediaResourcePickerComponent} from './mediatab/media-resource-picker.component';
=======
import {DoceditImageTabComponent} from './tabs/docedit-image-tab.component';
import {DoceditConflictsTabComponent} from './tabs/docedit-conflicts-tab.component';
import {ConflictDeletedModalComponent} from './dialog/conflict-deleted-modal.component';
import {EditSaveDialogComponent} from './dialog/edit-save-dialog.component';
import {TypeSwitcherButtonComponent} from './widgets/type-switcher-button.component';
import {ImagePickerComponent} from "./widgets/image-picker.component";
>>>>>>> e48578df
import {ImageGridModule} from "../imagegrid/image-grid.module";
import {DeleteModalComponent} from './dialog/delete-modal.component';
import {DocumentHolder} from './document-holder';
import {NgbDateParserFormatter} from '@ng-bootstrap/ng-bootstrap';
import {EditFormComponent} from './core/edit-form.component';
import {RelationsFormComponent} from './core/relations-form.component';
import {RelationPickerComponent} from './widgets/relationspick/relation-picker.component';
import {RelationPickerGroupComponent} from './widgets/relationspick/relation-picker-group.component';
import {CheckboxesComponent} from './core/forms/checkboxes.component';
import {DropdownComponent} from './core/forms/dropdown.component';
import {InputComponent} from './core/forms/input.component';
import {DimensionComponent} from './core/forms/dimension.component';
import {InputsComponent} from './core/forms/inputs.component';
import {RadioComponent} from './core/forms/radio.component';
import {TextComponent} from './core/forms/text.component';
import {DatingComponent} from './core/forms/dating.component';
import {DateComponent} from './core/forms/date.component';
import {NgbDateDEParserFormatter} from './core/forms/date-formatter.component';
import {BooleanComponent} from './core/forms/boolean.component';
import {EditFormFieldComponent} from './core/edit-form-field.component';
import {DropdownRangeComponent} from './core/forms/dropdown-range.component';


@NgModule({
    providers: [
        DocumentHolder,
        { provide: NgbDateParserFormatter, useClass: NgbDateDEParserFormatter }
    ],
    imports: [
        BrowserModule,
        NgbModule,
        FormsModule,
        IdaiWidgetsModule,
        IdaiDocumentsModule,
        RouterModule,
        IdaiMessagesModule,
        WidgetsModule,
        ImageGridModule
    ],
    declarations: [
        ConflictDeletedModalComponent,
        DeleteModalComponent,
        DoceditComponent,
        EditSaveDialogComponent,
        DoceditMediaTabComponent,
        DoceditConflictsTabComponent,
        TypeSwitcherButtonComponent,
<<<<<<< HEAD
        MediaResourcePickerComponent
=======
        ImagePickerComponent,
        EditFormComponent,
        EditFormFieldComponent,
        RelationsFormComponent,
        RelationPickerComponent,
        RelationPickerGroupComponent,
        CheckboxesComponent,
        BooleanComponent,
        DropdownComponent,
        InputComponent,
        InputsComponent,
        RadioComponent,
        TextComponent,
        DatingComponent,
        DateComponent,
        DimensionComponent,
        DropdownRangeComponent
>>>>>>> e48578df
    ],
    exports: [
        EditSaveDialogComponent,
        DoceditComponent
    ],
    entryComponents: [
        DoceditComponent,
        ConflictDeletedModalComponent,
<<<<<<< HEAD
        MediaResourcePickerComponent
=======
        ImagePickerComponent,
        DeleteModalComponent,
        EditSaveDialogComponent
>>>>>>> e48578df
    ]
})

export class DoceditModule {}<|MERGE_RESOLUTION|>--- conflicted
+++ resolved
@@ -8,22 +8,13 @@
 import {IdaiWidgetsModule} from 'idai-components-2';
 import {IdaiMessagesModule} from 'idai-components-2';
 import {WidgetsModule} from '../../widgets/widgets.module';
-<<<<<<< HEAD
-import {DoceditMediaTabComponent} from './mediatab/docedit-media-tab.component';
-import {DoceditConflictsTabComponent} from './docedit-conflicts-tab.component';
-import {ConflictDeletedModalComponent} from './conflict-deleted-modal.component';
-import {EditSaveDialogComponent} from './edit-save-dialog.component';
-import {TypeSwitcherButtonComponent} from './type-switcher-button.component';
-import {MediaResourcePickerComponent} from './mediatab/media-resource-picker.component';
-=======
-import {DoceditImageTabComponent} from './tabs/docedit-image-tab.component';
+import {DoceditMediaTabComponent} from './tabs/docedit-media-tab.component';
 import {DoceditConflictsTabComponent} from './tabs/docedit-conflicts-tab.component';
 import {ConflictDeletedModalComponent} from './dialog/conflict-deleted-modal.component';
 import {EditSaveDialogComponent} from './dialog/edit-save-dialog.component';
 import {TypeSwitcherButtonComponent} from './widgets/type-switcher-button.component';
-import {ImagePickerComponent} from "./widgets/image-picker.component";
->>>>>>> e48578df
-import {ImageGridModule} from "../imagegrid/image-grid.module";
+import {MediaResourcePickerComponent} from './widgets/media-resource-picker.component';
+import {ImageGridModule} from '../imagegrid/image-grid.module';
 import {DeleteModalComponent} from './dialog/delete-modal.component';
 import {DocumentHolder} from './document-holder';
 import {NgbDateParserFormatter} from '@ng-bootstrap/ng-bootstrap';
@@ -70,10 +61,7 @@
         DoceditMediaTabComponent,
         DoceditConflictsTabComponent,
         TypeSwitcherButtonComponent,
-<<<<<<< HEAD
-        MediaResourcePickerComponent
-=======
-        ImagePickerComponent,
+        MediaResourcePickerComponent,
         EditFormComponent,
         EditFormFieldComponent,
         RelationsFormComponent,
@@ -90,7 +78,6 @@
         DateComponent,
         DimensionComponent,
         DropdownRangeComponent
->>>>>>> e48578df
     ],
     exports: [
         EditSaveDialogComponent,
@@ -99,13 +86,9 @@
     entryComponents: [
         DoceditComponent,
         ConflictDeletedModalComponent,
-<<<<<<< HEAD
-        MediaResourcePickerComponent
-=======
-        ImagePickerComponent,
+        MediaResourcePickerComponent,
         DeleteModalComponent,
         EditSaveDialogComponent
->>>>>>> e48578df
     ]
 })
 
