import {Injectable} from '@angular/core';
import {flow, includedIn, isEmpty, isNot, equal} from 'tsfun';
import {Document, NewDocument, ProjectConfiguration, IdaiType, FieldDefinition} from 'idai-components-2';
import {Validator} from '../../core/model/validator';
import {PersistenceManager} from '../../core/model/persistence-manager';
import {Imagestore} from '../../core/imagestore/imagestore';
import {DocumentDatastore} from '../../core/datastore/document-datastore';
import {Validations} from '../../core/model/validations';
import {TypeUtility} from '../../core/model/type-utility';
import {UsernameProvider} from '../../core/settings/username-provider';
import {clone} from '../../core/util/object-util';
import {M} from '../m';
import {Model3DStore} from '../core-3d/model-3d-store';
import {DuplicationUtil} from './duplication-util';


@Injectable()
/**
 * @author Daniel de Oliveira
 * @author Thomas Kleinke
 */
export class DocumentHolder {

    /**
     * These are the revisions (of the cloned document as long as not saved)
     * that are conflict resolved. They will be be removed from document
     * as soon as it gets saved.
     */
    public inspectedRevisions: Array<Document>;

    /**
     * Holds a cloned version of the <code>document</code> set via {@link DocumentHolder#setDocument}.
     * On clonedDocument changes can be made which can be either saved or discarded later.
     */
    public clonedDocument: Document;

    private oldVersion: Document;


    constructor(
        private projectConfiguration: ProjectConfiguration,
        private persistenceManager: PersistenceManager,
        private validator: Validator,
        private imagestore: Imagestore,
        private model3DStore: Model3DStore,
        private typeUtility: TypeUtility,
        private usernameProvider: UsernameProvider,
        private datastore: DocumentDatastore) {
    }


    public isChanged(): boolean {

        if (!this.clonedDocument) return false;

        return (this.inspectedRevisions.length > 0 || !equal(this.clonedDocument.resource)(this.oldVersion.resource));
    }


    public changeType(newType: string) {

        this.clonedDocument.resource.type = newType;

        return {
            invalidFields: this.validateFields(),
            invalidRelations: this.validateRelationFields()
        }
    }


    public setDocument(document: Document) {

        this.oldVersion = clone(document);
        this.clonedDocument = clone(document);
        this.inspectedRevisions = [];
    };


    public async save(): Promise<Document> {

        await this.performAssertions();
        this.convertStringsToNumbers();

        const savedDocument: Document = await this.persistenceManager.persist(
            this.cleanup(this.clonedDocument),
            this.usernameProvider.getUsername(),
            this.oldVersion,
            this.inspectedRevisions
        );

        return this.fetchLatestRevision(savedDocument.resource.id);
    }


    public async duplicate(numberOfDuplicates: number): Promise<Document> {

        const documentAfterSave: Document = await this.save();
        const template: NewDocument = DuplicationUtil.createTemplate(documentAfterSave);

        let { baseIdentifier, identifierNumber } =
            DuplicationUtil.splitIdentifier(template.resource.identifier);

        for (let i = 0; i < numberOfDuplicates; i++) {
            identifierNumber = await DuplicationUtil.setUniqueIdentifierForDuplicate(
                template, baseIdentifier, identifierNumber, this.validator
            );

            await this.persistenceManager.persist(
                template,
                this.usernameProvider.getUsername(),
                this.oldVersion,
                []
            );
        }

        return documentAfterSave;
    }


    public makeClonedDocAppearNew() {

        // make the doc appear 'new' ...
        delete this.clonedDocument.resource.id; // ... for persistenceManager
        delete (this.clonedDocument as any)['_id'];      // ... for pouchdbdatastore
        delete (this.clonedDocument as any)['_rev'];
    }


<<<<<<< HEAD
    public async remove() {

        await this.removeAssociatedMediaFiles();
        await this.removeWithPersistenceManager();
    }


=======
>>>>>>> 183ecde0
    private async performAssertions() {

        await this.validator.assertIdentifierIsUnique(this.clonedDocument);
        this.validator.assertHasIsRecordedIn(this.clonedDocument);
        Validations.assertNoFieldsMissing(this.clonedDocument, this.projectConfiguration);
        Validations.assertCorrectnessOfNumericalValues(this.clonedDocument, this.projectConfiguration);
        Validations.assertUsageOfDotAsDecimalSeparator(this.clonedDocument, this.projectConfiguration);
        await this.validator.assertIsRecordedInTargetsExist(this.clonedDocument);
        await this.validator.assertGeometryIsValid(this.clonedDocument);
    }


    private convertStringsToNumbers() {

        const type: IdaiType = this.projectConfiguration.getTypesMap()[this.clonedDocument.resource.type];

        for (let fieldName in this.clonedDocument.resource) {
            const field: FieldDefinition|undefined
                = type.fields.find(field => field.name === fieldName);
            if (!field) continue;

            if (field.inputType === 'unsignedInt') {
                this.clonedDocument.resource[fieldName] = parseInt(this.clonedDocument.resource[fieldName]);
            } else if (field.inputType === 'float' || field.inputType === 'unsignedFloat') {
                this.clonedDocument.resource[fieldName] = parseFloat(this.clonedDocument.resource[fieldName]);
            }
        }
    }


    private cleanup(document: Document): Document {

        return flow(
            document,
            Document.removeRelations(this.validateRelationFields()),
            Document.removeRelations(this.getEmptyRelationFields()),
            Document.removeFields(this.validateFields()),
            Document.removeFields(this.getEmptyFields())
        )
    }


    private async fetchLatestRevision(id: string): Promise<Document> {

        try {
            return await this.datastore.get(id, { skipCache: true });
        } catch (e) {
            throw [M.DATASTORE_ERROR_NOT_FOUND];
        }
    }


<<<<<<< HEAD
    private async removeAssociatedMediaFiles(): Promise<any> {

        if (this.typeUtility.isSubtype(this.clonedDocument.resource.type, 'Image')) {
            if (!this.imagestore.getPath()) {
                return Promise.reject([M.IMAGESTORE_ERROR_INVALID_PATH_DELETE]);
            }
            return this.imagestore.remove(this.clonedDocument.resource.id).catch(() => {
                return [M.IMAGESTORE_ERROR_DELETE, this.clonedDocument.resource.id];
            });
        } else if (this.typeUtility.isSubtype(this.clonedDocument.resource.type, 'Model3D')) {
            return this.model3DStore.remove(this.clonedDocument.resource.id);
        } else {
            return Promise.resolve();
        }
    }


    private async removeWithPersistenceManager(): Promise<any> {

        try {
            await this.persistenceManager.remove(this.clonedDocument, this.usernameProvider.getUsername())
        } catch (removeError) {
            console.error('removeWithPersistenceManager', removeError);
            if (removeError !== DatastoreErrors.DOCUMENT_NOT_FOUND) throw [M.DOCEDIT_ERROR_DELETE];
        }
    }


=======
>>>>>>> 183ecde0
    private validateFields(): Array<string> {

        return this.validateButKeepInvalidOldVersionFields(Validations.validateDefinedFields);
    }


    private validateRelationFields(): Array<string> {

        return this.validateButKeepInvalidOldVersionFields(Validations.validateDefinedRelations);
    }


    private validateButKeepInvalidOldVersionFields(validate: (_: any, __: any) => Array<string>): Array<string> {

        const validationResultClonedVersion = validate(this.clonedDocument.resource, this.projectConfiguration);
        const validationResultOldVersion = validate(this.oldVersion.resource, this.projectConfiguration);

        return validationResultClonedVersion.filter(isNot(includedIn(validationResultOldVersion)));
    }


    private getEmptyRelationFields(): Array<string> {

        return Object
            .keys(this.clonedDocument.resource.relations)
            .filter(relationName => isEmpty(this.clonedDocument.resource.relations[relationName]));
    }


    private getEmptyFields(): Array<string> {

        return Object.keys(this.clonedDocument.resource)
            .filter(_ =>
                (typeof(this.clonedDocument.resource[_]) === 'string')
                && this.clonedDocument.resource[_].length === 0
            );
    }
}<|MERGE_RESOLUTION|>--- conflicted
+++ resolved
@@ -126,16 +126,6 @@
     }
 
 
-<<<<<<< HEAD
-    public async remove() {
-
-        await this.removeAssociatedMediaFiles();
-        await this.removeWithPersistenceManager();
-    }
-
-
-=======
->>>>>>> 183ecde0
     private async performAssertions() {
 
         await this.validator.assertIdentifierIsUnique(this.clonedDocument);
@@ -188,37 +178,6 @@
     }
 
 
-<<<<<<< HEAD
-    private async removeAssociatedMediaFiles(): Promise<any> {
-
-        if (this.typeUtility.isSubtype(this.clonedDocument.resource.type, 'Image')) {
-            if (!this.imagestore.getPath()) {
-                return Promise.reject([M.IMAGESTORE_ERROR_INVALID_PATH_DELETE]);
-            }
-            return this.imagestore.remove(this.clonedDocument.resource.id).catch(() => {
-                return [M.IMAGESTORE_ERROR_DELETE, this.clonedDocument.resource.id];
-            });
-        } else if (this.typeUtility.isSubtype(this.clonedDocument.resource.type, 'Model3D')) {
-            return this.model3DStore.remove(this.clonedDocument.resource.id);
-        } else {
-            return Promise.resolve();
-        }
-    }
-
-
-    private async removeWithPersistenceManager(): Promise<any> {
-
-        try {
-            await this.persistenceManager.remove(this.clonedDocument, this.usernameProvider.getUsername())
-        } catch (removeError) {
-            console.error('removeWithPersistenceManager', removeError);
-            if (removeError !== DatastoreErrors.DOCUMENT_NOT_FOUND) throw [M.DOCEDIT_ERROR_DELETE];
-        }
-    }
-
-
-=======
->>>>>>> 183ecde0
     private validateFields(): Array<string> {
 
         return this.validateButKeepInvalidOldVersionFields(Validations.validateDefinedFields);
