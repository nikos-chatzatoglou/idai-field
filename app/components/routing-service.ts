--- conflicted
+++ resolved
@@ -1,17 +1,9 @@
 import {Injectable} from '@angular/core';
 import {ActivatedRoute, Router} from '@angular/router';
 import {Location} from '@angular/common';
-<<<<<<< HEAD
-import {Observable} from 'rxjs/Observable';
-import {Observer} from 'rxjs/Observer';
-import {Document} from 'idai-components-2/core';
-import {ProjectConfiguration, RelationDefinition} from 'idai-components-2/configuration';
-import {TypeUtility} from '../common/type-utility';
-=======
 import {Observable} from 'rxjs';
 import {Observer} from 'rxjs';
 import {Document, ProjectConfiguration} from 'idai-components-2';
->>>>>>> e48578df
 import {ViewFacade} from './resources/view/view-facade';
 import {DocumentReadDatastore} from '../core/datastore/document-read-datastore';
 import {TypeUtility} from '../core/model/type-utility';
@@ -64,16 +56,10 @@
 
         if (comingFromOutsideResourcesComponent) this.currentRoute = undefined;
 
-<<<<<<< HEAD
-        // TODO we really have two separate public methods instead of this check
-        if (this.typeUtility.isImageType(documentToSelect.resource.type)) {
-            this.jumpToImageTypeRelationTarget(documentToSelect);
-        } else if (documentToSelect.resource.type == 'Model3D') {
-            this.jumpTo3DTypeRelationTarget(documentToSelect);
-=======
         if (this.typeUtility.isSubtype(documentToSelect.resource.type, 'Image')) {
             this.jumpToImageTypeRelationTarget(documentToSelect, comingFromOutsideResourcesComponent);
->>>>>>> e48578df
+        } else if (this.typeUtility.isSubtype(documentToSelect.resource.type, 'Model3D')) {
+            this.jumpTo3DTypeRelationTarget(documentToSelect, comingFromOutsideResourcesComponent);
         } else {
             this.jumpToResourceTypeRelationTarget(documentToSelect, tab, comingFromOutsideResourcesComponent);
         }
@@ -82,12 +68,10 @@
 
     public async jumpToConflictResolver(document: Document) {
 
-<<<<<<< HEAD
-        if (this.typeUtility.isImageType(document.resource.type)) {
-=======
         if (this.typeUtility.isSubtype(document.resource.type, 'Image')) {
->>>>>>> e48578df
             return this.router.navigate(['images', document.resource.id, 'edit', 'conflicts']);
+        }  else if (this.typeUtility.isSubtype(document.resource.type, 'Model3D')) {
+            return this.router.navigate(['3d', document.resource.id, 'edit', 'conflicts']);
         } else {
             const mainTypeName = await this.getMainTypeNameForDocument(document);
             if (!mainTypeName) return;
@@ -118,7 +102,8 @@
     }
 
 
-    private jumpToImageTypeRelationTarget(documentToSelect: Document, comingFromOutsideResourcesComponent: boolean) {
+    private jumpToImageTypeRelationTarget(documentToSelect: Document,
+                                          comingFromOutsideResourcesComponent: boolean) {
 
         const selectedDocument = this.viewFacade.getSelectedDocument();
         if (selectedDocument) {
@@ -134,7 +119,8 @@
     }
 
 
-    private async jumpTo3DTypeRelationTarget(documentToSelect: Document) {
+    private async jumpTo3DTypeRelationTarget(documentToSelect: Document,
+                                             comingFromOutsideResourcesComponent: boolean) {
 
         const selectedDocument = this.viewFacade.getSelectedDocument();
         if (selectedDocument) {
@@ -144,7 +130,7 @@
         }
 
         await this.router.navigate(
-            ['3d', documentToSelect.resource.id, 'show', 'relations'],
+            ['3d', documentToSelect.resource.id, 'show', comingFromOutsideResourcesComponent ? 'fields' : 'relations'],
             { queryParams: { from: this.currentRoute } }
         );
     }
