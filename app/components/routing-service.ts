import {Injectable} from '@angular/core';
import {ActivatedRoute, Router} from '@angular/router';
import {Location} from '@angular/common';
import {Observable, Observer} from 'rxjs';
import {DatastoreErrors, Document} from 'idai-components-2';
import {ViewFacade} from './resources/view/view-facade';
import {TypeUtility} from '../core/model/type-utility';


@Injectable()
/**
 * Centralizes access to the Router.
 * Has knowledge about how to route into as well as route within
 * bigger components like ResourcesComponent (via ViewFacade).
 *
 * @author Daniel de Oliveira
 * @author Thomas Kleinke
 * @author Sebastian Cuy
 */
export class RoutingService {

    private currentRoute: any;


    constructor(private router: Router,
                private viewFacade: ViewFacade,
                private location: Location,
                private typeUtility: TypeUtility) {}


    // For ResourcesComponent
    public routeParams(route: ActivatedRoute) {

        return Observable.create((observer: Observer<any>) => {
            this.setRoute(route, observer);
        });
    }


    public async jumpToOperationView(operation: Document) {

        await this.router.navigate(['resources', operation.resource.id]);
    }


    public async jumpToResource(documentToSelect: Document,
                                comingFromOutsideResourcesComponent: boolean = false) {

        if (comingFromOutsideResourcesComponent) this.currentRoute = undefined;

        if (this.typeUtility.isSubtype(documentToSelect.resource.type, 'Image')) {
<<<<<<< HEAD
            this.jumpToImageTypeRelationTarget(documentToSelect, comingFromOutsideResourcesComponent);
        } else if (this.typeUtility.isSubtype(documentToSelect.resource.type, 'Model3D')) {
            this.jumpTo3DTypeRelationTarget(documentToSelect, comingFromOutsideResourcesComponent);
=======
            await this.jumpToImageTypeResource(documentToSelect, comingFromOutsideResourcesComponent);
>>>>>>> 183ecde0
        } else {
            await this.jumpToFieldTypeResource(documentToSelect, comingFromOutsideResourcesComponent);
        }
    }


    public async jumpToConflictResolver(document: Document) {

        if (this.typeUtility.isSubtype(document.resource.type, 'Image')) {
            return this.router.navigate(['images', document.resource.id, 'edit', 'conflicts']);
        }  else if (this.typeUtility.isSubtype(document.resource.type, 'Model3D')) {
            return this.router.navigate(['3d', document.resource.id, 'edit', 'conflicts']);
        } else {
            const viewName: 'project'|string = this.getViewName(document);
            if (this.router.url.includes('resources')) {
                // indirect away first to reload the resources component, in case you are already there
                await this.router.navigate(['resources', viewName]);
            }
            return this.router.navigate(
                ['resources', viewName, document.resource.id, 'edit', 'conflicts']
            );
        }
    }


<<<<<<< HEAD
    private jumpToImageTypeRelationTarget(documentToSelect: Document,
=======
    private async jumpToImageTypeResource(documentToSelect: Document,
>>>>>>> 183ecde0
                                          comingFromOutsideResourcesComponent: boolean) {

        const selectedDocument = this.viewFacade.getSelectedDocument();
        if (selectedDocument) {
            if (this.currentRoute && selectedDocument.resource && selectedDocument.resource.id) {
                this.currentRoute += '/' + selectedDocument.resource.id + '/show/images';
            }
        }

        await this.router.navigate(
            ['images', documentToSelect.resource.id, 'show',
                comingFromOutsideResourcesComponent ? 'fields' : 'relations'],
            { queryParams: { from: this.currentRoute } }
        );
    }


<<<<<<< HEAD
    private async jumpTo3DTypeRelationTarget(documentToSelect: Document,
                                             comingFromOutsideResourcesComponent: boolean) {

        const selectedDocument = this.viewFacade.getSelectedDocument();
        if (selectedDocument) {
            if (this.currentRoute && selectedDocument.resource && selectedDocument.resource.id) {
                this.currentRoute += '/' + selectedDocument.resource.id + '/show/3d';
            }
        }

        await this.router.navigate(
            ['3d', documentToSelect.resource.id, 'show', comingFromOutsideResourcesComponent ? 'fields' : 'relations'],
            { queryParams: { from: this.currentRoute } }
        );
    }


    private async jumpToResourceTypeRelationTarget(documentToSelect: Document, tab?: string,
                                                   comingFromOutsideResourcesComponent: boolean = false) {
=======
    private async jumpToFieldTypeResource(documentToSelect: Document,
                                          comingFromOutsideResourcesComponent: boolean = false) {
>>>>>>> 183ecde0

        const viewName: 'project'|string = this.getViewName(documentToSelect);

        if (comingFromOutsideResourcesComponent || viewName !== this.viewFacade.getView()) {
            await this.router.navigate(['resources', viewName, documentToSelect.resource.id]);
        } else {
            await this.viewFacade.setSelectedDocument(documentToSelect.resource.id);
        }
    }


    // For ResourcesComponent
    // We need a setter because the route must come from the component it is bound to
    private setRoute(route: ActivatedRoute, observer: Observer<any>) {

        route.params.subscribe(async (params) => {

            this.currentRoute = undefined;
            if (params['view']) this.currentRoute = 'resources/' + params['view'];

            this.location.replaceState('resources/' + params['view']);

            try {
                await this.viewFacade.selectView(params['view']);
                observer.next(params);
            } catch (msgWithParams) {
                if (msgWithParams) {
                    if (msgWithParams.includes(DatastoreErrors.DOCUMENT_NOT_FOUND)) {
                        await this.router.navigate(['resources', 'project']);
                    } else {
                        console.error('Got msgWithParams in GeneralRoutingService#setRoute: ', msgWithParams);
                    }
                }
            }
        });
    }


    private getViewName(document: Document): 'project'|string {

        return this.typeUtility.getOverviewTypeNames().includes(document.resource.type)
            ? 'project'
            : document.resource.relations['isRecordedIn'][0];
    }
}<|MERGE_RESOLUTION|>--- conflicted
+++ resolved
@@ -49,13 +49,9 @@
         if (comingFromOutsideResourcesComponent) this.currentRoute = undefined;
 
         if (this.typeUtility.isSubtype(documentToSelect.resource.type, 'Image')) {
-<<<<<<< HEAD
-            this.jumpToImageTypeRelationTarget(documentToSelect, comingFromOutsideResourcesComponent);
+            await this.jumpToImageTypeResource(documentToSelect, comingFromOutsideResourcesComponent);
         } else if (this.typeUtility.isSubtype(documentToSelect.resource.type, 'Model3D')) {
-            this.jumpTo3DTypeRelationTarget(documentToSelect, comingFromOutsideResourcesComponent);
-=======
-            await this.jumpToImageTypeResource(documentToSelect, comingFromOutsideResourcesComponent);
->>>>>>> 183ecde0
+            await this.jumpTo3DTypeResource(documentToSelect, comingFromOutsideResourcesComponent);
         } else {
             await this.jumpToFieldTypeResource(documentToSelect, comingFromOutsideResourcesComponent);
         }
@@ -81,11 +77,7 @@
     }
 
 
-<<<<<<< HEAD
-    private jumpToImageTypeRelationTarget(documentToSelect: Document,
-=======
     private async jumpToImageTypeResource(documentToSelect: Document,
->>>>>>> 183ecde0
                                           comingFromOutsideResourcesComponent: boolean) {
 
         const selectedDocument = this.viewFacade.getSelectedDocument();
@@ -103,8 +95,7 @@
     }
 
 
-<<<<<<< HEAD
-    private async jumpTo3DTypeRelationTarget(documentToSelect: Document,
+    private async jumpTo3DTypeResource(documentToSelect: Document,
                                              comingFromOutsideResourcesComponent: boolean) {
 
         const selectedDocument = this.viewFacade.getSelectedDocument();
@@ -121,12 +112,8 @@
     }
 
 
-    private async jumpToResourceTypeRelationTarget(documentToSelect: Document, tab?: string,
-                                                   comingFromOutsideResourcesComponent: boolean = false) {
-=======
     private async jumpToFieldTypeResource(documentToSelect: Document,
                                           comingFromOutsideResourcesComponent: boolean = false) {
->>>>>>> 183ecde0
 
         const viewName: 'project'|string = this.getViewName(documentToSelect);
 
