import {NgModule} from '@angular/core';
import {BrowserModule} from '@angular/platform-browser';
import {NgbModule} from '@ng-bootstrap/ng-bootstrap';
import {IdaiWidgetsModule} from 'idai-components-2';
import {ImageViewComponent} from './image-view.component';
import {GeoreferenceViewComponent} from './georeference-view.component';
import {WidgetsModule} from '../../widgets/widgets.module';
import {ImageGridModule} from '../imagegrid/image-grid.module';
<<<<<<< HEAD
import {imageViewRouting} from './image-view.routing';

=======
import {ImageDocumentsManager} from '../imageoverview/view/image-documents-manager';
import {ImageOverviewFacade} from '../imageoverview/view/imageoverview-facade';
import {PersistenceHelper} from '../imageoverview/service/persistence-helper';
import {DepictsRelationsViewComponent} from './depicts-relations-view.component';
>>>>>>> 183ecde0

@NgModule({
    imports: [
        BrowserModule,
        NgbModule,
        WidgetsModule,
        IdaiWidgetsModule,
        ImageGridModule
    ],
    declarations: [
        ImageViewComponent,
<<<<<<< HEAD
        GeoreferenceViewComponent
=======
        GeoreferenceViewComponent,
        DepictsRelationsViewComponent
    ],
    providers: [
        ImageDocumentsManager,
        ImageOverviewFacade,
        PersistenceHelper
    ],
    entryComponents: [
        ImageViewComponent
>>>>>>> 183ecde0
    ]
})

export class ImageViewModule {}<|MERGE_RESOLUTION|>--- conflicted
+++ resolved
@@ -6,15 +6,10 @@
 import {GeoreferenceViewComponent} from './georeference-view.component';
 import {WidgetsModule} from '../../widgets/widgets.module';
 import {ImageGridModule} from '../imagegrid/image-grid.module';
-<<<<<<< HEAD
-import {imageViewRouting} from './image-view.routing';
-
-=======
-import {ImageDocumentsManager} from '../imageoverview/view/image-documents-manager';
-import {ImageOverviewFacade} from '../imageoverview/view/imageoverview-facade';
-import {PersistenceHelper} from '../imageoverview/service/persistence-helper';
+import {MediaDocumentsManager} from '../mediaoverview/view/media-documents-manager';
+import {MediaOverviewFacade} from '../mediaoverview/view/media-overview-facade';
+import {PersistenceHelper} from '../mediaoverview/service/persistence-helper';
 import {DepictsRelationsViewComponent} from './depicts-relations-view.component';
->>>>>>> 183ecde0
 
 @NgModule({
     imports: [
@@ -26,20 +21,16 @@
     ],
     declarations: [
         ImageViewComponent,
-<<<<<<< HEAD
-        GeoreferenceViewComponent
-=======
         GeoreferenceViewComponent,
         DepictsRelationsViewComponent
     ],
     providers: [
-        ImageDocumentsManager,
-        ImageOverviewFacade,
+        MediaDocumentsManager,
+        MediaOverviewFacade,
         PersistenceHelper
     ],
     entryComponents: [
         ImageViewComponent
->>>>>>> 183ecde0
     ]
 })
 
