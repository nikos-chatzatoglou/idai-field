--- conflicted
+++ resolved
@@ -16,13 +16,8 @@
         BrowserModule,
         NgbModule,
         WidgetsModule,
-<<<<<<< HEAD
-        IdaiWidgetsModule,
         ImageGridModule,
         Model3DViewerModule
-=======
-        ImageGridModule
->>>>>>> 90390f38
     ],
     declarations: [
         ImageViewComponent,
