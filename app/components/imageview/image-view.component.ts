import {Component, ElementRef, OnInit, ViewChild} from '@angular/core';
import {Router} from '@angular/router';
import {NgbActiveModal, NgbModal} from '@ng-bootstrap/ng-bootstrap';
import {Messages, FieldDocument, ImageDocument} from 'idai-components-2';
import {Imagestore} from '../../core/imagestore/imagestore';
import {DoceditComponent} from '../docedit/docedit.component';
import {BlobMaker} from '../../core/imagestore/blob-maker';
import {ImageContainer} from '../../core/imagestore/image-container';
import {RoutingService} from '../routing-service';
import {ImageReadDatastore} from '../../core/datastore/field/image-read-datastore';
import {M} from '../m';
import {MenuService} from '../../menu-service';


@Component({
    moduleId: module.id,
    templateUrl: './image-view.html',
    host: {
        '(window:keydown)': 'onKeyDown($event)'
    }
})
/**
 * @author Daniel de Oliveira
 * @author Thomas Kleinke
 */
export class ImageViewComponent implements OnInit {

    @ViewChild('thumbnailSliderContainer') thumbnailSliderContainer: ElementRef;
    @ViewChild('imageInfo') imageInfo: ElementRef;

    public images: Array<ImageContainer> = [];
    public selectedImage: ImageContainer;
    public linkedResourceIdentifier: string|undefined;
    public activeTab: string;
    public openSection: string|undefined = 'stem';

    private subModalOpened: boolean = false;


    constructor(
        private activeModal: NgbActiveModal,
        private datastore: ImageReadDatastore,
        private imagestore: Imagestore,
        private messages: Messages,
        private router: Router,
        private modalService: NgbModal,
        private routingService: RoutingService
    ) {}


    ngOnInit() {

        window.getSelection().removeAllRanges();
    }


    public async onKeyDown(event: KeyboardEvent) {

        if (event.key === 'Escape' && !this.subModalOpened) await this.activeModal.close();
        if (event.key === 'ArrowLeft') await this.selectPrevious();
        if (event.key === 'ArrowRight') await this.selectNext();
    }


    public async initialize(documents: Array<ImageDocument>, selectedDocument: ImageDocument,
                            linkedResourceIdentifier?: string) {

        if (!this.imagestore.getPath()) this.messages.add([M.IMAGESTORE_ERROR_INVALID_PATH_READ]);

        this.linkedResourceIdentifier = linkedResourceIdentifier;

        this.images = [];
        await this.select(await this.fetchThumbnail(selectedDocument), false);

<<<<<<< HEAD
        if (this.comingFrom) {
            await this.router.navigate(this.comingFrom);
        } else {
            await this.router.navigate(['media']);
=======
        for (let document of documents) {
            if (document === selectedDocument) {
                this.images.push(this.selectedImage);
            } else {
                this.images.push(await this.fetchThumbnail(document));
            }
>>>>>>> 183ecde0
        }

        this.scrollToThumbnail(this.selectedImage);
    }


    public async select(image: ImageContainer, scroll: boolean = true) {

        if (!image.imgSrc) await this.addOriginal(image);

        this.selectedImage = image;
        if (scroll) this.scrollToThumbnail(image);
    }


    public close() {

        this.activeModal.close();
    }


    public async startEdit() {

        this.subModalOpened = true;
        MenuService.setContext('docedit');

        const doceditModalRef = this.modalService.open(
            DoceditComponent,
            { size: 'lg', backdrop: 'static' }
            );
        const doceditModalComponent = doceditModalRef.componentInstance;
        doceditModalComponent.setDocument(this.selectedImage.document as ImageDocument);

        try {
            const result = await doceditModalRef.result;
            if (result.document) this.selectedImage.document = result.document;
        } catch (closeReason) {
            if (closeReason === 'deleted') await this.activeModal.close();
        }

        this.subModalOpened = false;
        MenuService.setContext('image-view');
    }


    public async jumpToResource(documentToJumpTo: FieldDocument) {

        await this.routingService.jumpToResource(
            documentToJumpTo, true
        );

        this.activeModal.close();
    }


    public isThumbnailSliderScrollbarVisible(): boolean {

        return this.thumbnailSliderContainer
            && this.thumbnailSliderContainer.nativeElement.scrollWidth
            > this.thumbnailSliderContainer.nativeElement.clientWidth;
    }


    public isImageInfoScrollbarVisible(): boolean {

        return this.imageInfo
            && this.imageInfo.nativeElement.scrollHeight
            > this.imageInfo.nativeElement.clientHeight;
    }


    public containsOriginal(image: ImageContainer): boolean {

        return image.imgSrc !== undefined && image.imgSrc !== '';
    }


    private async fetchThumbnail(document: ImageDocument): Promise<ImageContainer> {

        const image: ImageContainer = { document: document };

        try {
            image.thumbSrc = await this.imagestore.read(document.resource.id, false, true);
        } catch (e) {
            image.thumbSrc = BlobMaker.blackImg;
            this.messages.add([M.IMAGES_ERROR_NOT_FOUND_SINGLE]);
        }

        return image;
    }


    private async addOriginal(image: ImageContainer) {

        if (!image.document) return;

        try {
            image.imgSrc = await this.imagestore.read(
                image.document.resource.id, false, false
            );
        } catch (e) {
            image.imgSrc = BlobMaker.blackImg;
            this.messages.add([M.IMAGES_ERROR_NOT_FOUND_SINGLE]);
        }
    }


    private async selectPrevious() {

        if (this.images.length < 2) return;

        let index: number = this.images.indexOf(this.selectedImage);
        index = index === 0
            ? this.images.length - 1
            : index - 1;

        await this.select(this.images[index]);
    }


    private async selectNext() {

        if (this.images.length < 2) return;

        let index: number = this.images.indexOf(this.selectedImage);
        index = index === this.images.length - 1
            ? 0
            : index + 1;

        await this.select(this.images[index]);
    }


    private scrollToThumbnail(image: ImageContainer) {

        const element: HTMLElement|null = document.getElementById(
            'thumbnail-' + (image.document as ImageDocument).resource.id
        );

        if (element) element.scrollIntoView({ inline: 'center' });
    }
}<|MERGE_RESOLUTION|>--- conflicted
+++ resolved
@@ -72,19 +72,12 @@
         this.images = [];
         await this.select(await this.fetchThumbnail(selectedDocument), false);
 
-<<<<<<< HEAD
-        if (this.comingFrom) {
-            await this.router.navigate(this.comingFrom);
-        } else {
-            await this.router.navigate(['media']);
-=======
         for (let document of documents) {
             if (document === selectedDocument) {
                 this.images.push(this.selectedImage);
             } else {
                 this.images.push(await this.fetchThumbnail(document));
             }
->>>>>>> 183ecde0
         }
 
         this.scrollToThumbnail(this.selectedImage);
