import {Component, OnInit} from '@angular/core';
import {ActivatedRoute, Params, Router} from '@angular/router';
import {NgbModal} from '@ng-bootstrap/ng-bootstrap';
import {isEmpty} from 'tsfun';
import {Messages, IdaiFieldDocument, IdaiFieldImageDocument} from 'idai-components-2';
import {Imagestore} from '../../core/imagestore/imagestore';
import {DoceditComponent} from '../docedit/docedit.component';
import {BlobMaker} from '../../core/imagestore/blob-maker';
import {ImageContainer} from '../../core/imagestore/image-container';
import {DoceditActiveTabService} from '../docedit/docedit-active-tab-service';
import {RoutingService} from '../routing-service';
import {IdaiFieldImageDocumentReadDatastore} from '../../core/datastore/field/idai-field-image-document-read-datastore';
import {M} from '../m';


@Component({
    moduleId: module.id,
    templateUrl: './image-view.html'
})
/**
 * @author Daniel de Oliveira
 */
export class ImageViewComponent implements OnInit {

    public image: ImageContainer = {};
    public activeTab: string;
    public originalNotFound: boolean = false;

    private comingFrom: Array<any>|undefined = undefined;

    // for clean and refactor safe template, and to help find usages
    public jumpToRelationTarget = (documentToJumpTo: IdaiFieldDocument) => this.routingService.jumpToRelationTarget(
        documentToJumpTo, undefined, true);


    constructor(
        private route: ActivatedRoute,
        private datastore: IdaiFieldImageDocumentReadDatastore,
        private imagestore: Imagestore,
        private messages: Messages,
        private router: Router,
        private modalService: NgbModal,
        private doceditActiveTabService: DoceditActiveTabService,
        private routingService: RoutingService
    ) {
        this.route.queryParams.subscribe(queryParams => {
            if (queryParams['from']) this.comingFrom = queryParams['from'].split('/');
        });
    }


    ngOnInit() {

        this.fetchDocAndImage();
        window.getSelection().removeAllRanges();
    }


    public async deselect() {

<<<<<<< HEAD
        if (this.comingFrom) this.router.navigate(this.comingFrom);
        else this.router.navigate(['media']);
=======
        if (this.comingFrom) {
            await this.router.navigate(this.comingFrom);
        } else {
            await this.router.navigate(['images']);
        }
>>>>>>> 74f17c40
    }


    public async startEdit(tabName: string = 'fields') {

        this.doceditActiveTabService.setActiveTab(tabName);

        const doceditModalRef = this.modalService.open(DoceditComponent, {size: 'lg', backdrop: 'static'});
        const doceditModalComponent = doceditModalRef.componentInstance;
        doceditModalComponent.setDocument(this.image.document);

        try {
            const result = await doceditModalRef.result;
            if (result.document) this.image.document = result.document;
            this.setNextDocumentViewActiveTab();
        } catch (closeReason) {

            // this.documentEditChangeMonitor.reset();
            // TODO reset document
            if (closeReason === 'deleted') await this.deselect();
        }
    }


    public hasRelations() {

        if (!this.image) return false;
        if (!this.image.document) return false;

        const relations: any = this.image.document.resource.relations;
        if (isEmpty(relations)) return false;

        return Object.keys(relations).filter(name => relations[name].length > 0).length > 0;
    }


    protected fetchDocAndImage() {

        if (!this.imagestore.getPath()) this.messages.add([M.IMAGESTORE_ERROR_INVALID_PATH_READ]);

        this.getRouteParams(async (id: string, menu: string, tab?: string) => {

            let document: IdaiFieldImageDocument;

            try {
                document = await this.datastore.get(id);
                if (!document.resource.id) return await this.router.navigate(['images']);
            } catch (e) {
                return await this.router.navigate(['images']);
            }

            this.image.document = document;

            try {
                // read original (empty if not present)
                let url = await this.imagestore.read(document.resource.id, false, false);
                if (!url || url == '') this.originalNotFound = true;
                this.image.imgSrc = url;

                // read thumb
                url = await this.imagestore.read(document.resource.id, false, true);
                this.image.thumbSrc = url;

                if (menu === 'edit') {
                    await this.startEdit(tab);
                } else if (tab) {
                    this.activeTab = tab;
                }
            } catch (e) {
                this.image.imgSrc = BlobMaker.blackImg;
                this.messages.add([M.IMAGES_ERROR_NOT_FOUND_SINGLE]);
            }
        });
    }


    private setNextDocumentViewActiveTab() {

        const nextActiveTab = this.doceditActiveTabService.getActiveTab();
        if (['relations', 'fields'].indexOf(nextActiveTab) != -1) {
            this.activeTab = nextActiveTab;
        }
    }


    private getRouteParams(callback: Function) {

        this.route.params.forEach((params: Params) => {
            callback(params['id'], params['menu'], params['tab']);
        });
    }
}<|MERGE_RESOLUTION|>--- conflicted
+++ resolved
@@ -58,16 +58,11 @@
 
     public async deselect() {
 
-<<<<<<< HEAD
-        if (this.comingFrom) this.router.navigate(this.comingFrom);
-        else this.router.navigate(['media']);
-=======
         if (this.comingFrom) {
             await this.router.navigate(this.comingFrom);
         } else {
-            await this.router.navigate(['images']);
+            await this.router.navigate(['media']);
         }
->>>>>>> 74f17c40
     }
 
 
