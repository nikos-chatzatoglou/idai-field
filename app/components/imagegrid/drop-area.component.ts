--- conflicted
+++ resolved
@@ -1,11 +1,7 @@
-<<<<<<< HEAD
+import {Component, Output, EventEmitter, Input, ElementRef, ViewChild} from '@angular/core';
+import {Messages, Document} from 'idai-components-2';
 import {UploadResult} from '../upload/upload-result';
 import {UploadService} from '../upload/upload-service';
-import {Component, Output, EventEmitter, Input} from '@angular/core';
-=======
-import {Component, Output, EventEmitter, Input, ElementRef, ViewChild} from '@angular/core';
->>>>>>> 37294d54
-import {Messages, Document} from 'idai-components-2';
 
 @Component({
     selector: 'drop-area',
@@ -75,7 +71,7 @@
 
     public getSupportedFileExtensions(): string {
 
-        return ImageUploader.supportedFileTypes
+        return UploadService.getSupportedFileTypes()
             .map(extension => '.' + extension)
             .join(',');
     }
