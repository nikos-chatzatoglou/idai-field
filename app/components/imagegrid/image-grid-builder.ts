--- conflicted
+++ resolved
@@ -1,7 +1,3 @@
-<<<<<<< HEAD
-=======
-import {Document, ImageResource} from 'idai-components-2';
->>>>>>> 183ecde0
 import {ImageContainer} from '../../core/imagestore/image-container';
 import {BlobMaker} from '../../core/imagestore/blob-maker';
 import {IdaiFieldMediaDocument} from '../../core/model/idai-field-media-document';
@@ -99,10 +95,7 @@
     function newCell(document: any, calculatedHeight: any): ImageContainer {
 
         const cell: ImageContainer = {};
-<<<<<<< HEAD
-=======
-        const image = document.resource as ImageResource;
->>>>>>> 183ecde0
+
         cell.document = document;
         cell.calculatedWidth = getWidth(document) * calculatedHeight / getHeight(document);
         cell.calculatedHeight = calculatedHeight;
