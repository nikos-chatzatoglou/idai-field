--- conflicted
+++ resolved
@@ -1,7 +1,3 @@
-<<<<<<< HEAD
-=======
-import {Document, IdaiFieldImageResource} from 'idai-components-2';
->>>>>>> 74f17c40
 import {ImageContainer} from '../../core/imagestore/image-container';
 import {BlobMaker} from '../../core/imagestore/blob-maker';
 import {IdaiFieldMediaDocument} from '../../core/model/idai-field-media-document';
@@ -22,16 +18,8 @@
      * @returns an object with rows containing the rows of the calculated grid
      *   and msgsWithParams containing one or more msgWithParams.
      */
-<<<<<<< HEAD
-    export function calcGrid(
-        documents: Array<IdaiFieldMediaDocument>,
-        nrOfColumns: number,
-        gridWidth: number,
-        paddingRight: number): any {
-=======
-    export function calcGrid(documents: Array<Document>, nrOfColumns: number, gridWidth: number,
+    export function calcGrid(documents: Array<IdaiFieldMediaDocument>, nrOfColumns: number, gridWidth: number,
                              paddingRight: number): any {
->>>>>>> 74f17c40
 
         if (!Number.isInteger(nrOfColumns)) throw ('nrOfColumns must be an integer');
 
@@ -70,14 +58,8 @@
     }
 
 
-<<<<<<< HEAD
-    function calculatedHeight(
-        documents: Array<IdaiFieldMediaDocument>,
-        rowIndex: any, nrOfColumns: any, gridWidth: any, paddingRight: number) {
-=======
-    function calculatedHeight(documents: Array<Document>, rowIndex: any, nrOfColumns: any, gridWidth: any,
+    function calculatedHeight(documents: Array<IdaiFieldMediaDocument>, rowIndex: any, nrOfColumns: any, gridWidth: any,
                               paddingRight: number) {
->>>>>>> 74f17c40
 
         const rowWidth = Math.ceil(gridWidth - paddingRight);
         return rowWidth / calcNaturalRowWidth(documents, nrOfColumns, rowIndex);
