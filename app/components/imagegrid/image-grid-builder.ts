--- conflicted
+++ resolved
@@ -1,8 +1,3 @@
-<<<<<<< HEAD
-=======
-import {Document} from 'idai-components-2';
-import {IdaiFieldImageResource} from 'idai-components-2';
->>>>>>> e48578df
 import {ImageContainer} from '../../core/imagestore/image-container';
 import {BlobMaker} from '../../core/imagestore/blob-maker';
 import {IdaiFieldMediaDocument} from '../../core/model/idai-field-media-document';
@@ -13,16 +8,7 @@
  * @author Sebastian Cuy
  * @author Thomas Kleinke
  */
-<<<<<<< HEAD
-export class ImageGridBuilder {
-
-    // nr of pixels between the right end of the screenspace and the grid
-    private paddingRight: number = 20;
-    private documents: Array<IdaiFieldMediaDocument>;
-=======
 export module ImageGridConstruction {
->>>>>>> e48578df
-
 
     /**
      * @param documents
@@ -32,16 +18,11 @@
      * @returns an object with rows containing the rows of the calculated grid
      *   and msgsWithParams containing one or more msgWithParams.
      */
-<<<<<<< HEAD
-    public calcGrid(documents: Array<IdaiFieldMediaDocument>, nrOfColumns: number,
-                    gridWidth: number): any {
-=======
     export function calcGrid(
-        documents: Array<Document>,
+        documents: Array<IdaiFieldMediaDocument>,
         nrOfColumns: number,
         gridWidth: number,
         paddingRight: number): any {
->>>>>>> e48578df
 
         if (!Number.isInteger(nrOfColumns)) throw ('nrOfColumns must be an integer');
 
@@ -61,7 +42,8 @@
     /**
      * @returns {Promise<any>} cellsWithMessages
      */
-    function calcRow(documents: Array<Document>, rowIndex: any, calculatedHeight: any, nrOfColumns: any) {
+    function calcRow(documents: Array<IdaiFieldMediaDocument>, rowIndex: any, calculatedHeight: any,
+                     nrOfColumns: any) {
 
         const row = [] as any;
 
@@ -81,7 +63,7 @@
 
 
     function calculatedHeight(
-        documents: Array<Document>,
+        documents: Array<IdaiFieldMediaDocument>,
         rowIndex: any, nrOfColumns: any, gridWidth: any, paddingRight: number) {
 
         const rowWidth = Math.ceil(gridWidth - paddingRight);
@@ -89,7 +71,7 @@
     }
 
 
-    function nrOfRows(documents: Array<Document>, nrOfColumns: number): number {
+    function nrOfRows(documents: Array<IdaiFieldMediaDocument>, nrOfColumns: number): number {
 
         return Math.ceil(documents.length / nrOfColumns);
     }
@@ -108,36 +90,31 @@
                 naturalRowWidth += naturalRowWidth * (nrOfColumns - columnIndex) / columnIndex;
                 break;
             }
-            naturalRowWidth += this.getWidth(document) / this.getHeight(document);
+            naturalRowWidth += getWidth(document) / getHeight(document);
         }
 
         return naturalRowWidth;
     }
 
 
-<<<<<<< HEAD
-    private static newCell(document: IdaiFieldMediaDocument,
-                           calculatedHeight: any): ImageContainer {
-=======
     function newCell(document: any, calculatedHeight: any): ImageContainer {
->>>>>>> e48578df
 
         const cell: ImageContainer = {};
         cell.document = document;
-        cell.calculatedWidth = this.getWidth(document) * calculatedHeight / this.getHeight(document);
+        cell.calculatedWidth = getWidth(document) * calculatedHeight / getHeight(document);
         cell.calculatedHeight = calculatedHeight;
 
         return cell;
     }
 
 
-    private static getWidth(document: IdaiFieldMediaDocument): number {
+    function getWidth(document: IdaiFieldMediaDocument): number {
 
         return parseFloat(document.resource.width || document.resource.thumbnailWidth);
     }
 
 
-    private static getHeight(document: IdaiFieldMediaDocument): number {
+    function getHeight(document: IdaiFieldMediaDocument): number {
 
         return parseFloat(document.resource.height || document.resource.thumbnailHeight);
     }
