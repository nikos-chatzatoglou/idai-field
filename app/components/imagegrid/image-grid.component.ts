--- conflicted
+++ resolved
@@ -2,14 +2,10 @@
 import {Messages, Document, IdaiFieldImageDocument} from 'idai-components-2';
 import {ImageGridConstruction} from './image-grid-builder';
 import {Imagestore} from '../../core/imagestore/imagestore';
-<<<<<<< HEAD
-import {IdaiFieldDocumentReadDatastore} from '../../core/datastore/idai-field-document-read-datastore';
 import {IdaiFieldMediaDocument} from '../../core/model/idai-field-media-document';
-=======
 import {IdaiFieldDocumentReadDatastore} from '../../core/datastore/field/idai-field-document-read-datastore';
-import {ImageUploadResult} from '../imageupload/image-uploader';
+import {UploadResult} from '../upload/upload-result';
 import {M} from '../m';
->>>>>>> e48578df
 
 
 @Component({
@@ -40,7 +36,7 @@
 
     @Output() onClick: EventEmitter<any> = new EventEmitter<any>();
     @Output() onDoubleClick: EventEmitter<any> = new EventEmitter<any>();
-    @Output() onImagesUploaded: EventEmitter<ImageUploadResult> = new EventEmitter<ImageUploadResult>();
+    @Output() onImagesUploaded: EventEmitter<UploadResult> = new EventEmitter<UploadResult>();
 
     public resourceIdentifiers: {[id: string]: string} = {};
     public moreRowsMsg: string|undefined = undefined;
@@ -181,11 +177,7 @@
 
         if (!this.documents) this.documents = [];
 
-<<<<<<< HEAD
-        this.documents.unshift(<IdaiFieldMediaDocument>{
-=======
         this.documents.unshift({
->>>>>>> e48578df
             id: 'droparea',
             resource: { id: 'droparea', identifier: '', shortDescription:'', type: '', originalFilename: '',
                 width: 1, height: this.compressDropArea ? 0.2 : 1, relations: { depicts: [] } }
