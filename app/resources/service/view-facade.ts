--- conflicted
+++ resolved
@@ -16,45 +16,54 @@
         private mainTypeManager: MainTypeManager
     ) { }
 
+    
     public init() {
 
         return this.mainTypeManager.init();
     }
+
 
     public getView() {
 
         return this.viewManager.getView();
     }
 
+
     public getMainTypeDocumentLabel(document) {
 
         return this.viewManager.getMainTypeDocumentLabel(document);
     }
+
 
     public getMainTypeLabel() {
 
         return this.viewManager.getMainTypeLabel();
     }
 
+
     public deselect() {
 
         return this.documentsManager.deselect();
     }
+
 
     public getMode() {
 
         return this.viewManager.getMode();
     }
 
+
     public getQuery() {
 
         return this.documentsManager.getQuery();
     }
 
+
     public getProjectDocument() {
 
         return this.documentsManager.projectDocument;
     }
+
 
     public handleMainTypeDocumentOnDeleted(document: Document) {
 
@@ -63,91 +72,98 @@
         return this.populateMainTypeDocuments(document);
     }
 
+
     public getSelectedMainTypeDocument() {
 
         return this.mainTypeManager.selectedMainTypeDocument;
     }
+
 
     public getMainTypeDocuments() {
 
         return this.mainTypeManager.mainTypeDocuments;
     }
 
+
     public getFilterTypes() {
 
         return this.viewManager.getFilterTypes();
     }
+
 
     public getQueryString() {
 
         return this.viewManager.getQueryString();
     }
 
+
     public setMode(mode) {
 
         this.viewManager.setMode(mode);
     }
+
 
     public setSelectedDocumentById(id) {
 
         return this.documentsManager.setSelectedById(id);
     }
 
+
     public getSelectedDocument() {
 
         return this.documentsManager.selected();
     }
+
 
     public setSelectedDocument(document) {
 
         return this.documentsManager.setSelected(document);
     }
 
+
     public getDocuments() {
 
         return this.documentsManager.documents;
     }
+
 
     public setQueryString(q) {
 
         return this.documentsManager.setQueryString(q);
     }
 
+
     public setQueryTypes(types) {
 
         return this.documentsManager.setQueryTypes(types);
     }
 
-<<<<<<< HEAD
 
     public getCurrentFilterType() {
 
         return this.viewManager.getCurrentFilterType();
     }
 
-    public getSelectedDocument() {
 
-        return this.documentsManager.selected();
-    }
-
-=======
->>>>>>> 0e32c613
     public selectMainTypeDocument(mainTypeDoc, selectedDocument, cb) {
 
         return this.mainTypeManager.selectMainTypeDocument(
             mainTypeDoc, selectedDocument, cb);
     }
 
+
     public populateProjectDocument() {
 
         return this.documentsManager.populateProjectDocument();
     }
+
 
     public populateDocumentList() {
 
         return this.documentsManager.populateDocumentList();
     }
 
+
     public populateMainTypeDocuments(selectedDocument) {
 
         return this.mainTypeManager.populateMainTypeDocuments(selectedDocument);
