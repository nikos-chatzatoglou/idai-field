import {AfterViewChecked, Component, Renderer} from '@angular/core';
import {ActivatedRoute} from '@angular/router';
import {Observable} from 'rxjs/Observable';
import {
    IdaiFieldDocument,
    IdaiFieldGeometry
} from 'idai-components-2/idai-field-model';
import {Document} from 'idai-components-2/core';
import {Messages} from 'idai-components-2/messages';
import {Loading} from '../widgets/loading';
import {RoutingHelper} from './service/routing-helper';
import {DoceditProxy} from './service/docedit-proxy';
import {M} from '../m';
import {ViewFacade} from './service/view-facade';


@Component({
    moduleId: module.id,
    templateUrl: './resources.html'
})
/**
 * @author Sebastian Cuy
 * @author Daniel de Oliveira
 * @author Jan G. Wieners
 * @author Thomas Kleinke
 */
export class ResourcesComponent implements AfterViewChecked {

    public isEditingGeometry: boolean = false;

    public ready: boolean = false;

    private scrollTarget: IdaiFieldDocument;

    private clickEventObservers: Array<any> = [];

    private activeDocumentViewTab: string;


    constructor(route: ActivatedRoute,
                private viewFacade: ViewFacade,
                private routingHelper: RoutingHelper,
                private doceditProxy: DoceditProxy,
                private renderer: Renderer,
                private messages: Messages,
                private loading: Loading
    ) {
        routingHelper.routeParams(route).subscribe(params => {

            this.ready = false;

            this.viewFacade.init();
            this.viewFacade.deselect();

            this.isEditingGeometry = false;

            return this.initialize()
                .then(() => {
                    if (params['id']) {
                        // The timeout is needed to prevent buggy map behavior after following a relation link from
                        // image component to resources component and after following a conflict resolver link from
                        // taskbar
                        setTimeout(() => {
                            this.selectDocumentFromParams(params['id'], params['menu'], params['tab']);
                        }, 100);
                    }
                })
                .catch(msgWithParams => {
                    if (msgWithParams) this.messages.add(msgWithParams);
                });
        });

        this.initializeClickEventListener();
    }


    ngAfterViewChecked() {

        if (this.scrollTarget) {
            if (ResourcesComponent.scrollToDocument(this.scrollTarget)) {
                this.scrollTarget = undefined;
            }
        }
    }


    public initialize(): Promise<any> {

        this.loading.start();
        return Promise.resolve()
            .then(() => this.viewFacade.populateProjectDocument())
            .then(() => this.viewFacade.populateMainTypeDocuments(
                this.viewFacade.getSelectedDocument()
            ))
            .then(() => this.viewFacade.populateDocumentList())
            .then(() => (this.ready = true) && this.loading.stop());
    }


    public chooseMainTypeDocumentOption(document: IdaiFieldDocument) {

        this.viewFacade.selectMainTypeDocument(
            document,this.viewFacade.getSelectedDocument(),()=>{
                this.activeDocumentViewTab = undefined;
                this.viewFacade.deselect();
            });
        this.viewFacade.populateDocumentList();
    }


    private selectDocumentFromParams(id: string, menu?: string, tab?: string) {

        this.viewFacade.setSelectedDocumentById(id).then(
            () => {
                    if (menu == 'edit') this.editDocument(this.viewFacade.getSelectedDocument(), tab);
                    else {
                        this.activeDocumentViewTab = tab;
                    }
                }).catch(() => this.messages.add([M.DATASTORE_NOT_FOUND]));
    }


    private initializeClickEventListener() {

        this.renderer.listenGlobal('document', 'click', event => {
            for (let clickEventObserver of this.clickEventObservers) {
                clickEventObserver.next(event);
            }
        });
    }


    public listenToClickEvents(): Observable<Event> {

        return Observable.create(observer => {
            this.clickEventObservers.push(observer);
        });
    }


    public setQueryString(q: string) {

        if (!this.viewFacade.setQueryString(q)) this.isEditingGeometry = false;
    }


    public setQueryTypes(types: string[]) {

        if (!this.viewFacade.setQueryTypes(types)) this.isEditingGeometry = false;
    }


    public startEditNewDocument(newDocument: IdaiFieldDocument, geometryType: string) {

        if (geometryType == 'none') {
            this.editDocument(newDocument);
        } else {
            newDocument.resource['geometry'] = <IdaiFieldGeometry> { 'type': geometryType };

            // TODO Try to use documentManager.setSelected instead
            this.documentsManager.selectedDocument = newDocument;
            this.isEditingGeometry = true;
<<<<<<< HEAD
            this.viewFacade.setMode('map');
        }
    }


    public editDocument(document: Document = this.viewFacade.getSelectedDocument(), // TODO can we change it somehow, that both resources component and list component can work directly with doceditProxy?
                        activeTabName?: string) {
=======
            this.viewManager.setMode('map');
        }
    }


    public editDocument(document: Document = this.documentsManager.selectedDocument, activeTabName?: string) {
>>>>>>> fd791add

        this.isEditingGeometry = false;

        this.doceditProxy.editDocument(document, activeTabName).then(
            result => {
                if (result['tab']) this.activeDocumentViewTab = result['tab'];
                if (result['updateScrollTarget']) this.scrollTarget = result['document'];
            }
        );
    }


    public createGeometry(geometryType: string) {

        this.viewFacade.getSelectedDocument().resource['geometry'] = { 'type': geometryType };
        this.isEditingGeometry = true;
    }


    public solveConflicts(doc: IdaiFieldDocument) {

        this.editDocument(doc, 'conflicts');
    }


    public setScrollTarget(doc: IdaiFieldDocument) {

        this.scrollTarget = doc;
    }


    public setMode(mode: string) {

        this.loading.start();
        // The timeout is necessary to make the loading icon appear
        setTimeout(() => {
            this.viewFacade.deselect();
            this.viewFacade.setMode(mode);
            this.isEditingGeometry = false;
            this.loading.stop();
        }, 1);
    }


    private static scrollToDocument(doc: IdaiFieldDocument): boolean {

        const element = document.getElementById('resource-' + doc.resource.identifier);
        if (element) {
            element.scrollIntoView({ behavior: 'smooth' });
            return true;
        }
        return false;
    }
}<|MERGE_RESOLUTION|>--- conflicted
+++ resolved
@@ -158,9 +158,8 @@
             newDocument.resource['geometry'] = <IdaiFieldGeometry> { 'type': geometryType };
 
             // TODO Try to use documentManager.setSelected instead
-            this.documentsManager.selectedDocument = newDocument;
+            this.viewFacade.setSelectedDocument(newDocument);
             this.isEditingGeometry = true;
-<<<<<<< HEAD
             this.viewFacade.setMode('map');
         }
     }
@@ -168,14 +167,6 @@
 
     public editDocument(document: Document = this.viewFacade.getSelectedDocument(), // TODO can we change it somehow, that both resources component and list component can work directly with doceditProxy?
                         activeTabName?: string) {
-=======
-            this.viewManager.setMode('map');
-        }
-    }
-
-
-    public editDocument(document: Document = this.documentsManager.selectedDocument, activeTabName?: string) {
->>>>>>> fd791add
 
         this.isEditingGeometry = false;
 
