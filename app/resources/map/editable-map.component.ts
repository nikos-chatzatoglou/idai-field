import {Component, SimpleChanges, Input, Output, EventEmitter} from '@angular/core';
import {LayerMapComponent} from './layer-map.component';
import {IdaiFieldDocument, IdaiFieldGeometry} from 'idai-components-2/idai-field-model';

@Component({
    moduleId: module.id,
    selector: 'editable-map',
    templateUrl: './editable-map.html'
})

/**
 * @author Thomas Kleinke
 */
export class EditableMapComponent extends LayerMapComponent {

    @Input() documents: Array<IdaiFieldDocument>;
    @Input() selectedDocument: IdaiFieldDocument;
    @Input() editMode: boolean;

    @Output() onSelectDocument: EventEmitter<IdaiFieldDocument> = new EventEmitter<IdaiFieldDocument>();
    @Output() onQuitEditing: EventEmitter<IdaiFieldGeometry> = new EventEmitter<IdaiFieldGeometry>();

    private editablePolygons: Array<L.Polygon>;
    private editableMarker: L.Marker;
    private selectedPolygon: L.Polygon;

    public ngOnChanges(changes: SimpleChanges) {

        super.ngOnChanges(changes);

        this.resetEditing();



        if (this.editMode == true) {
            if (this.selectedDocument.resource.geometry.coordinates) {
                this.fadeOutMapElements();
                this.editExistingGeometry();
            } else {
                switch (this.selectedDocument.resource.geometry.type) {
                    case 'none':
                        break;
                    case 'polygon':
                        this.fadeOutMapElements();
                        this.startPolygonCreation();
                        break;
                    case 'point':
                        this.fadeOutMapElements();
                        this.startPointCreation();
                        break;
                }
            }
        }
    }

    private editExistingGeometry() {

        switch (this.selectedDocument.resource.geometry.type) {
            case 'Polygon':
            case 'MultiPolygon':
<<<<<<< HEAD
                this.startPolygonEditing();
                break;
            case 'Point':
=======
                this.editMode = 'polygon';
                this.startPolygonEditing();
                break;
            case 'Point':
                this.editMode = 'point';
>>>>>>> b61106d2
                this.startPointEditing();
                break;
        }
    }

    private startPolygonCreation() {

        this.setupPolygonCreation();
        this.addPolygon();
    }

    private startPolygonEditing() {  

        this.setupPolygonCreation();

        this.editablePolygons = this.polygons[this.selectedDocument.resource.id];

        for (let polygon of this.editablePolygons) { 
            polygon.unbindTooltip();
            this.setupEditablePolygon(polygon);
        } 

        if (this.editablePolygons.length > 0) {
            this.setSelectedPolygon(this.editablePolygons[0]);
        }
    }  

    private setupPolygonCreation() {  

        var mapComponent = this;
        this.map.on('pm:create', function(event: L.LayerEvent) { 
            let polygon: L.Polygon = <L.Polygon> event.layer; 
            mapComponent.editablePolygons.push(polygon); 
            mapComponent.setupEditablePolygon(polygon); 
            mapComponent.setSelectedPolygon(polygon);
        });
    }

    private setupEditablePolygon(polygon: L.Polygon) {

        polygon.setStyle({ color: 'red', fillColor: 'red' });

        var mapComponent = this;
        polygon.on('click', function() {
            mapComponent.setSelectedPolygon(this);
        });
    }

    private setSelectedPolygon(polygon: L.Polygon) {

        if (this.selectedPolygon) {
            this.selectedPolygon.pm.disable();
        }

        polygon.pm.enable({draggable: true, snappable: true, snapDistance: 30 });
        this.selectedPolygon = polygon;
    }

    private removePolygon(polygon: L.Polygon) {

        polygon.pm.disable();
        this.map.removeLayer(polygon);  

        for (let editablePolygon of this.editablePolygons) { 
            if (editablePolygon == polygon) { 
                this.editablePolygons.splice(this.editablePolygons.indexOf(editablePolygon), 1); 
            } 
        } 
    }

    private startPointCreation() {

        this.createEditableMarker(this.map.getCenter());
    }

    private startPointEditing() {

        this.editableMarker = this.markers[this.selectedDocument.resource.id];
        this.editableMarker.unbindTooltip();
        this.editableMarker.setIcon(this.markerIcons.red);
        this.editableMarker.dragging.enable();
        this.editableMarker.setZIndexOffset(1000);
    }

    private createEditableMarker(position: L.LatLng) {

        this.editableMarker = L.marker(position, { icon: this.markerIcons.red, draggable: true, zIndexOffset: 1000 });
        this.editableMarker.addTo(this.map);
    }

    private setEditableMarkerPosition(position: L.LatLng) {

        if (!this.editableMarker) {
            this.createEditableMarker(position);
        } else {
            this.editableMarker.setLatLng(position);
        }
    }

    public addPolygon() {

        const drawOptions = {
            templineStyle: { color: 'red' },
            hintlineStyle: { color: 'red' }
        };

        this.map.pm.enableDraw('Poly', drawOptions);
    }

<<<<<<< HEAD
        if (this.selectedDocument.resource.geometry.type == 'polygon') {
            this.startPolygonCreation();
=======
    public deleteGeometry() {

        if (this.editMode == 'polygon' && this.selectedPolygon) {
            this.removePolygon(this.selectedPolygon);
            if (this.editablePolygons.length > 0) {
                this.setSelectedPolygon(this.editablePolygons[0]);
            } else {
                this.addPolygon();
            }
        } else {
            this.resetEditing();
>>>>>>> b61106d2
        }
    }

    public finishEditing() {

        var geometry: IdaiFieldGeometry = { type: '', coordinates: [], crs: 'local' };

        if (this.editablePolygons.length == 1) {
            geometry.type = 'Polygon';
            geometry.coordinates = this.getCoordinatesFromPolygon(this.editablePolygons[0]);
        } else if (this.editablePolygons.length > 1) {
            geometry.type = 'MultiPolygon';
            geometry.coordinates = this.getCoordinatesFromPolygons(this.editablePolygons);
        } else if (this.editableMarker) {
            geometry.type = 'Point';
            geometry.coordinates = [this.editableMarker.getLatLng().lng, this.editableMarker.getLatLng().lat];
        } else {
            geometry = null;
        }

        this.fadeInMapElements();
        this.resetEditing();

        this.onQuitEditing.emit(geometry);
    }

    public abortEditing() {

        this.fadeInMapElements();
        this.resetEditing();

        this.onQuitEditing.emit(undefined);
    }

    private resetEditing() {

        if (this.editablePolygons) {
            for (let polygon of this.editablePolygons) {
                polygon.pm.disable();
                this.map.removeLayer(polygon);
            }
        }

        if (this.editableMarker) {
            this.map.removeLayer(this.editableMarker);
        }

        this.editablePolygons = [];
        this.editableMarker = undefined;

        this.map.pm.disableDraw('Poly');
    }

    private fadeOutMapElements() {

        for (let i in this.polygons) {
            for (let polygon of this.polygons[i]) {
                if (polygon.document.resource.id != this.selectedDocument.resource.id) {
                    polygon.setStyle({opacity: 0.25, fillOpacity: 0.1});
                }
            }
        }

        for (let i in this.markers) {
            if (this.markers[i].document.resource.id != this.selectedDocument.resource.id) {
                this.markers[i].setOpacity(0.5);
            }
        }
    }

    private fadeInMapElements() {

        for (let i in this.polygons) {
            for (let polygon of this.polygons[i]) {
                polygon.setStyle({opacity: 0.5, fillOpacity: 0.2});
            }
        }

        for (let i in this.markers) {
            this.markers[i].setOpacity(1);
        }
    }

    private getCoordinatesFromPolygons(polygons: Array<L.Polygon>): number[][][][] {

        let coordinates = [];

        for (let polygon of polygons) {
            coordinates.push(this.getCoordinatesFromPolygon(polygon));
        }

        return coordinates;
    }

    private getCoordinatesFromPolygon(polygon: L.Polygon): number[][][] {

        var coordinates = [];
        var latLngs = polygon.getLatLngs();

        for (var i in latLngs) {
            coordinates.push([]);
            for (var j in latLngs[i]) {
                coordinates[i].push([ latLngs[i][j].lng , latLngs[i][j].lat ]);
            }
        }

        return coordinates;
    }

    protected clickOnMap(clickPosition: L.LatLng) {
        switch(this.selectedDocument.resource.geometry.type) {
            case "point":
                this.setEditableMarkerPosition(clickPosition);
                break;
            case 'none':
                this.deselect();
                break;
        }
    }

    protected select(document: IdaiFieldDocument): boolean {
        if (!this.editMode) {
            this.onSelectDocument.emit(document);
            return true;
        } else {
            return false;
        }
    }

    protected deselect() {
        if (!this.editMode) {
            this.onSelectDocument.emit(null);
        }
    }
}<|MERGE_RESOLUTION|>--- conflicted
+++ resolved
@@ -15,7 +15,7 @@
 
     @Input() documents: Array<IdaiFieldDocument>;
     @Input() selectedDocument: IdaiFieldDocument;
-    @Input() editMode: boolean;
+    @Input() editMode;
 
     @Output() onSelectDocument: EventEmitter<IdaiFieldDocument> = new EventEmitter<IdaiFieldDocument>();
     @Output() onQuitEditing: EventEmitter<IdaiFieldGeometry> = new EventEmitter<IdaiFieldGeometry>();
@@ -58,17 +58,11 @@
         switch (this.selectedDocument.resource.geometry.type) {
             case 'Polygon':
             case 'MultiPolygon':
-<<<<<<< HEAD
-                this.startPolygonEditing();
-                break;
-            case 'Point':
-=======
                 this.editMode = 'polygon';
                 this.startPolygonEditing();
                 break;
             case 'Point':
                 this.editMode = 'point';
->>>>>>> b61106d2
                 this.startPointEditing();
                 break;
         }
@@ -197,10 +191,6 @@
         this.map.pm.enableDraw('Poly', drawOptions);
     }
 
-<<<<<<< HEAD
-        if (this.selectedDocument.resource.geometry.type == 'polygon') {
-            this.startPolygonCreation();
-=======
     public deleteGeometry() {
 
         if (this.editMode == 'polygon' && this.selectedPolygon) {
@@ -212,7 +202,6 @@
             }
         } else {
             this.resetEditing();
->>>>>>> b61106d2
         }
     }
 
