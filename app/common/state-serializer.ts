--- conflicted
+++ resolved
@@ -5,57 +5,10 @@
  */
 export class StateSerializer {
 
-<<<<<<< HEAD
-    public static RESOURCES_STATE: string = 'resources-state';
-    public static MEDIA_STATE: string = 'media-state';
-
-    constructor(private settingsService: SettingsService) {}
-
-
-    /**
-     * @param stateType can be either RESOURCES_STATE or MEDIA_STATE
-     */
-    public load(stateType: string): Promise<any> {
-
-        return new Promise(resolve => {
-
-            if (this.settingsService.getSelectedProject() == 'test') return resolve({});
-
-            fs.readFile(this.getFilePath(stateType), 'utf-8', (err: any, content: any) => {
-                if (err) {
-                    resolve({});
-                } else {
-                    resolve(JSON.parse(content));
-                }
-            });
-        });
-    }
-
-
-    /**
-     * @param stateType can be either RESOURCES_STATE or MEDIA_STATE
-     */
-    public store(stateType: string, stateObject: any): Promise<any> {
-
-        return new Promise((resolve, reject) => {
-
-            if (this.settingsService.getSelectedProject() == 'test') return resolve();
-
-            fs.writeFile(this.getFilePath(stateType), JSON.stringify(stateObject), (err: any) => {
-                if (err) {
-                    reject(err);
-                } else {
-                    resolve();
-                }
-            });
-        });
-    }
-=======
     public async load(stateType: StateType): Promise<any> {
 
         return null;
     };
->>>>>>> e48578df
 
 
     public async store(stateObject: any, stateType: StateType): Promise<any> {
