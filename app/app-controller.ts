/// <reference path='desktop/express-import' />

import {Injectable} from '@angular/core';
import * as express from 'express';
import {Document} from 'idai-components-2';
import {PouchdbManager} from './core/datastore/core/pouchdb-manager';
import {DocumentCache} from './core/datastore/core/document-cache';
import {ResourcesStateManager} from './components/resources/view/resources-state-manager';
import {IndexFacade} from './core/datastore/index/index-facade';
<<<<<<< HEAD
import {MediaState} from './components/mediaoverview/view/media-state';
=======
import {TabManager} from './components/tab-manager';
>>>>>>> 183ecde0

const remote = require('electron').remote;


@Injectable()
/**
 * @author Daniel de Oliveira
 */
export class AppController {

    constructor(
        private pouchdbManager: PouchdbManager,
        private resourcesState: ResourcesStateManager,
        private documentCache: DocumentCache<Document>,
<<<<<<< HEAD
        private mediaState: MediaState,
        private indexFacade: IndexFacade) {
=======
        private imagesState: ImagesState,
        private indexFacade: IndexFacade,
        private tabManager: TabManager) {
>>>>>>> 183ecde0
    }
    

    public setupServer(): Promise<any> {
        
        return new Promise(resolve => {

            if (!remote.getGlobal('switches').provide_reset) return resolve();

            const control = express();
<<<<<<< HEAD
            control.post('/reset', async (req: any, res: any) => {
                this.resourcesState.resetForE2E();
                this.mediaState.resetForE2E();
                this.documentCache.resetForE2E();
                await this.pouchdbManager.resetForE2E();
                await this.pouchdbManager.reindex(this.indexFacade);

                res.send('done');
=======
            control.use(express.json());

            control.post('/reset', async (request: any, result: any) => {
                await this.reset();
                result.send('done');
>>>>>>> 183ecde0
            });

            control.listen(3003, function() {
                console.log('App Control listening on port 3003');
                resolve();
            });
        });
    }


    private async reset() {

        this.resourcesState.resetForE2E();
        this.imagesState.resetForE2E();

        this.tabManager.resetForE2E();
        this.documentCache.resetForE2E();
        await this.pouchdbManager.resetForE2E();
        await this.pouchdbManager.reindex(this.indexFacade);
    }
}<|MERGE_RESOLUTION|>--- conflicted
+++ resolved
@@ -7,11 +7,8 @@
 import {DocumentCache} from './core/datastore/core/document-cache';
 import {ResourcesStateManager} from './components/resources/view/resources-state-manager';
 import {IndexFacade} from './core/datastore/index/index-facade';
-<<<<<<< HEAD
 import {MediaState} from './components/mediaoverview/view/media-state';
-=======
 import {TabManager} from './components/tab-manager';
->>>>>>> 183ecde0
 
 const remote = require('electron').remote;
 
@@ -26,14 +23,9 @@
         private pouchdbManager: PouchdbManager,
         private resourcesState: ResourcesStateManager,
         private documentCache: DocumentCache<Document>,
-<<<<<<< HEAD
         private mediaState: MediaState,
-        private indexFacade: IndexFacade) {
-=======
-        private imagesState: ImagesState,
         private indexFacade: IndexFacade,
         private tabManager: TabManager) {
->>>>>>> 183ecde0
     }
     
 
@@ -44,22 +36,11 @@
             if (!remote.getGlobal('switches').provide_reset) return resolve();
 
             const control = express();
-<<<<<<< HEAD
-            control.post('/reset', async (req: any, res: any) => {
-                this.resourcesState.resetForE2E();
-                this.mediaState.resetForE2E();
-                this.documentCache.resetForE2E();
-                await this.pouchdbManager.resetForE2E();
-                await this.pouchdbManager.reindex(this.indexFacade);
-
-                res.send('done');
-=======
             control.use(express.json());
 
             control.post('/reset', async (request: any, result: any) => {
                 await this.reset();
                 result.send('done');
->>>>>>> 183ecde0
             });
 
             control.listen(3003, function() {
@@ -73,7 +54,7 @@
     private async reset() {
 
         this.resourcesState.resetForE2E();
-        this.imagesState.resetForE2E();
+        this.mediaState.resetForE2E();
 
         this.tabManager.resetForE2E();
         this.documentCache.resetForE2E();
