--- conflicted
+++ resolved
@@ -7,10 +7,6 @@
 
   $buttoncolor: #657faa;
 
-<<<<<<< HEAD
-=======
-
-
   .tab-content {
     padding-top: 1em;
     height: calc(100vh - 172px);
@@ -18,8 +14,6 @@
     overflow-x: hidden;
   }
 
-
->>>>>>> 1209d719
   .document-card .card-block {
     overflow: auto;
   }
