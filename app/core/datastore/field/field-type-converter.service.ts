import {Injectable} from '@angular/core';
import {Document, ImageDocument} from 'idai-components-2';
import {TypeConverter} from '../core/type-converter';
import {TypeUtility} from '../../model/type-utility';
import {FieldnameMigrator} from './fieldname-migrator';
import {takeOrMake} from "../../util/object-util";


@Injectable()
/**
 * @author Daniel de Oliveira
 */
export class FieldTypeConverter extends TypeConverter<Document> {


    constructor(private typeUtility: TypeUtility) {

        super();
    }


    public assertTypeToBeOfClass(type: string, typeClass: string): void {

<<<<<<< HEAD
        if (typeClass === 'IdaiFieldImageDocument') {
            if (!this.typeUtility.isSubtype(type, 'Image')) throw 'Wrong type class: must be IdaiFieldImageDocument';
        } else if (typeClass === 'IdaiFieldFeatureDocument') {
            if (!this.typeUtility.isSubtype(type, 'Feature')) throw 'Wrong type class: must be IdaiFieldFeatureDocument';
        } else if (typeClass === 'IdaiFieldDocument') {
            if (this.typeUtility.isSubtype(type, 'Image') || this.typeUtility.isSubtype(type, 'Model3D')) {
                throw 'Wrong type class: must not be IdaiFieldImageDocument';
            }
=======
        if (typeClass === 'ImageDocument') {

            if (!this.typeUtility.isSubtype(type, 'Image')) throw 'Wrong type class: must be ImageDocument';

        } else if (typeClass === 'FeatureDocument') {

            if (!this.typeUtility.isSubtype(type, 'Feature')) throw 'Wrong type class: must be FeatureDocument';

        } else if (typeClass === 'FieldDocument') {

            if (this.typeUtility.isSubtype(type, 'Image')) throw 'Wrong type class: must not be ImageDocument';
>>>>>>> 183ecde0
            // feature docs are allowed to also be idai field documents
        } else if (typeClass === 'IdaiField3DDocument') {
            if (!this.typeUtility.isSubtype(type, 'Model3D')) throw 'Wrong type class: must be IdaiField3DDocument';
        } else if (typeClass === 'IdaiFieldMediaDocument') {
            if (!this.typeUtility.isSubtype(type, 'Image') && !this.typeUtility.isSubtype(type, 'Model3D')) {
                throw 'Wrong type class: must be IdaiFieldMediaDocument';
            }
        }
    }


    public getTypesForClass(typeClass: string): string[]|undefined {

<<<<<<< HEAD
        if (typeClass === 'IdaiFieldImageDocument') {
            return this.typeUtility.getImageTypeNames();
        } else if (typeClass === 'IdaiFieldFeatureDocument') {
            return this.typeUtility.getFeatureTypeNames();
        } else if (typeClass === 'IdaiFieldDocument') {
            return this.typeUtility.getNonMediaTypeNames();
        } else if (typeClass === 'IdaiField3DDocument') {
           return this.typeUtility.get3DTypeNames();
        } else if (typeClass === 'IdaiFieldMediaDocument') {
            return this.typeUtility.getMediaTypeNames();
=======
        if (typeClass === 'ImageDocument') {

            return this.typeUtility.getImageTypeNames();

        } else if (typeClass === 'FeatureDocument') {

            return this.typeUtility.getFeatureTypeNames();

        } else if (typeClass === 'FieldDocument') {

            return this.typeUtility.getNonImageTypeNames();
>>>>>>> 183ecde0
        }
    }


    public convert<T extends Document>(document: Document): T {

<<<<<<< HEAD
        if (this.typeUtility.isSubtype(document.resource.type, 'Image')
                || this.typeUtility.isSubtype(document.resource.type, 'Model3D')) {
            takeOrMake(document,'resource.identifier','');
            takeOrMake(document,'resource.relations.depicts', []);
=======
        if (this.typeUtility.isSubtype(document.resource.type, 'Image')) {
            takeOrMake(document, 'resource.identifier','');
            takeOrMake(document, 'resource.relations.depicts', []);
>>>>>>> 183ecde0
        } else {
            takeOrMake(document, 'resource.identifier','');
            takeOrMake(document, 'resource.relations.isRecordedIn', []);

            if (this.typeUtility.isSubtype(document.resource.type,'Feature')) {
                takeOrMake(document, 'resource.relations.isContemporaryWith', []);
                takeOrMake(document, 'resource.relations.isAfter', []);
                takeOrMake(document, 'resource.relations.isBefore', []);
            }
        }

        return FieldnameMigrator.migrate(document) as T;
    }
}<|MERGE_RESOLUTION|>--- conflicted
+++ resolved
@@ -21,16 +21,6 @@
 
     public assertTypeToBeOfClass(type: string, typeClass: string): void {
 
-<<<<<<< HEAD
-        if (typeClass === 'IdaiFieldImageDocument') {
-            if (!this.typeUtility.isSubtype(type, 'Image')) throw 'Wrong type class: must be IdaiFieldImageDocument';
-        } else if (typeClass === 'IdaiFieldFeatureDocument') {
-            if (!this.typeUtility.isSubtype(type, 'Feature')) throw 'Wrong type class: must be IdaiFieldFeatureDocument';
-        } else if (typeClass === 'IdaiFieldDocument') {
-            if (this.typeUtility.isSubtype(type, 'Image') || this.typeUtility.isSubtype(type, 'Model3D')) {
-                throw 'Wrong type class: must not be IdaiFieldImageDocument';
-            }
-=======
         if (typeClass === 'ImageDocument') {
 
             if (!this.typeUtility.isSubtype(type, 'Image')) throw 'Wrong type class: must be ImageDocument';
@@ -42,11 +32,14 @@
         } else if (typeClass === 'FieldDocument') {
 
             if (this.typeUtility.isSubtype(type, 'Image')) throw 'Wrong type class: must not be ImageDocument';
->>>>>>> 183ecde0
             // feature docs are allowed to also be idai field documents
+
         } else if (typeClass === 'IdaiField3DDocument') {
+
             if (!this.typeUtility.isSubtype(type, 'Model3D')) throw 'Wrong type class: must be IdaiField3DDocument';
+
         } else if (typeClass === 'IdaiFieldMediaDocument') {
+
             if (!this.typeUtility.isSubtype(type, 'Image') && !this.typeUtility.isSubtype(type, 'Model3D')) {
                 throw 'Wrong type class: must be IdaiFieldMediaDocument';
             }
@@ -56,46 +49,26 @@
 
     public getTypesForClass(typeClass: string): string[]|undefined {
 
-<<<<<<< HEAD
-        if (typeClass === 'IdaiFieldImageDocument') {
+        if (typeClass === 'ImageDocument') {
             return this.typeUtility.getImageTypeNames();
-        } else if (typeClass === 'IdaiFieldFeatureDocument') {
+        } else if (typeClass === 'FeatureDocument') {
             return this.typeUtility.getFeatureTypeNames();
-        } else if (typeClass === 'IdaiFieldDocument') {
+        } else if (typeClass === 'FieldDocument') {
             return this.typeUtility.getNonMediaTypeNames();
         } else if (typeClass === 'IdaiField3DDocument') {
            return this.typeUtility.get3DTypeNames();
         } else if (typeClass === 'IdaiFieldMediaDocument') {
             return this.typeUtility.getMediaTypeNames();
-=======
-        if (typeClass === 'ImageDocument') {
-
-            return this.typeUtility.getImageTypeNames();
-
-        } else if (typeClass === 'FeatureDocument') {
-
-            return this.typeUtility.getFeatureTypeNames();
-
-        } else if (typeClass === 'FieldDocument') {
-
-            return this.typeUtility.getNonImageTypeNames();
->>>>>>> 183ecde0
         }
     }
 
 
     public convert<T extends Document>(document: Document): T {
 
-<<<<<<< HEAD
         if (this.typeUtility.isSubtype(document.resource.type, 'Image')
                 || this.typeUtility.isSubtype(document.resource.type, 'Model3D')) {
             takeOrMake(document,'resource.identifier','');
             takeOrMake(document,'resource.relations.depicts', []);
-=======
-        if (this.typeUtility.isSubtype(document.resource.type, 'Image')) {
-            takeOrMake(document, 'resource.identifier','');
-            takeOrMake(document, 'resource.relations.depicts', []);
->>>>>>> 183ecde0
         } else {
             takeOrMake(document, 'resource.identifier','');
             takeOrMake(document, 'resource.relations.isRecordedIn', []);
