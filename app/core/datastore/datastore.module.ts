import {NgModule} from '@angular/core';
<<<<<<< HEAD
import {DocumentCache} from "./core/document-cache";
import {PouchdbDatastore} from "./core/pouchdb-datastore";
import {ConstraintIndexer} from "./index/constraint-indexer";
import {FulltextIndexer} from "./index/fulltext-indexer";
import {AppState} from "../settings/app-state";
import {ConflictResolvingExtension} from "./core/conflict-resolving-extension";
import {ConflictResolver} from "./core/conflict-resolver";
import {PouchdbServerDatastore} from "./pouchdb-server-datastore";
import {PouchdbManager} from "./core/pouchdb-manager";
import {Document} from 'idai-components-2/core';
import {IdaiFieldDocumentDatastore} from "./idai-field-document-datastore";
import {IdaiFieldDocument} from "idai-components-2/idai-field-model";
import {IdaiFieldDocumentReadDatastore} from "./idai-field-document-read-datastore";
import {IdaiFieldImageDocumentDatastore} from "./idai-field-image-document-datastore";
import {IdaiFieldImageDocument} from "../model/idai-field-image-document";
import {IdaiFieldImageDocumentReadDatastore} from "./idai-field-image-document-read-datastore";
import {TypeConverter} from "./core/type-converter";
import {IdaiFieldSampleDataLoader} from "./idai-field-sample-data-loader";
import {SampleDataLoader} from "./core/sample-data-loader";
import {IdaiFieldConflictResolver} from "../model/idai-field-conflict-resolver";
import {DocumentDatastore} from "./document-datastore";
import {DocumentReadDatastore} from "./document-read-datastore";
import {IdaiFieldTypeConverter} from "./idai-field-type-converter";
import {ReadDatastore, Datastore} from "idai-components-2/datastore";
import {ChangesStream} from "./core/changes-stream";
import {IdaiField3DDocumentDatastore} from './idai-field-3d-document-datastore';
import {IdaiField3DDocument} from '../model/idai-field-3d-document';
import {IdaiField3DDocumentReadDatastore} from './idai-field-3d-document-read-datastore';
import {IdaiFieldMediaDocumentReadDatastore} from './idai-field-media-document-read-datastore';
import {IdaiFieldMediaDocumentDatastore} from './idai-field-media-document-datastore';
import {IdaiFieldMediaDocument} from '../model/idai-field-media-document';
=======
import {Datastore, Document, ReadDatastore} from 'idai-components-2';
import {IdaiFieldDocument} from 'idai-components-2';
import {DocumentCache} from './core/document-cache';
import {PouchdbDatastore} from './core/pouchdb-datastore';
import {PouchdbManager} from './core/pouchdb-manager';
import {IdaiFieldDocumentDatastore} from './field/idai-field-document-datastore';
import {IdaiFieldDocumentReadDatastore} from './field/idai-field-document-read-datastore';
import {IdaiFieldImageDocumentDatastore} from './field/idai-field-image-document-datastore';
import {IdaiFieldImageDocument} from 'idai-components-2';
import {IdaiFieldImageDocumentReadDatastore} from './field/idai-field-image-document-read-datastore';
import {TypeConverter} from './core/type-converter';
import {DocumentDatastore} from './document-datastore';
import {DocumentReadDatastore} from './document-read-datastore';
import {IdaiFieldTypeConverter} from './field/idai-field-type-converter';
import {RemoteChangesStream} from './core/remote-changes-stream';
import {IndexFacade} from './index/index-facade';
import {IdGenerator} from './core/id-generator';
import {IdaiFieldFeatureDocumentDatastore} from './field/idai-field-feature-document-datastore';
import {IdaiFieldFeatureDocumentReadDatastore} from './field/idai-field-feature-document-read-datastore';
import {IdaiFieldFeatureDocument} from 'idai-components-2';
>>>>>>> e48578df

/**
 * There is the top level package, in which everything idai-field specific resides,
 * IdaiFieldDocument, IdaiFieldImageDocument related stuff for example.
 *
 * There is the core package. This is meant to be more general purpose.
 */
@NgModule({
    providers: [
        RemoteChangesStream,
        PouchdbManager,
        { provide: TypeConverter, useClass: IdaiFieldTypeConverter },
<<<<<<< HEAD
        ConflictResolvingExtension,


        FulltextIndexer,
        {
            provide: ConstraintIndexer,
            useFactory: function() {
                return new ConstraintIndexer({
                    'isRecordedIn:contain': { path: 'resource.relations.isRecordedIn', type: 'contain' },
                    'liesWithin:contain': { path: 'resource.relations.liesWithin', type: 'contain' },
                    'depicts:contain': { path: 'resource.relations.depicts', type: 'contain' },
                    'depicts:exist': { path: 'resource.relations.depicts', type: 'exist' },
                    'identifier:match': { path: 'resource.identifier', type: 'match' },
                    'georeference:exist': { path: 'resource.georeference', type: 'exist' },
                    'georeferenced:exist': { path: 'resource.georeferenced', type: 'exist' },
                    'conflicts:exist': { path: '_conflicts', type: 'exist' }
                });
            }
        },
=======
>>>>>>> e48578df
        DocumentCache,
        IdGenerator,
        {
            provide: PouchdbDatastore,
            useFactory: function(pouchdbManager: PouchdbManager,
                                 idGenerator: IdGenerator): PouchdbDatastore {

                return new PouchdbDatastore(pouchdbManager.getDbProxy(), idGenerator);
            },
            deps: [PouchdbManager, IdGenerator]
        },


        // It is important to note that we only have one instance of a pouchdbdatastore and
        // only one instance of a document cache running, however, we have different 'wrapper'
        // objects which are basically all instances of CachedDatastore with litte extensions
        // to make sure the correct queries (constraints, correct types of objects) are issued
        // and only the documents of the correct types are returned. All of these datastore
        // 'wrappers' come with the full set of constraints, since the
        // constraints are configured directly in the PouchdbDatastore.


        // NOTE: When choosing a datastore instance one should always try to use the most
        // specific instance. For example if you need read acces to only IdaiFieldImageDocuments,
        // choose IdaiFieldImageDocumentReadDatastore. Avoid using Datastore and ReadDatastore.
        // They are for components-2 internal use.


        // basic idai-field datastore
        // knows only Document
        // guarantees that identifier, liesWithin, isRecordedIn constraints are available
        // provides caching
        {
            provide: DocumentDatastore,
            useFactory: function(pouchdbDatastore: PouchdbDatastore,
                                 indexFacade: IndexFacade,
                                 documentCache: DocumentCache<Document>,
                                 documentConverter: TypeConverter<Document>,
            ): DocumentDatastore {
                return new DocumentDatastore(pouchdbDatastore, indexFacade, documentCache, documentConverter);
            },
            deps: [PouchdbDatastore, IndexFacade, DocumentCache, TypeConverter]
        },
        { provide: DocumentReadDatastore, useExisting: DocumentDatastore },
        { provide: Datastore, useExisting: DocumentDatastore },     // used by components-2 lib
        { provide: ReadDatastore, useExisting: DocumentDatastore }, // used by components-2 lib


        // idai-field datastore
        // knows IdaiFieldDocument, guarantees for its instances to be null-checked, i.e. all declared fields are defined
        // guarantees that identifier, liesWithin, isRecordedIn constraints are available
        // provides caching
        {
            provide: IdaiFieldDocumentDatastore,
            useFactory: function(pouchdbDatastore: PouchdbDatastore,
                                 indexFacade: IndexFacade,
                                 documentCache: DocumentCache<IdaiFieldDocument>,
                                 documentConverter: TypeConverter<IdaiFieldDocument>
            ): IdaiFieldDocumentDatastore {
                return new IdaiFieldDocumentDatastore(pouchdbDatastore, indexFacade, documentCache, documentConverter);
            },
            deps: [PouchdbDatastore, IndexFacade, DocumentCache, TypeConverter]
        },
        { provide: IdaiFieldDocumentReadDatastore, useExisting: IdaiFieldDocumentDatastore }, // read-only version of it


        // idai-field datastore
        // knows IdaiFieldImageDocument, guarantees for its instances to be null-checked, i.e. all declared fields are defined
        // guarantees that identifier constraint is available
        // provides caching
        {
            provide: IdaiFieldImageDocumentDatastore,
            useFactory: function(pouchdbDatastore: PouchdbDatastore,
                                 indexFacade: IndexFacade,
                                 documentCache: DocumentCache<IdaiFieldImageDocument>,
                                 documentConverter: TypeConverter<IdaiFieldImageDocument>,
            ): IdaiFieldImageDocumentDatastore {
                return new IdaiFieldImageDocumentDatastore(pouchdbDatastore, indexFacade, documentCache, documentConverter);
                },
            deps: [PouchdbDatastore, IndexFacade, DocumentCache, TypeConverter]
        },
        { provide: IdaiFieldImageDocumentReadDatastore, useExisting: IdaiFieldImageDocumentDatastore }, // read-only version of it

<<<<<<< HEAD
        {
            provide: IdaiField3DDocumentDatastore,
            useFactory: function(pouchdbDatastore: PouchdbDatastore,
                                 documentCache: DocumentCache<IdaiField3DDocument>,
                                 documentConverter: TypeConverter,
            ): IdaiField3DDocumentDatastore {
                return new IdaiField3DDocumentDatastore(pouchdbDatastore, documentCache, documentConverter);
            },
            deps: [PouchdbDatastore, DocumentCache, TypeConverter]
        },
        { provide: IdaiField3DDocumentReadDatastore, useExisting: IdaiField3DDocumentDatastore },

        {
            provide: IdaiFieldMediaDocumentDatastore,
            useFactory: function(pouchdbDatastore: PouchdbDatastore,
                                 documentCache: DocumentCache<IdaiFieldMediaDocument>,
                                 documentConverter: TypeConverter,
            ): IdaiFieldMediaDocumentDatastore {
                return new IdaiFieldMediaDocumentDatastore(pouchdbDatastore, documentCache, documentConverter);
            },
            deps: [PouchdbDatastore, DocumentCache, TypeConverter]
        },
        { provide: IdaiFieldMediaDocumentReadDatastore, useExisting: IdaiFieldMediaDocumentDatastore }
=======

        // idai-field datastore
        // knows IdaiFieldFeatureDocument, guarantees for its instances to be null-checked, i.e. all declared fields are defined
        // guarantees that identifier constraint is available
        // provides caching
        {
            provide: IdaiFieldFeatureDocumentDatastore,
            useFactory: function(pouchdbDatastore: PouchdbDatastore,
                                 indexFacade: IndexFacade,
                                 documentCache: DocumentCache<IdaiFieldFeatureDocument>,
                                 documentConverter: TypeConverter<IdaiFieldFeatureDocument>,
            ): IdaiFieldFeatureDocumentDatastore {
                return new IdaiFieldFeatureDocumentDatastore(pouchdbDatastore, indexFacade, documentCache, documentConverter);
            },
            deps: [PouchdbDatastore, IndexFacade, DocumentCache, TypeConverter]
        },
        { provide: IdaiFieldFeatureDocumentReadDatastore, useExisting: IdaiFieldFeatureDocumentDatastore }, // read-only version of it
>>>>>>> e48578df
    ]
})

export class DatastoreModule {}<|MERGE_RESOLUTION|>--- conflicted
+++ resolved
@@ -1,37 +1,4 @@
 import {NgModule} from '@angular/core';
-<<<<<<< HEAD
-import {DocumentCache} from "./core/document-cache";
-import {PouchdbDatastore} from "./core/pouchdb-datastore";
-import {ConstraintIndexer} from "./index/constraint-indexer";
-import {FulltextIndexer} from "./index/fulltext-indexer";
-import {AppState} from "../settings/app-state";
-import {ConflictResolvingExtension} from "./core/conflict-resolving-extension";
-import {ConflictResolver} from "./core/conflict-resolver";
-import {PouchdbServerDatastore} from "./pouchdb-server-datastore";
-import {PouchdbManager} from "./core/pouchdb-manager";
-import {Document} from 'idai-components-2/core';
-import {IdaiFieldDocumentDatastore} from "./idai-field-document-datastore";
-import {IdaiFieldDocument} from "idai-components-2/idai-field-model";
-import {IdaiFieldDocumentReadDatastore} from "./idai-field-document-read-datastore";
-import {IdaiFieldImageDocumentDatastore} from "./idai-field-image-document-datastore";
-import {IdaiFieldImageDocument} from "../model/idai-field-image-document";
-import {IdaiFieldImageDocumentReadDatastore} from "./idai-field-image-document-read-datastore";
-import {TypeConverter} from "./core/type-converter";
-import {IdaiFieldSampleDataLoader} from "./idai-field-sample-data-loader";
-import {SampleDataLoader} from "./core/sample-data-loader";
-import {IdaiFieldConflictResolver} from "../model/idai-field-conflict-resolver";
-import {DocumentDatastore} from "./document-datastore";
-import {DocumentReadDatastore} from "./document-read-datastore";
-import {IdaiFieldTypeConverter} from "./idai-field-type-converter";
-import {ReadDatastore, Datastore} from "idai-components-2/datastore";
-import {ChangesStream} from "./core/changes-stream";
-import {IdaiField3DDocumentDatastore} from './idai-field-3d-document-datastore';
-import {IdaiField3DDocument} from '../model/idai-field-3d-document';
-import {IdaiField3DDocumentReadDatastore} from './idai-field-3d-document-read-datastore';
-import {IdaiFieldMediaDocumentReadDatastore} from './idai-field-media-document-read-datastore';
-import {IdaiFieldMediaDocumentDatastore} from './idai-field-media-document-datastore';
-import {IdaiFieldMediaDocument} from '../model/idai-field-media-document';
-=======
 import {Datastore, Document, ReadDatastore} from 'idai-components-2';
 import {IdaiFieldDocument} from 'idai-components-2';
 import {DocumentCache} from './core/document-cache';
@@ -40,8 +7,8 @@
 import {IdaiFieldDocumentDatastore} from './field/idai-field-document-datastore';
 import {IdaiFieldDocumentReadDatastore} from './field/idai-field-document-read-datastore';
 import {IdaiFieldImageDocumentDatastore} from './field/idai-field-image-document-datastore';
-import {IdaiFieldImageDocument} from 'idai-components-2';
 import {IdaiFieldImageDocumentReadDatastore} from './field/idai-field-image-document-read-datastore';
+import {IdaiFieldImageDocument} from '../model/idai-field-image-document';
 import {TypeConverter} from './core/type-converter';
 import {DocumentDatastore} from './document-datastore';
 import {DocumentReadDatastore} from './document-read-datastore';
@@ -52,7 +19,12 @@
 import {IdaiFieldFeatureDocumentDatastore} from './field/idai-field-feature-document-datastore';
 import {IdaiFieldFeatureDocumentReadDatastore} from './field/idai-field-feature-document-read-datastore';
 import {IdaiFieldFeatureDocument} from 'idai-components-2';
->>>>>>> e48578df
+import {IdaiField3DDocumentDatastore} from './idai-field-3d-document-datastore';
+import {IdaiField3DDocument} from '../model/idai-field-3d-document';
+import {IdaiField3DDocumentReadDatastore} from './idai-field-3d-document-read-datastore';
+import {IdaiFieldMediaDocument} from '../model/idai-field-media-document';
+import {IdaiFieldMediaDocumentDatastore} from './idai-field-media-document-datastore';
+import {IdaiFieldMediaDocumentReadDatastore} from './idai-field-media-document-read-datastore';
 
 /**
  * There is the top level package, in which everything idai-field specific resides,
@@ -65,28 +37,6 @@
         RemoteChangesStream,
         PouchdbManager,
         { provide: TypeConverter, useClass: IdaiFieldTypeConverter },
-<<<<<<< HEAD
-        ConflictResolvingExtension,
-
-
-        FulltextIndexer,
-        {
-            provide: ConstraintIndexer,
-            useFactory: function() {
-                return new ConstraintIndexer({
-                    'isRecordedIn:contain': { path: 'resource.relations.isRecordedIn', type: 'contain' },
-                    'liesWithin:contain': { path: 'resource.relations.liesWithin', type: 'contain' },
-                    'depicts:contain': { path: 'resource.relations.depicts', type: 'contain' },
-                    'depicts:exist': { path: 'resource.relations.depicts', type: 'exist' },
-                    'identifier:match': { path: 'resource.identifier', type: 'match' },
-                    'georeference:exist': { path: 'resource.georeference', type: 'exist' },
-                    'georeferenced:exist': { path: 'resource.georeferenced', type: 'exist' },
-                    'conflicts:exist': { path: '_conflicts', type: 'exist' }
-                });
-            }
-        },
-=======
->>>>>>> e48578df
         DocumentCache,
         IdGenerator,
         {
@@ -170,31 +120,31 @@
         },
         { provide: IdaiFieldImageDocumentReadDatastore, useExisting: IdaiFieldImageDocumentDatastore }, // read-only version of it
 
-<<<<<<< HEAD
         {
             provide: IdaiField3DDocumentDatastore,
             useFactory: function(pouchdbDatastore: PouchdbDatastore,
+                                 indexFacade: IndexFacade,
                                  documentCache: DocumentCache<IdaiField3DDocument>,
-                                 documentConverter: TypeConverter,
+                                 documentConverter: TypeConverter<IdaiField3DDocument>,
             ): IdaiField3DDocumentDatastore {
-                return new IdaiField3DDocumentDatastore(pouchdbDatastore, documentCache, documentConverter);
+                return new IdaiField3DDocumentDatastore(pouchdbDatastore, indexFacade, documentCache, documentConverter);
             },
-            deps: [PouchdbDatastore, DocumentCache, TypeConverter]
+            deps: [PouchdbDatastore, IndexFacade, DocumentCache, TypeConverter]
         },
         { provide: IdaiField3DDocumentReadDatastore, useExisting: IdaiField3DDocumentDatastore },
 
         {
             provide: IdaiFieldMediaDocumentDatastore,
             useFactory: function(pouchdbDatastore: PouchdbDatastore,
+                                 indexFacade: IndexFacade,
                                  documentCache: DocumentCache<IdaiFieldMediaDocument>,
-                                 documentConverter: TypeConverter,
+                                 documentConverter: TypeConverter<IdaiFieldMediaDocument>
             ): IdaiFieldMediaDocumentDatastore {
-                return new IdaiFieldMediaDocumentDatastore(pouchdbDatastore, documentCache, documentConverter);
+                return new IdaiFieldMediaDocumentDatastore(pouchdbDatastore, indexFacade, documentCache, documentConverter);
             },
-            deps: [PouchdbDatastore, DocumentCache, TypeConverter]
+            deps: [PouchdbDatastore, IndexFacade, DocumentCache, TypeConverter]
         },
-        { provide: IdaiFieldMediaDocumentReadDatastore, useExisting: IdaiFieldMediaDocumentDatastore }
-=======
+        { provide: IdaiFieldMediaDocumentReadDatastore, useExisting: IdaiFieldMediaDocumentDatastore },
 
         // idai-field datastore
         // knows IdaiFieldFeatureDocument, guarantees for its instances to be null-checked, i.e. all declared fields are defined
@@ -212,7 +162,6 @@
             deps: [PouchdbDatastore, IndexFacade, DocumentCache, TypeConverter]
         },
         { provide: IdaiFieldFeatureDocumentReadDatastore, useExisting: IdaiFieldFeatureDocumentDatastore }, // read-only version of it
->>>>>>> e48578df
     ]
 })
 
