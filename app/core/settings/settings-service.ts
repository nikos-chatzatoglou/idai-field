import {Injectable} from '@angular/core';
import {unique} from 'tsfun';
import {Messages, ProjectConfiguration, Document, IdaiFieldAppConfigurator} from 'idai-components-2';
import {Settings} from './settings';
import {SettingsSerializer} from './settings-serializer';
import {Imagestore} from '../imagestore/imagestore';
import {PouchdbManager} from '../datastore/core/pouchdb-manager';
import {ImagestoreErrors} from '../imagestore/imagestore-errors';
import {IdaiFieldSampleDataLoader} from '../datastore/field/idai-field-sample-data-loader';
import {Converter} from '../imagestore/converter';
import {M} from '../../components/m';
import {SynchronizationStatus} from './synchronization-status';

const {remote, ipcRenderer} = require('electron');


@Injectable()
/**
 * The settings service provides access to the
 * properties of the config.json file. It can be
 * serialized to and from config.json files.
 *
 * It is connected to the imagestore and datastore
 * subsystems which are controlled based on the settings.
 *
 *
 * @author Daniel de Oliveira
 * @author Thomas Kleinke
 */
export class SettingsService {

    private settings: Settings;
    private settingsSerializer: SettingsSerializer = new SettingsSerializer();
    private currentSyncUrl = '';
    private currentSyncTimeout: any;
    private projectDocument: Document;


    constructor(private imagestore: Imagestore,
                private pouchdbManager: PouchdbManager,
                private messages: Messages,
                private appConfigurator: IdaiFieldAppConfigurator,
                private converter: Converter,
                private synchronizationStatus: SynchronizationStatus) {
    }


    /**
     * Retrieve the current settings.
     * Returns a clone of the settings object in order to prevent the settings
     * object from being changed without explicitly saving the settings.
     * @returns {Settings} the current settings
     */
    public getSettings = (): Settings => JSON.parse(JSON.stringify(this.settings)); // deep copy

    public getUsername = () => this.settings.username;

    public getDbs = () => this.settings.dbs;

    public getProjectDocument = () => this.projectDocument;

    public getSelectedProject(): string {

        return this.settings.dbs && this.settings.dbs.length > 0
            ? this.settings.dbs[0]
            : 'test';
    }

    public isAutoUpdateActive = () => this.settings.isAutoUpdateActive;


    public async loadProjectDocument(isBoot = false): Promise<void> {

        delete this.projectDocument; // making sure we start fresh

        try { // new
            this.projectDocument = await this.pouchdbManager.getDbProxy().get('project');
        } catch (_) {
            console.warn('Didn\'t find new style project document, try old method');
        }

        if (!this.projectDocument) {
            try { // old
                this.projectDocument = await this.pouchdbManager.getDbProxy().get(this.getSelectedProject());
            } catch (_) {
                if (isBoot) {
                    console.warn('Didn\'t find old style project document either, creating new one');
                    await this.pouchdbManager.getDbProxy().put(
                        SettingsService.createProjectDocument(this.getSelectedProject(), this.getUsername())
                    );
                    this.projectDocument = await this.pouchdbManager.getDbProxy().get('project');
                }
            }
        }
    }


    public async bootProjectDb(settings: Settings): Promise<void> {

        await this.updateSettings(settings);
        await this.pouchdbManager.loadProjectDb(
            this.getSelectedProject(),
<<<<<<< HEAD
            new IdaiFieldSampleDataLoader(this.converter, this.settings.imagestorePath,
                this.settings.model3DStorePath));
=======
            new IdaiFieldSampleDataLoader(this.converter, this.settings.imagestorePath, this.settings.locale));
>>>>>>> 74f17c40

        if (this.settings.isSyncActive) await this.startSync();
        await this.loadProjectDocument(true);
    }


    public async loadConfiguration(configurationDirPath: string): Promise<ProjectConfiguration> {

        let customProjectName = undefined;
        if (this.getSelectedProject().indexOf('meninx-project') === 0) customProjectName = 'Meninx';
        if (this.getSelectedProject().indexOf('pergamongrabung') === 0) customProjectName = 'Pergamon';

        try {
            return await this.appConfigurator.go(
                configurationDirPath,
                customProjectName,
                this.getSettings().locale
            );
        } catch (msgsWithParams) {
            if (msgsWithParams.length > 0) {
                msgsWithParams.forEach((msg: any) => console.error('err in project configuration', msg));
            } else { // should not happen normally
                console.error(msgsWithParams);
            }
            if (msgsWithParams.length > 1) {
                console.error('num errors in project configuration', msgsWithParams.length);
            }
            throw 'Could not boot project';
        }
    }


    public async addProject(name: string) {

        this.settings.dbs = unique(this.settings.dbs.concat([name]));
        await this.settingsSerializer.store(this.settings);
    }


    public async selectProject(name: string) {

        this.settings.dbs = unique([name].concat(this.settings.dbs));
        await this.settingsSerializer.store(this.settings);
    }


    public async deleteProject(name: string) {

        await this.pouchdbManager.destroyDb(name);
        this.settings.dbs.splice(this.settings.dbs.indexOf(name), 1);
        await this.settingsSerializer.store(this.settings);
    }


    public async createProject(name: string, destroyBeforeCreate: boolean) {

        await this.selectProject(name);

        await this.pouchdbManager.createDb(
            name,
            SettingsService.createProjectDocument(name, this.getUsername()),
            destroyBeforeCreate
        );
    }


    /**
     * Sets, validates and persists the settings state.
     * Project settings have to be set separately.
     */
    public async updateSettings(settings: Settings) {

        settings = JSON.parse(JSON.stringify(settings)); // deep copy
        this.settings = SettingsService.initSettings(settings);

        if (this.settings.syncTarget.address) {
            this.settings.syncTarget.address = this.settings.syncTarget.address.trim();
            if (!SettingsService.validateAddress(this.settings.syncTarget.address))
                throw 'malformed_address';
        }

        if (ipcRenderer) ipcRenderer.send('settingsChanged', this.settings);

        return this.imagestore.setPath(settings.imagestorePath, this.getSelectedProject() as any)
            .catch((errWithParams: any) => {
                if (errWithParams.length > 0 && errWithParams[0] === ImagestoreErrors.INVALID_PATH) {
                    this.messages.add([M.IMAGESTORE_ERROR_INVALID_PATH, settings.imagestorePath]);
                } else {
                    console.error('Something went wrong with imagestore.setPath', errWithParams);
                }
            })
            .then(() => this.settingsSerializer.store(this.settings));
    }


    public startSync(): Promise<any> {

        if (this.currentSyncTimeout) clearTimeout(this.currentSyncTimeout);

        this.currentSyncUrl = SettingsService.makeUrlFromSyncTarget(this.settings.syncTarget);
        if (!this.currentSyncUrl) return Promise.resolve();
        if (!SettingsService.isSynchronizationAllowed(this.getSelectedProject())) return Promise.resolve();

        return this.pouchdbManager.setupSync(this.currentSyncUrl, this.getSelectedProject())
            .then(syncState => {

            // avoid issuing 'connected' too early
            const msg = setTimeout(() => this.synchronizationStatus.setConnected(true), 500);

            syncState.onError.subscribe(() => {
                clearTimeout(msg); // stop 'connected' msg if error
                syncState.cancel();
                this.synchronizationStatus.setConnected(false);
                this.currentSyncTimeout = setTimeout(() => this.startSync(), 5000); // retry
            });
        });
    }


    public restartSync() {

        this.stopSync();

        if (!this.settings.isSyncActive
                || !this.settings.dbs
                || !(this.settings.dbs.length > 0))
            return Promise.resolve();

        return new Promise<any>(resolve => {
                setTimeout(() => {
                    this.startSync().then(() => resolve());
                }, 1000);
            });
    }


    public stopSync() {

        if (this.currentSyncTimeout) clearTimeout(this.currentSyncTimeout);
        this.pouchdbManager.stopSync();
        this.synchronizationStatus.setConnected(false);
    }


    private static isSynchronizationAllowed(project: string): boolean {

        return project !== undefined && (project !== 'test' || remote.getGlobal('mode') === 'test');
    }


    private static validateAddress(address: any) {

        return (address == '')
            ? true
            : new RegExp('^(https?:\/\/)?([0-9a-z\.-]+)(:[0-9]+)?(\/.*)?$').test(address);
    }


    private static makeUrlFromSyncTarget(serverSetting: any) {

        let address = serverSetting['address'];
        if (!address) return false;

        if (address.indexOf('http') == -1) address = 'http://' + address;

        return !serverSetting['username'] || !serverSetting['password']
            ? address
            : address.replace(/(https?):\/\//, '$1://' +
                serverSetting['username'] + ':' + serverSetting['password'] + '@');
    }


    /**
     * initializes settings to default values
     * @param settings provided settings
     * @returns {Settings} settings with added default settings
     */
    private static initSettings(settings: Settings): Settings {

        if (!settings.username) settings.username = 'anonymous';
        if (!settings.dbs || settings.dbs.length === 0) settings.dbs = ['test'];
        if (!settings.isSyncActive) settings.isSyncActive = false;

        if (settings.imagestorePath) {
            let path: string = settings.imagestorePath;
            if (path.substr(-1) != '/') path += '/';
            settings.imagestorePath = path;
        } else {
            if (remote.app) { // jasmine unit tests
                settings.imagestorePath = remote.app.getPath('appData') + '/'
                    + remote.app.getName() + '/imagestore/';
            }
        }

        // TODO Write method to handle both store paths
        if (settings.model3DStorePath) {
            let path: string = settings.model3DStorePath;
            if (path.substr(-1) != '/') path += '/';
            settings.model3DStorePath = path;
        } else {
            if (remote.app) { // jasmine unit tests
                settings.model3DStorePath = remote.app.getPath('appData') + '/'
                    + remote.app.getName() + '/model3DStorePath/';
            }
        }

        return settings;
    }


    private static createProjectDocument(name: string, username: string): any {

        return {
            _id: 'project',
            resource: {
                type: 'Project',
                identifier: name,
                id: 'project',
                coordinateReferenceSystem: 'Eigenes Koordinatenbezugssystem',
                relations: {}
            },
            created: { user: username, date: new Date() },
            modified: [{ user: username, date: new Date() }]
        };
    }
}<|MERGE_RESOLUTION|>--- conflicted
+++ resolved
@@ -100,12 +100,8 @@
         await this.updateSettings(settings);
         await this.pouchdbManager.loadProjectDb(
             this.getSelectedProject(),
-<<<<<<< HEAD
-            new IdaiFieldSampleDataLoader(this.converter, this.settings.imagestorePath,
-                this.settings.model3DStorePath));
-=======
-            new IdaiFieldSampleDataLoader(this.converter, this.settings.imagestorePath, this.settings.locale));
->>>>>>> 74f17c40
+            new IdaiFieldSampleDataLoader(this.converter, this.settings.imagestorePath, this.settings.model3DStorePath,
+                this.settings.locale));
 
         if (this.settings.isSyncActive) await this.startSync();
         await this.loadProjectDocument(true);
