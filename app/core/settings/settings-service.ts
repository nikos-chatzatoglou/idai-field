--- conflicted
+++ resolved
@@ -100,12 +100,9 @@
         await this.updateSettings(settings);
         await this.pouchdbManager.loadProjectDb(
             this.getSelectedProject(),
-<<<<<<< HEAD
-            new IdaiFieldSampleDataLoader(this.converter, this.settings.imagestorePath, this.settings.model3DStorePath,
-                this.settings.locale));
-=======
-            new FieldSampleDataLoader(this.converter, this.settings.imagestorePath, this.settings.locale));
->>>>>>> 37294d54
+            new FieldSampleDataLoader(this.converter, this.settings.imagestorePath,
+                this.settings.model3DStorePath, this.settings.locale)
+        );
 
         if (this.settings.isSyncActive) await this.startSync();
         await this.loadProjectDocument(true);
