--- conflicted
+++ resolved
@@ -82,11 +82,7 @@
 
     const topLevelCategories: Array<Category> = values(categoriesMap);
     const children: Array<Category> = flatten(topLevelCategories.map(to(Category.CHILDREN)));
-<<<<<<< HEAD
-    return makeLookup(Named.NAME)(topLevelCategories.concat(children));
-=======
-    return namedArrayToNamedMap(topLevelCategories.concat(children))
->>>>>>> be1d748c
+    return namedArrayToNamedMap(topLevelCategories.concat(children));
 }
 
 
