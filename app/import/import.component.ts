import {Component} from "@angular/core";
import {Messages} from "idai-components-2/messages";
import {Importer, ImportReport} from "./importer";
import {Reader} from "./reader";
import {FileSystemReader} from "./file-system-reader";
import {HttpReader} from "./http-reader";
import {Parser} from "./parser";
import {NativeJsonlParser} from "./native-jsonl-parser";
import {IdigCsvParser} from "./idig-csv-parser";
import {M} from "../m";
import {Http} from "@angular/http";
import {DefaultImportStrategy} from "./default-import-strategy";
import {IdaiFieldDatastore} from "../datastore/idai-field-datastore";
import {Validator} from "idai-components-2/persist";
import {ImportStrategy} from "./import-strategy";
import {MergeGeometriesImportStrategy} from "./merge-geometries-import-strategy";
import {GeojsonJsonlParser} from "./geojson-jsonl-parser";


@Component({
    moduleId: module.id,
    templateUrl: './import.html'
})

/**
 * Delegates calls to the Importer, waits for
 * the import to finish and extracts the importReport
 * in order to generate appropriate messages to display
 * to the user.
 * 
 * @author Thomas Kleinke
 * @author Daniel de Oliveira
 */

export class ImportComponent {

    private sourceType: string = "file";
    private format: string = "native";
    private file: File;
    private url: string;

    constructor(
        private messages: Messages,
        private importer: Importer,
        private datastore: IdaiFieldDatastore,
        private validator: Validator,
        private http: Http
    ) {}

    public startImport() {

        let reader = ImportComponent.createReader(this.sourceType, this.file, this.url, this.http);
        let parser = ImportComponent.createParser(this.format);
        let importStrategy = ImportComponent.createImportStrategy(this.format, this.validator, this.datastore);

        this.messages.clear();
        if (!reader || !parser || !importStrategy) return this.messages.add([M.IMPORTER_GENERIC_START_ERROR]);

        this.messages.add([M.IMPORTER_START]);
        this.importer.importResources(reader, parser, importStrategy)
            .then(importReport => this.evaluate(importReport))

    }

    public isReady(): boolean {

        switch (this.sourceType) {
            case "file":
                return (this.file != undefined);
            case "http":
                return (this.url != undefined);
        }
    }

    public reset(): void {

        this.messages.clear();

        this.file = undefined;
        this.url = undefined;
    }

    private static createImportStrategy(format: string, validator: Validator,
                                        datastore: IdaiFieldDatastore): ImportStrategy {

        switch (format) {
            case "native":
                return new DefaultImportStrategy(validator, datastore);
            case "idig":
                return new DefaultImportStrategy(validator, datastore);
            case "geojson":
                return new MergeGeometriesImportStrategy(datastore);
        }
    }

    private static createReader(sourceType: string, file: File, url: string, http: Http): Reader {

        switch (sourceType) {
            case "file":
                return new FileSystemReader(file);
            case "http":
                return new HttpReader(url, http);
        }
    }

    private static createParser(format: string): Parser {

        switch (format) {
            case "native":
                return new NativeJsonlParser();
            case "idig":
                return new IdigCsvParser();
            case "geojson":
                return new GeojsonJsonlParser();
        }
    }

    public selectFile(event) {

        let files = event.target.files;

        if (!files || files.length == 0) {
            this.file = undefined;
        } else {
            this.file = files[0];
        }
    }
    
    private evaluate(importReport: ImportReport) {

<<<<<<< HEAD
        for (let msgWithParams of importReport.errors) {
            this.messages.addWithParams(msgWithParams);
        }
        for (let msgWithParams of importReport.warnings) {
            this.messages.addWithParams(msgWithParams);
        }

        if (importReport.importedResourcesIds.length == 1) {
            this.messages.add(M.IMPORTER_SUCCESS_SINGLE);
        } else if (importReport.importedResourcesIds.length > 1) {
            this.messages.addWithParams([M.IMPORTER_SUCCESS_MULTIPLE,
                importReport.importedResourcesIds.length.toString()]);
=======
        for (let msgWithParams of importReport['errors']) {
            this.messages.add(msgWithParams);
        }
        for (let msgWithParams of importReport['warnings']) {
            this.messages.add(msgWithParams);
        }

        if (importReport['successful_imports'] == 1) {
            this.messages.add([M.IMPORTER_SUCCESS_SINGLE]);
        } else if (importReport['successful_imports'] > 1) {
            this.messages.add([M.IMPORTER_SUCCESS_MULTIPLE, importReport['successful_imports'].toString()]);
>>>>>>> b987b37e
        }
    }
}<|MERGE_RESOLUTION|>--- conflicted
+++ resolved
@@ -128,32 +128,18 @@
     
     private evaluate(importReport: ImportReport) {
 
-<<<<<<< HEAD
         for (let msgWithParams of importReport.errors) {
-            this.messages.addWithParams(msgWithParams);
+            this.messages.add(msgWithParams);
         }
         for (let msgWithParams of importReport.warnings) {
-            this.messages.addWithParams(msgWithParams);
+            this.messages.add(msgWithParams);
         }
 
         if (importReport.importedResourcesIds.length == 1) {
-            this.messages.add(M.IMPORTER_SUCCESS_SINGLE);
+            this.messages.add([M.IMPORTER_SUCCESS_SINGLE]);
         } else if (importReport.importedResourcesIds.length > 1) {
-            this.messages.addWithParams([M.IMPORTER_SUCCESS_MULTIPLE,
+            this.messages.add([M.IMPORTER_SUCCESS_MULTIPLE,
                 importReport.importedResourcesIds.length.toString()]);
-=======
-        for (let msgWithParams of importReport['errors']) {
-            this.messages.add(msgWithParams);
-        }
-        for (let msgWithParams of importReport['warnings']) {
-            this.messages.add(msgWithParams);
-        }
-
-        if (importReport['successful_imports'] == 1) {
-            this.messages.add([M.IMPORTER_SUCCESS_SINGLE]);
-        } else if (importReport['successful_imports'] > 1) {
-            this.messages.add([M.IMPORTER_SUCCESS_MULTIPLE, importReport['successful_imports'].toString()]);
->>>>>>> b987b37e
         }
     }
 }