--- conflicted
+++ resolved
@@ -18,11 +18,7 @@
       - uses: actions/checkout@v4
       - uses: actions/setup-node@v4
         with:
-<<<<<<< HEAD
           node-version: 20
-=======
-          node-version: '16.x'
->>>>>>> f24ac4cf
       - name: Install dependencies
         run: npm run bootstrap
       - name: Build core
@@ -47,11 +43,7 @@
       - uses: actions/checkout@v4
       - uses: actions/setup-node@v4
         with:
-<<<<<<< HEAD
           node-version: 20
-=======
-          node-version: '16.x'
->>>>>>> f24ac4cf
       - name: Install dependencies
         run: npm run bootstrap
       - name: Build core
@@ -78,7 +70,6 @@
     - name: Setup NodeJS
       uses: actions/setup-node@v4
       with:
-<<<<<<< HEAD
         node-version: 20
     - name: Setup NPM cache
       uses: c-hive/gha-npm-cache@v1
@@ -90,9 +81,6 @@
       run: npm install --cpu=arm64 --os=darwin sharp
       if: runner.os == 'macOS'
       working-directory: desktop
-=======
-        node-version: '16.x'
->>>>>>> f24ac4cf
     - name: Install root node modules
       run: npm i
     - name: Install and link package node modules 
