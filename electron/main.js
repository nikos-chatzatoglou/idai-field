'use strict';

const electron = require('electron');
const fs = require('fs');
const os = require('os');
const url = require('url');
const autoUpdate = require('./auto-update.js');

let menuContext = 'loading';

const mainLanguages = ['de', 'en'];

// needed to fix notifications in win 10
// see https://github.com/electron/electron/issues/10864
electron.app.setAppUserModelId('org.dainst.field');

// Copy config file to appData if no config file exists in appData
const copyConfigFile = (destPath, appDataPath) => {

    if (!fs.existsSync(appDataPath)) fs.mkdirSync(appDataPath);
    if (!fs.existsSync(destPath)) writeConfigFile(destPath);
};


const writeConfigFile = (path) => {

    console.log('Create config.json at ' + path);
    fs.writeFileSync(path, JSON.stringify({ 'dbs': ['test'] }));
};


global.setConfigDefaults = config => {

    if (!config.syncTarget) config.syncTarget = {};
    if (!config.remoteSites) config.remoteSites = [];
    if (config.isAutoUpdateActive === undefined) config.isAutoUpdateActive = true;
    setLanguages(config);
    if (os.type() === 'Linux') config.isAutoUpdateActive = false;

    return config;
};


const setLanguages = config => {

    if (!config.languages || config.languages.length === 0) {
        if (global.mode === 'test') {
            config.languages = ['de'];
        } else if (config.locale) {
            // Use value from deprecated locale setting if existing
            config.languages = [config.locale];
        } else {
<<<<<<< HEAD
            const lang = electron.app.getLocale().slice(0, 2);
            config.languages = mainLanguages.includes(lang)
                ? [lang]
=======
            const locale = getLocale();
            config.languages = mainLanguages.includes(locale)
                ? [locale]
>>>>>>> fd68271c
                : ['de'];
        }
    }

    config.languages = config.languages
        .concat(mainLanguages.filter(language => !config.languages.includes(language)));
};


const getLocale = () => {

    return electron.app.getLocale()
        .replace('_', '-')
        .split('-')[0];
};


global.getLocale = () => global.config.languages.find(language => mainLanguages.includes(language));

global.getMainLanguages = () => mainLanguages;

global.updateConfig = config => {

    const oldLocale = global.getLocale();
    global.config = config;
    if (global.getLocale() !== oldLocale) createMenu();
};


global.setMenuContext = context => {

    const oldContext = menuContext;
    menuContext = context;
    if (oldContext !== menuContext) createMenu();
};


// CONFIGURATION ---

let env = undefined;
if (process.argv && process.argv.length > 2) {
    env = process.argv[2];
}

if (env === 'dev') {
    global.mode = 'development';
} else if (env === 'test') {
    global.mode = 'test';
} else {
    global.mode = 'production';
}

if (['production', 'development'].includes(global.mode)) {
    global.appDataPath = electron.app.getPath('appData') + '/' + electron.app.getName();
    copyConfigFile(global.appDataPath + '/config.json', global.appDataPath);
    global.configPath = global.appDataPath + '/config.json';
} else {
    global.configPath = 'test/config/config.test.json';
    global.appDataPath = 'test/test-temp';
}

// -- CONFIGURATION


// OTHER GLOBALS --

global.switches = {
    prevent_reload: false,
    destroy_before_create: false,
    messages_timeout: 3500,
    suppress_map_load_for_test: false,
    provide_reset: false
};

if (global.mode === 'test') {
    global.switches.messages_timeout = undefined;
    global.switches.prevent_reload = true;
    global.switches.destroy_before_create = true;
    global.switches.suppress_map_load_for_test = true;
    global.switches.provide_reset = true;
}

global.toolsPath = global.mode === 'production' ?
    electron.app.getAppPath().replace('app.asar', 'tools')
    : 'tools';

global.configurationDirPath = global.mode === 'production'
    ?  electron.app.getAppPath().replace('app.asar', 'config/')
    : './src/config';

global.samplesPath = global.mode === 'production'
    ? electron.app.getAppPath().replace('app.asar', 'samples/')
    : './samples/';

global.manualPath = global.mode === 'production'
    ? electron.app.getAppPath().replace('app.asar', 'manual')
    : './manual';

process.env['ELECTRON_DISABLE_SECURITY_WARNINGS'] = true;
process.env['NODE_OPTIONS'] = '--no-deprecation';


// -- OTHER GLOBALS

// Keep a global reference of the window object, if you don't, the window will
// be closed automatically when the JavaScript object is garbage collected.
let mainWindow;


const createWindow = () => {

    const screenWidth = electron.screen.getPrimaryDisplay().workAreaSize.width;
    const screenHeight = electron.screen.getPrimaryDisplay().workAreaSize.height;

    mainWindow = new electron.BrowserWindow({
        width: screenWidth >= 1680 ? 1680 : 1280,
        height: screenHeight >= 1050 ? 1050 : 800,
        minWidth: 1220, // to allow for displaying project names like 'mmmmmmmmmmmmmmmmmm'
        minHeight: 600,
        webPreferences: {
            nodeIntegration: true,
            enableRemoteModule: true,
            webSecurity: global.mode === 'production'
        },
        titleBarStyle: 'hiddenInset'
    });

    if (require('os').platform() === 'linux' && global.mode === 'production') {
        const path = require('path').join(
            electron.app.getAppPath().replace('app.asar', 'icons'),
            'logo256x256.png'
        );
        mainWindow.setIcon(electron.nativeImage.createFromPath(path));
    }

    // and load the index.html of the app.
    mainWindow.loadURL(global.distUrl + 'index.html');

    // Open the DevTools.
    // mainWindow.webContents.openDevTools();

    // Emitted when the window is closed.
    mainWindow.on('closed', () => {
        // Dereference the window object, usually you would store windows
        // in an array if your app supports multi windows, this is the time
        // when you should delete the corresponding element.
        mainWindow = null;
    });

    return mainWindow;
};


const loadConfig = () => {

    try {
        global.config = global.setConfigDefaults(
            JSON.parse(fs.readFileSync(global.configPath, 'utf-8'))
        );
    } catch (err) {
        console.warn('Failed to parse config.json:', err);
        writeConfigFile(global.configPath);
        loadConfig();
    }
};


const createMenu = () => {

    const menu = electron.Menu.buildFromTemplate(require('./menu.js')(mainWindow, menuContext));
    electron.Menu.setApplicationMenu(menu);
};


electron.app.allowRendererProcessReuse = false;
if (global.mode !== 'production') {
    electron.app.commandLine.appendSwitch('disable-features', 'OutOfBlinkCors');
}


// This method will be called when Electron has finished
// initialization and is ready to create browser windows.
electron.app.on('ready', () => {
    loadConfig();

    global.distUrl = global.mode === 'production'
        ? 'file://' + __dirname + '/../dist/' + global.getLocale() + '/'
        : 'http://localhost:4200/dist/';

    createWindow();
    createMenu();

    if (global.config.isAutoUpdateActive) autoUpdate.setUp(mainWindow);

    electron.ipcMain.on('settingsChanged', (event, settings) => {
        if (settings.isAutoUpdateActive) autoUpdate.setUp(mainWindow);
    });
});

electron.app.on('activate', () => {
    // On OS X it's common to re-create a window in the app when the
    // dock icon is clicked and there are no other windows open.
    if (mainWindow === null) {
        createWindow();
    }
});

// Quit when all windows are closed.
electron.app.on('window-all-closed', () => {
    // On OS X it is common for applications and their menu bar
    // to stay active until the user quits explicitly with Cmd + Q
    if (process.platform !== 'darwin') {
        electron.app.quit();
    }
});

electron.ipcMain.on('reload', (event, route) => {
    mainWindow.reload();
    mainWindow.loadURL(
        url.format(
            global.mode === 'production'
            ? {
                pathname: require('path').join(__dirname, '/../dist/' + global.getLocale() + '/index.html'),
                protocol: 'file:',
                slahes: true,
                hash: route
            }
            : {
                pathname: 'localhost:4200/dist/index.html',
                protocol: 'http:',
                slahes: true,
                hash: route
            })
    );
});<|MERGE_RESOLUTION|>--- conflicted
+++ resolved
@@ -50,15 +50,9 @@
             // Use value from deprecated locale setting if existing
             config.languages = [config.locale];
         } else {
-<<<<<<< HEAD
             const lang = electron.app.getLocale().slice(0, 2);
             config.languages = mainLanguages.includes(lang)
                 ? [lang]
-=======
-            const locale = getLocale();
-            config.languages = mainLanguages.includes(locale)
-                ? [locale]
->>>>>>> fd68271c
                 : ['de'];
         }
     }
