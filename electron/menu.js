--- conflicted
+++ resolved
@@ -115,10 +115,9 @@
             click: function (item, focusedWindow) {
                 if (focusedWindow) {
                   focusedWindow.reload();
-<<<<<<< HEAD
-                  focusedWindow.loadURL('file://' + __dirname + '/../dist/' + global.config.locale + '/index.html');
-=======
->>>>>>> 0fdd5a9a
+                  if (global.mode === 'production') {
+                    focusedWindow.loadURL('file://' + __dirname + '/../dist/' + global.config.locale + '/index.html');
+                  }
                 }
             }
         }, {
@@ -178,8 +177,7 @@
                     infoWindow.show();
                 });
 
-                infoWindow.loadURL('file://' + __dirname + '/../dist/' + global.config.locale +
-                    '/info/info-window.html');
+                infoWindow.loadURL(global.distUrl + '/info/info-window.html');
             }
         }, {
             label: messages.get('menu.help'),
