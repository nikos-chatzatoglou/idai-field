{
    "name": "idai-field-core",
    "description": "Field Core",
<<<<<<< HEAD
    "version": "1.1.4",
=======
    "version": "1.1.5",
>>>>>>> f683ac56
    "license": "Apache-2.0",
    "author": "German Archaeological Institute",
    "main": "dist/index",
    "types": "dist/index",
    "files": [
        "dist"
    ],
    "scripts": {
        "build": "rimraf dist && tsc -p .",
        "build:watch": "tsc -watch -p .",
        "test": "jasmine JASMINE_CONFIG_PATH=test/jasmine.json",
        "test:watch": "nodemon --ext js --exec 'jasmine JASMINE_CONFIG_PATH=test/jasmine.json'"
    },
    "dependencies": {
        "rxjs": "~6.5.4",
        "tsfun": "5.5.38",
        "uuid": "^8.3.2"
    },
    "devDependencies": {
        "@babel/runtime": "^7.13.10",
        "@types/express": "^4.17.13",
        "@types/jasmine": "3.5.0",
        "@types/node": "^12.12.38",
        "@types/pouchdb": "6.4.0",
        "@types/uuid": "^8.3.0",
        "express": "^4.17.1",
        "express-pouchdb": "^4.2.0",
        "jasmine": "2.5.2",
        "jasmine-core": "~3.5.0",
        "nodemon": "^2.0.12",
        "pouchdb-node": "7.2.1",
        "rimraf": "2.6.2",
        "typescript": "~4.1.5"
    }
}<|MERGE_RESOLUTION|>--- conflicted
+++ resolved
@@ -1,11 +1,7 @@
 {
     "name": "idai-field-core",
     "description": "Field Core",
-<<<<<<< HEAD
-    "version": "1.1.4",
-=======
     "version": "1.1.5",
->>>>>>> f683ac56
     "license": "Apache-2.0",
     "author": "German Archaeological Institute",
     "main": "dist/index",
