--- conflicted
+++ resolved
@@ -155,62 +155,6 @@
     }
 
 
-<<<<<<< HEAD
-        this.sync = this.pouchdbDatastore.getDb().sync(url, { live: true, retry: false, filter });
-        this.handleStatus(this.sync);
-
-        // Setup bidirectional sync when initial replicate has completed
-        //if (live) this.sync.on('complete', () => this.startLiveSync(url, filter));
-    }
-
-
-    // private startLiveSync(url: string, filter?: (doc: any) => boolean) {
-
-    //     this.sync = this.pouchdbDatastore.getDb().sync(
-    //         url,
-    //         {
-    //             live: true,
-    //             retry: false,
-    //             batch_size: 50,
-    //             batches_limit: 1,
-    //             timeout: 600000,
-    //             filter
-    //         }
-    //     );
-
-    //     this.handleStatus(this.sync);
-
-    //     this.sync.on('complete', () => {
-    //         this.setStatus(SyncStatus.InSync);
-    //         this.syncTimeout = setTimeout(() => this.startLiveSync(url, filter), 1000)
-    //     });
-
-    //     this.sync.on('error', (err) => {
-    //         this.setStatus(SyncService.getFromError(err));
-    //         console.error('SyncService received error from PouchDB', err, JSON.stringify(err));
-    //         this.syncTimeout = setTimeout(() => this.startLiveSync(url, filter), 1000)
-    //     });
-    // }
-
-
-    private handleStatus(sync: Sync): void {
-        
-        sync.on('change', info => this.setStatus(SyncService.getFromInfo(info)))
-            .on('complete', () => this.setStatus(SyncStatus.Offline))
-            .on('paused', () => this.setStatus(SyncStatus.InSync))
-            .on('denied', err => console.error('Document denied in sync', err))
-            .on('error', err => {
-                this.setStatus(SyncService.getFromError(err));
-                console.error('SyncService received error from PouchDB', err, JSON.stringify(err));
-            });
-    }
-
-
-    private setStatus(status: SyncStatus) {
-
-        this.status = status;
-        ObserverUtil.notify(this.statusObservers, this.status);
-=======
     public setStatus(status: SyncStatus) {
 
         this.status = status;
@@ -251,7 +195,6 @@
                     .on('error', (err: any) => obs.error(err));
             })
         };
->>>>>>> 4ae666f6
     }
 
 
