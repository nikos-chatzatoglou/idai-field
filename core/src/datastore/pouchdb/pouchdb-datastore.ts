--- conflicted
+++ resolved
@@ -320,15 +320,11 @@
 
     private static cleanUp(document: Document): Document {
 
-        let clonedDocument: Document = ObjectUtils.clone(document);
+        const clonedDocument = Document.clone(document);
         PouchdbDatastore.replaceCategoryWithType(clonedDocument);
         return PouchdbDatastore.removeEmptyRelationArrays(clonedDocument);
     }
 
-<<<<<<< HEAD
-        const clonedDocument = Document.clone(document);
-=======
->>>>>>> 0d655f43
 
     // TODO Remove this in a future version
     private static replaceCategoryWithType(document: Document) {
