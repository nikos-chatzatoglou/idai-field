import {IdaiFieldObject} from "../model/idai-field-object";
import {Datastore} from "./datastore";
import {Injectable} from "angular2/core";
import {IdGenerator} from "./id-generator";
import {Observable} from "rxjs/Observable";
import {Observer} from "rxjs/Observer";

@Injectable()
export class IndexeddbDatastore implements Datastore {

    private db: Promise<any>;
    private observers = [];
    private objectCache: { [id: string]: IdaiFieldObject } = {};

    constructor() {

        this.db = new Promise((resolve, reject) => {

<<<<<<< HEAD
            var request = indexedDB.open("IdaiFieldClient", 11);
=======
            var request = indexedDB.open("IdaiFieldClient", 12);
>>>>>>> 0a60b4fb
            request.onerror = (event) => {
                console.error("Could not create IndexedDB! Error: ", request.error.name);
                reject(request.error);
            };
            request.onsuccess = (event) => {
                resolve(request.result);
            };
            request.onupgradeneeded = (event) => {
                var db = request.result;

                if (db.objectStoreNames.length > 0) {
                    db.deleteObjectStore("idai-field-object");
                    db.deleteObjectStore("fulltext");
                }

                var objectStore = db.createObjectStore("idai-field-object", { keyPath: "id" });
                objectStore.createIndex("identifier", "identifier", { unique: true } );
                objectStore.createIndex("synced", "synced", { unique: false });
                objectStore.createIndex("modified", "modified");
                objectStore.createIndex("created", "created");
                objectStore.createIndex("title", "title");
                var fulltextStore = db.createObjectStore("fulltext", { keyPath: "id" });
                fulltextStore.createIndex("terms", "terms", { multiEntry: true } );
            };
        });
    }

    create(object:IdaiFieldObject):Promise<string> {

        return new Promise((resolve, reject) => {
            if (object.id != null) reject("Aborting creation: Object already has an ID. " +
                "Maybe you wanted to update the object with update()?");
            object.id = IdGenerator.generateId();
<<<<<<< HEAD
            this.objectCache[object.id] = object;
=======
            object.created = Date.now();
            object.modified = object.created;
>>>>>>> 0a60b4fb
            return Promise.all([this.saveObject(object), this.saveFulltext(object)])
                .then(() => resolve(object.id), err => reject(err));
        });
    }

    update(object:IdaiFieldObject):Promise<any> {

        return new Promise((resolve, reject) => {
           if (object.id == null) reject("Aborting update: No ID given. " +
               "Maybe you wanted to create the object with create()?");
           object.modified = Date.now();
           return Promise.all([this.saveObject(object), this.saveFulltext(object)])
               .then(() => resolve(), err => reject(err));;
        });
    }

    get(id:string):Promise<IdaiFieldObject> {

        return new Promise((resolve, reject) => {
            if (this.objectCache[id]) {
                resolve(this.objectCache[id]);
            } else {
                this.db.then(db => {
                    var request = db.transaction(['idai-field-object']).objectStore('idai-field-object').get(id);
                    request.onerror = event => reject(request.error);
                    request.onsuccess = event => {
                        var object: IdaiFieldObject = request.result;
                        this.objectCache[object.id] = object;
                        resolve(object);
                    }
                });
            }
        });
    }

    delete(id:string):Promise<any> {

        return new Promise((resolve, reject) => {
            this.db.then(db => {

                var objectRequest = db.transaction(['idai-field-object'], 'readwrite')
                    .objectStore('idai-field-object').delete(id);
                objectRequest.onerror = event => reject(objectRequest.error);

                var fulltextRequest = db.transaction(['fulltext'], 'readwrite')
                    .objectStore('fulltext').delete(id);
                fulltextRequest.onerror = event => reject(fulltextRequest.error);

                var promises = [];
                promises.push(objectRequest);
                promises.push(fulltextRequest);

                Promise.all(promises).then(
                    () => {
                        if (this.objectCache[id]) delete this.objectCache[id];
                        resolve();
                    }
                )
                .catch(
                    err => reject(err)
                );
            });
        });
    }

    getUnsyncedObjects(): Observable<IdaiFieldObject> {

        return Observable.create( observer => {
            this.db.then(db => {

                var cursor = db.transaction(['idai-field-object']).objectStore('idai-field-object')
                    .index("synced").openCursor(IDBKeyRange.only(0));
                cursor.onsuccess = (event) => {
                    var cursor = event.target.result;
                    if (cursor) {
                        observer.next(this.getCachedInstance(cursor.value));
                        cursor.continue();
                    } else {
                        this.observers.push(observer);
                    }
                };
                cursor.onerror = err => observer.onError(cursor.error);
            });
        });
    }

    find(query:string, options:any):Promise<IdaiFieldObject[]> {

        // TODO implement query options

        query = query.toLowerCase();

        return new Promise<string[]>((resolve, reject) => {

            this.db.then(db => {

                var ids:string[] = [];

                var range = IDBKeyRange.bound(query, query+'\uffff', false, true);
                var cursor = db.transaction(['fulltext'])
                    .objectStore('fulltext').index("terms").openCursor(range);
                cursor.onsuccess = (event) => {
                    var cursor = event.target.result;
                    if (cursor) {
                        ids.push(cursor.value.id);
                        cursor.continue();
                    } else {
                        // make ids unique
                        ids = ids.filter( (value, index, self) => (self.indexOf(value) === index) );
                        resolve(ids);
                    }
                };
                cursor.onerror = err => reject(cursor.error);
            });
        }).then( ids => {
            var promises:Promise<IdaiFieldObject>[] = Array.from(ids).map( id => this.get(id) );
            return Promise.all(promises);
        });
    }

    all(options:any):Promise<IdaiFieldObject[]> {

        // TODO implement query options

        return new Promise<IdaiFieldObject[]>((resolve, reject) => {

            this.db.then(db => {

                var objects = [];

                var objectStore = db.transaction(['idai-field-object']).objectStore('idai-field-object');
                var cursor = objectStore.index("modified").openCursor(null, "prev");
                cursor.onsuccess = (event) => {
                    var cursor = event.target.result;
                    if (cursor) {
                        objects.push(this.getCachedInstance(cursor.value));
                        cursor.continue();
                    }
                    else resolve(objects);
                };
                cursor.onerror = err => reject(cursor.error);
            });
        });
    }

    private saveObject(object:IdaiFieldObject):Promise<any> {

        return new Promise((resolve, reject) => {
            this.db.then(db => {

                var request = db.transaction(['idai-field-object'], 'readwrite')
                    .objectStore('idai-field-object').put(object);

                request.onerror = event => reject(request.error);
                request.onsuccess = event => {
                    if (!object.synced) this.notifyObserversOfObjectToSync(object);
                    resolve(request.result);
                }
            });
        });
    }

    private saveFulltext(object:IdaiFieldObject):Promise<any> {

        return new Promise((resolve, reject) => {
            this.db.then(db => {
                var terms = IndexeddbDatastore.extractTerms(object);
                var request = db.transaction(['fulltext'], 'readwrite')
                    .objectStore('fulltext').put({ id: object.id, terms: terms});
                request.onerror = event => reject(request.error);
                request.onsuccess = event => resolve(request.result);
            });
        })
    }

    private static extractTerms(object:IdaiFieldObject):string[] {

        var terms = [];
        for (var property in object) {
            if (object.hasOwnProperty(property)) {
                if (typeof object[property] == "string" && object[property].length > 0) {
                    terms = terms.concat(this.tokenize(object[property]));
                }
            }
        }
        return terms.map( term => term.toLowerCase());
    }

    private static tokenize(string:string):string[] {

        return string.match(/\w+/g);
    }

    private notifyObserversOfObjectToSync(object:IdaiFieldObject):void {
        
        this.observers.forEach( observer => observer.next(object) );
    }

    private getCachedInstance(object: IdaiFieldObject): IdaiFieldObject {

        if (!this.objectCache[object.id]) {
            this.objectCache[object.id] = object;
        }

        return this.objectCache[object.id];
    }

}<|MERGE_RESOLUTION|>--- conflicted
+++ resolved
@@ -16,11 +16,7 @@
 
         this.db = new Promise((resolve, reject) => {
 
-<<<<<<< HEAD
-            var request = indexedDB.open("IdaiFieldClient", 11);
-=======
             var request = indexedDB.open("IdaiFieldClient", 12);
->>>>>>> 0a60b4fb
             request.onerror = (event) => {
                 console.error("Could not create IndexedDB! Error: ", request.error.name);
                 reject(request.error);
@@ -54,12 +50,9 @@
             if (object.id != null) reject("Aborting creation: Object already has an ID. " +
                 "Maybe you wanted to update the object with update()?");
             object.id = IdGenerator.generateId();
-<<<<<<< HEAD
-            this.objectCache[object.id] = object;
-=======
             object.created = Date.now();
             object.modified = object.created;
->>>>>>> 0a60b4fb
+            this.objectCache[object.id] = object;
             return Promise.all([this.saveObject(object), this.saveFulltext(object)])
                 .then(() => resolve(object.id), err => reject(err));
         });
