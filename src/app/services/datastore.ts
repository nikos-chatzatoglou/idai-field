import {IdaiFieldObject} from "../model/idai-field-object";
<<<<<<< HEAD
import {Observable} from "rxjs/Observable";
=======
>>>>>>> 5af2556d

export abstract class Datastore {

    abstract create(object: IdaiFieldObject): Promise<string>;

    abstract update(object: IdaiFieldObject): Promise<any>;

    abstract get(id: string): Promise<IdaiFieldObject>;

    abstract delete(id: string): Promise<any>;

    abstract getObjectsToSync(): Observable<IdaiFieldObject>;

    abstract find(query: string, options: any): Promise<IdaiFieldObject[]>;

    abstract all(options: any): Promise<IdaiFieldObject[]>;

    abstract getUnsyncedObjects(): Promise<IdaiFieldObject[]>;
}<|MERGE_RESOLUTION|>--- conflicted
+++ resolved
@@ -1,8 +1,5 @@
 import {IdaiFieldObject} from "../model/idai-field-object";
-<<<<<<< HEAD
 import {Observable} from "rxjs/Observable";
-=======
->>>>>>> 5af2556d
 
 export abstract class Datastore {
 
