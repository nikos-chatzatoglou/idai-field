--- conflicted
+++ resolved
@@ -78,16 +78,10 @@
 <div class="row resources-container">
     <div class="col-lg-12 col-md-12 col-sm-12 bg-light">
         <resources-map *ngIf="viewFacade.getMode() === 'map'"></resources-map>
-<<<<<<< HEAD
         <list *ngIf="viewFacade.getMode() === 'list'"
               [documents]="viewFacade.getDocuments()"
               [selectedDocument]="viewFacade.getSelectedDocument()"></list>
-        <type-grid *ngIf="viewFacade.getMode() === 'type-grid'"
-                   [documents]="viewFacade.getDocuments()"></type-grid>
-=======
-        <list *ngIf="viewFacade.getMode() === 'list'" [documents]="viewFacade.getDocuments()"></list>
         <types *ngIf="viewFacade.getMode() === 'types'"
-                   [documents]="viewFacade.getDocuments()"></types>
->>>>>>> 337b35c6
+               [documents]="viewFacade.getDocuments()"></types>
     </div>
 </div>