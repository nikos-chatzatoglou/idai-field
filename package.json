--- conflicted
+++ resolved
@@ -58,11 +58,7 @@
     "es6-shim": "0.35.0",
     "express": "~4.15.0",
     "express-pouchdb-dainst": "1000.0.3",
-<<<<<<< HEAD
-    "idai-components-2": "1.4.60",
-=======
     "idai-components-2": "1.4.61",
->>>>>>> 5bac31b4
     "ip": "1.1.5",
     "leaflet": "1.2.0",
     "leaflet-imageoverlay-rotated": "0.1.1",
