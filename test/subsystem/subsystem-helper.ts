import {IdaiFieldAppConfigurator, ConfigLoader, ConfigReader, Document} from 'idai-components-2';
import {IdaiFieldImageDocumentDatastore} from '../../app/core/datastore/field/idai-field-image-document-datastore';
import {IdaiFieldDocumentDatastore} from '../../app/core/datastore/field/idai-field-document-datastore';
import {DocumentDatastore} from '../../app/core/datastore/document-datastore';
import {TypeUtility} from '../../app/core/model/type-utility';
import {IdaiFieldTypeConverter} from '../../app/core/datastore/field/idai-field-type-converter';
import {IndexerConfiguration} from '../../app/indexer-configuration';
import {PouchdbDatastore} from '../../app/core/datastore/core/pouchdb-datastore';
import {DocumentCache} from '../../app/core/datastore/core/document-cache';
import {PouchdbManager} from '../../app/core/datastore/core/pouchdb-manager';
import {PouchDbFsImagestore} from '../../app/core/imagestore/pouch-db-fs-imagestore';
import {Imagestore} from '../../app/core/imagestore/imagestore';
import {RemoteChangesStream} from '../../app/core/datastore/core/remote-changes-stream';
import {ResourcesStateManagerConfiguration} from '../../app/components/resources/view/resources-state-manager-configuration';
import {StandardStateSerializer} from '../../app/common/standard-state-serializer';
import {ViewFacade} from '../../app/components/resources/view/view-facade';
import {PersistenceManager} from '../../app/core/model/persistence-manager';
import {DocumentHolder} from '../../app/components/docedit/document-holder';
import {Validator} from '../../app/core/model/validator';
import {SyncTarget} from '../../app/core/settings/settings';
import {FsConfigReader} from '../../app/core/util/fs-config-reader';
import {SettingsService} from '../../app/core/settings/settings-service';
import * as PouchDB from 'pouchdb';

class IdGenerator {
    public generateId() {
        return Math.floor(Math.random() * 10000000).toString();
    }
}


/**
 * Boot project via settings service such that it immediately starts syncinc with http://localhost:3003/synctestremotedb
 */
export async function setupSettingsService(pouchdbmanager, projectName = 'testdb', startSync = false) {

    const settingsService = new SettingsService(
        new PouchDbFsImagestore(
            undefined, undefined, pouchdbmanager.getDbProxy()) as Imagestore,
        pouchdbmanager,
        undefined,
        new IdaiFieldAppConfigurator(
            new ConfigLoader(new FsConfigReader() as ConfigReader, () => ''),
            () => ''
        ),
        undefined,
        undefined
    );

    await settingsService.bootProjectDb({
        locale: 'de',
        isAutoUpdateActive: false,
        isSyncActive: startSync,
        remoteSites: [],
        syncTarget: new class implements SyncTarget {
            address: string = 'http://localhost:3003/';
            password: string;
            username: string;
        },
        dbs: [projectName],
<<<<<<< HEAD
        imagestorePath: '/tmp/abc',
        model3DStorePath: '/tmp/def',
=======
        imagestorePath: process.cwd() + '/test/test-temp/imagestore',
>>>>>>> 74f17c40
        username: 'synctestuser'
    });

    const projectConfiguration = await settingsService.loadConfiguration('./config/');
    return {settingsService, projectConfiguration};
}


export async function createApp(projectName = 'testdb', startSync = false) {

    const pouchdbmanager = new PouchdbManager();

    const {settingsService, projectConfiguration} = await setupSettingsService(
        pouchdbmanager, projectName, startSync);

    const {createdConstraintIndexer, createdFulltextIndexer, createdIndexFacade} =
        IndexerConfiguration.configureIndexers(projectConfiguration);

    const datastore = new PouchdbDatastore(
        pouchdbmanager.getDbProxy(),
        new IdGenerator(),
        true);

    const documentCache = new DocumentCache<Document>();

    const typeUtility = new TypeUtility(projectConfiguration);

    const typeConverter = new IdaiFieldTypeConverter(typeUtility);

    const idaiFieldDocumentDatastore = new IdaiFieldDocumentDatastore(
        datastore, createdIndexFacade, documentCache as any, typeConverter);
    const idaiFieldImageDocumentDatastore = new IdaiFieldImageDocumentDatastore(
        datastore, createdIndexFacade, documentCache as any, typeConverter);
    const documentDatastore = new DocumentDatastore(
        datastore, createdIndexFacade, documentCache, typeConverter);

    const remoteChangesStream = new RemoteChangesStream(
        datastore,
        createdIndexFacade,
        documentCache,
        typeConverter,
        { getUsername: () => 'fakeuser' });

    const resourcesStateManager = ResourcesStateManagerConfiguration.build(
        projectConfiguration,
        idaiFieldDocumentDatastore,
        new StandardStateSerializer(settingsService),
        'synctest',
        true,
        'de'
    );

    const viewFacade = new ViewFacade(
        projectConfiguration,
        idaiFieldDocumentDatastore,
        remoteChangesStream,
        resourcesStateManager,
        undefined
    );

    const persistenceManager = new PersistenceManager(
        idaiFieldDocumentDatastore,
        projectConfiguration,
        typeUtility,
    );

    const documentHolder = new DocumentHolder(
        projectConfiguration,
        persistenceManager,
        new Validator(projectConfiguration, idaiFieldDocumentDatastore, typeUtility),
        undefined,
        undefined,
        typeUtility,
        { getUsername: () => 'fakeuser' },
        documentDatastore
    );

    return {
        remoteChangesStream,
        viewFacade,
        documentHolder,
        documentDatastore,
        idaiFieldDocumentDatastore,
        idaiFieldImageDocumentDatastore,
        settingsService
    }
}


/**
 * Creates the db that is in the simulated client app
 */
export async function setupSyncTestDb(projectName = 'testdb') {

    let synctest = new PouchDB(projectName);
    await synctest.destroy();
    synctest = new PouchDB(projectName);
    await synctest.put({
        '_id': 'project',
        'resource': {
            'type': 'Project',
            'id': 'project',
            'identifier': projectName
        }
    });
    await synctest.close();
}<|MERGE_RESOLUTION|>--- conflicted
+++ resolved
@@ -58,12 +58,8 @@
             username: string;
         },
         dbs: [projectName],
-<<<<<<< HEAD
-        imagestorePath: '/tmp/abc',
-        model3DStorePath: '/tmp/def',
-=======
         imagestorePath: process.cwd() + '/test/test-temp/imagestore',
->>>>>>> 74f17c40
+        model3DStorePath: process.cwd() + '/test/test-temp/model3dstore',
         username: 'synctestuser'
     });
 
