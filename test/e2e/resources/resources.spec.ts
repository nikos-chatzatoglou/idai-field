--- conflicted
+++ resolved
@@ -71,23 +71,9 @@
 
     function addTwoImages(identifier) {
 
-<<<<<<< HEAD
-        NavbarPage.clickNavigateToMediaOverview();
-        NavbarPage.clickNavigateToExcavation();
-        ResourcesPage.openEditByDoubleClickResource('SE0');
-        DoceditPage.clickMediaTab();
-    }
-
-
-    function addTwoImages() {
-
-        gotoImageTab();
-        DoceditMediaTabPage.clickInsertMediaResource();
-=======
         ResourcesPage.openEditByDoubleClickResource(identifier);
         DoceditPage.clickGotoImagesTab();
-        DoceditImageTabPage.clickInsertImage();
->>>>>>> 183ecde0
+        DoceditMediaTabPage.clickInsertMediaResource();
 
         DoceditMediaTabPage.waitForCells();
         MediaResourcePickerModalPage.getCells().get(0).click();
@@ -129,21 +115,9 @@
         expect(NavbarPage.getMessageText()).toContain('erfolgreich');
         NavbarPage.clickCloseAllMessages();
 
-<<<<<<< HEAD
-        addTwoImages();
-        gotoImageTab();
-        DoceditMediaTabPage.waitForCells();
-        DoceditMediaTabPage.getCells().get(0).click();
-        DoceditMediaTabPage.clickDeleteMediaResources();
-        DoceditMediaTabPage.getCells().then(cells => {
-            expect(cells.length).toBe(1);
-        });
-        DoceditPage.clickSaveDocument();
-=======
         // same identifier
         ResourcesPage.performCreateResource('12',undefined,undefined,
             undefined,undefined,false, false);
->>>>>>> 183ecde0
 
         NavbarPage.awaitAlert('existiert bereits', false);
         NavbarPage.clickCloseAllMessages();
@@ -153,23 +127,10 @@
 
     it('creation/docedit/savedialog -- save changes via dialog modal', () => {
 
-<<<<<<< HEAD
-        addTwoImages();
-        gotoImageTab();
-        DoceditMediaTabPage.waitForCells();
-        DoceditMediaTabPage.getCells().get(0).click();
-        DoceditMediaTabPage.getCells().get(1).click();
-        DoceditMediaTabPage.clickDeleteMediaResources();
-        DoceditMediaTabPage.getCells().then(cells => {
-            expect(cells.length).toBe(0);
-        });
-        DoceditPage.clickSaveDocument();
-=======
         ResourcesPage.performCreateResource('1');
         DetailSidebarPage.doubleClickEditDocument('1');
         DoceditPage.typeInInputField('identifier', '2');
         DoceditPage.clickCloseEdit('save');
->>>>>>> 183ecde0
 
         ResourcesPage.getSelectedListItemIdentifierText().then(identifier => expect(identifier).toBe('2'));
     });
@@ -556,10 +517,10 @@
         ResourcesPage.openEditByDoubleClickResource('SE0');
         DoceditPage.clickGotoImagesTab();
 
-        DoceditImageTabPage.waitForCells();
-        DoceditImageTabPage.getCells().get(0).click();
-        DoceditImageTabPage.clickDeleteImages();
-        DoceditImageTabPage.getCells().then(cells => {
+        DoceditMediaTabPage.waitForCells();
+        DoceditMediaTabPage.getCells().get(0).click();
+        DoceditMediaTabPage.clickDeleteMediaResources();
+        DoceditMediaTabPage.getCells().then(cells => {
             expect(cells.length).toBe(1);
         });
         DoceditPage.clickSaveDocument();
@@ -579,10 +540,10 @@
 
         ResourcesPage.openEditByDoubleClickResource('SE0');
         DoceditPage.clickGotoImagesTab();
-        DoceditImageTabPage.waitForCells();
-        DoceditImageTabPage.getCells().get(0).click();
-        DoceditImageTabPage.clickDeleteImages();
-        DoceditImageTabPage.getCells().then(cells => {
+        DoceditMediaTabPage.waitForCells();
+        DoceditMediaTabPage.getCells().get(0).click();
+        DoceditMediaTabPage.clickDeleteMediaResources();
+        DoceditMediaTabPage.getCells().then(cells => {
             expect(cells.length).toBe(0);
         });
         DoceditPage.clickSaveDocument();
