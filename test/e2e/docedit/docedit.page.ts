import {browser, protractor, element, by} from 'protractor';
import {NavbarPage} from '../navbar.page';

let common = require('../common.js');
let delays = require('../config/delays');
let EC = protractor.ExpectedConditions;

/**
 * @author Daniel de Oliveira
 * @author Thomas Kleinke
 */
export class DoceditPage {


    private static clickSaveInModal() {

        common.click(element(by.id('overview-save-confirmation-modal-save-button')));
        browser.wait(EC.stalenessOf(element(by.id('document-edit-wrapper'))));
    }


    private static clickCancelInModal() {

        common.click(element(by.id('overview-save-confirmation-modal-cancel-button')));
    }


    private static clickDiscardInModal() {

        common.click(element(by.id('overview-save-confirmation-modal-discard-button')));
        browser.wait(EC.stalenessOf(element(by.id('document-edit-wrapper'))));
    }


     public static clickCloseEdit(action?: 'discard' | 'cancel' | 'save') {

        browser.wait(EC.visibilityOf(element(by.id('document-edit-button-goto-view'))), delays.ECWaitTime);
        element(by.id('document-edit-button-goto-view')).click();

        if (action === 'discard') this.clickDiscardInModal();
        if (action === 'cancel') this.clickCancelInModal();
        if (action === 'save') this.clickSaveInModal();
    };


    public static clickFieldsTab() {

        common.click(element(by.id('docedit-fields-tab')));
    };


    public static clickGotoTimeTab() {

        common.click(element(by.id('edit-form-goto-time')));
    };


<<<<<<< HEAD
    public static clickMediaTab() {
=======
    public static clickGotoPropertiesTab() {

        common.click(element(by.id('edit-form-goto-properties')));
    }


    public static clickGotoChildPropertiesTab() {

        common.click(element(by.id('edit-form-goto-childProperties')));
    }


    public static clickGotoImagesTab() {

        common.click(element(by.id('edit-form-goto-images')));
    }


    public static clickImagesTab() {
>>>>>>> 183ecde0

        common.click(element(by.id('docedit-media-tab')));
    };


    public static clickConflictsTab() {

        common.click(element(by.id('docedit-conflicts-tab')));
    };


    public static clickSaveDocument(clickMsgAway: boolean = true, waitForModalToClose: boolean = true) {

        return browser.wait(EC.visibilityOf(element(by.id('document-edit-button-save-document'))), delays.ECWaitTime)
            .then(function() {
                element(by.id('document-edit-button-save-document')).click().then(
                    function() {
                        return new Promise(function(resolve) {
                            setTimeout(function() {
                                if (clickMsgAway)
                                    NavbarPage.clickCloseAllMessages().then(() => resolve());
                                else resolve();
                            }, delays.shortRest / 5);
                        })
                    }
                )
            }).then(() => {
                if (waitForModalToClose) {
                    browser.wait(EC.stalenessOf(element(by.id('document-edit-wrapper'))));
                }
            });
    };


    public static clickDuplicateDocument() {

        common.click(element(by.id('document-edit-button-dropdown')));
        common.click(element(by.id('document-edit-button-duplicate-document')));
    };


    public static clickConfirmDuplicateInModal() {

        common.click(element(by.id('duplicate-confirm')));
        browser.wait(EC.stalenessOf(element(by.id('document-edit-wrapper'))));
    };


    public static clickChooseRightRevision() {

        browser.wait(EC.visibilityOf(element.all(by.css('input[type=radio]')).get(1)), delays.ECWaitTime);
        element.all(by.css('input[type=radio]')).get(1).click();
    };


    public static clickSolveConflictButton() {

        browser.wait(EC.visibilityOf(element(by.id('solve-conflict-button'))), delays.ECWaitTime);
        element(by.id('solve-conflict-button')).click();
    };


    public static clickTypeSwitcherButton() {

        browser.wait(EC.visibilityOf(element(by.id('type-switcher-button'))), delays.ECWaitTime);
        element(by.id('type-switcher-button')).click();
    };


    public static clickTypeSwitcherOption(typeName: string) {

        browser.wait(EC.visibilityOf(element(by.id('choose-type-option-' + typeName))), delays.ECWaitTime);
        element(by.id('choose-type-option-' + typeName)).click();
    };


    public static clickSelectOption(fieldName: string, optionIndex: number) {

        browser.wait(EC.visibilityOf(element(by.css('#edit-form-element-' + fieldName + ' select'))),
            delays.ECWaitTime);
        element.all(by.css('#edit-form-element-' + fieldName + ' select option')).get(optionIndex).click();
    };


    public static clickBooleanRadioButton(fieldName: string, radioButtonIndex: number) {

        browser.wait(EC.visibilityOf(element(by.id('edit-form-element-' + fieldName))), delays.ECWaitTime);
        element.all(by.css('#edit-form-element-' + fieldName + ' input')).get(radioButtonIndex).click();
    }


    // get text

    public static getInputFieldValue(index) {

        browser.wait(EC.visibilityOf(element.all(by.tagName('dai-input input')).get(index)), delays.ECWaitTime);
        return element.all(by.tagName('dai-input input')).get(index).getAttribute('value');
    };


    // elements

    public static getNumberOfDuplicatesInputField() {

        return element(by.id('duplicate-input'));
    }


    // type in

    public static typeInInputField(fieldName: string, text: string) {

        browser.wait(EC.visibilityOf(element(by.css('#edit-form-element-' + fieldName + ' input'))),
            delays.ECWaitTime);
        common.typeIn(element(by.css('#edit-form-element-' + fieldName + ' input')), text);
    };


    public static typeInNumberOfDuplicates(numberOfDuplicates: string) {

        return common.typeIn(this.getNumberOfDuplicatesInputField(), numberOfDuplicates);
    }
}<|MERGE_RESOLUTION|>--- conflicted
+++ resolved
@@ -55,9 +55,6 @@
     };
 
 
-<<<<<<< HEAD
-    public static clickMediaTab() {
-=======
     public static clickGotoPropertiesTab() {
 
         common.click(element(by.id('edit-form-goto-properties')));
@@ -76,8 +73,7 @@
     }
 
 
-    public static clickImagesTab() {
->>>>>>> 183ecde0
+    public static clickMediaTab() {
 
         common.click(element(by.id('docedit-media-tab')));
     };
