import {browser, protractor} from 'protractor';
import {ImageOverviewPage} from './image-overview.page';

const path = require('path');

const EC = protractor.ExpectedConditions;
const delays = require('../config/delays');

describe('images/image-overview/delete --', () => {

    beforeEach(() => {

        ImageOverviewPage.get();
    });

    it('delete an image in the grid view', () => {

        ImageOverviewPage.getCellImageName(0).then(identifier => {
            ImageOverviewPage.getCell(0).click();
            ImageOverviewPage.clickDeleteButton();
            ImageOverviewPage.clickConfirmDeleteButton();
            browser.wait(EC.stalenessOf(ImageOverviewPage.getDeleteConfirmationModal()), delays.ECWaitTime);
            browser.wait(EC.stalenessOf(ImageOverviewPage.getCellIdentifierElement(identifier)), delays.ECWaitTime);
        });
    });

    it('delete two images in the grid view', () => {

        ImageOverviewPage.getCellImageName(0).then(image1Identifier => {
            ImageOverviewPage.getCellImageName(1).then(image2Identifier => {
                ImageOverviewPage.getCell(0).click();
                ImageOverviewPage.getCell(1).click();
                ImageOverviewPage.clickDeleteButton();
                ImageOverviewPage.clickConfirmDeleteButton();
                browser.wait(EC.stalenessOf(ImageOverviewPage.getDeleteConfirmationModal()), delays.ECWaitTime);
                browser.wait(EC.stalenessOf(ImageOverviewPage.getCellIdentifierElement(image1Identifier)),
                    delays.ECWaitTime);
                browser.wait(EC.stalenessOf(ImageOverviewPage.getCellIdentifierElement(image2Identifier)),
                    delays.ECWaitTime);
            });
        });
    });

    it('cancel an image delete in the modal.', () => {

        const elementToDelete = ImageOverviewPage.getCell(0);

<<<<<<< HEAD
        ImageOverviewPage.getCellImageName(0).then(identifier => {
=======
        ImageOverviewPage.getCellImageName(0).then(imageName => {
>>>>>>> 20d6ebff
            elementToDelete.click();
            ImageOverviewPage.clickDeleteButton();
            ImageOverviewPage.clickCancelDeleteButton();
            browser.wait(EC.stalenessOf(ImageOverviewPage.getDeleteConfirmationModal()), delays.ECWaitTime);
<<<<<<< HEAD
            browser.wait(EC.presenceOf(ImageOverviewPage.getCellIdentifierElement(identifier)), delays.ECWaitTime);
=======
            browser.wait(EC.presenceOf(element(by.id('resource-' + imageName))), delays.ECWaitTime);
>>>>>>> 20d6ebff
        });
    });
});<|MERGE_RESOLUTION|>--- conflicted
+++ resolved
@@ -1,4 +1,4 @@
-import {browser, protractor} from 'protractor';
+import {browser, element, by, protractor} from 'protractor';
 import {ImageOverviewPage} from './image-overview.page';
 
 const path = require('path');
@@ -45,20 +45,12 @@
 
         const elementToDelete = ImageOverviewPage.getCell(0);
 
-<<<<<<< HEAD
         ImageOverviewPage.getCellImageName(0).then(identifier => {
-=======
-        ImageOverviewPage.getCellImageName(0).then(imageName => {
->>>>>>> 20d6ebff
             elementToDelete.click();
             ImageOverviewPage.clickDeleteButton();
             ImageOverviewPage.clickCancelDeleteButton();
             browser.wait(EC.stalenessOf(ImageOverviewPage.getDeleteConfirmationModal()), delays.ECWaitTime);
-<<<<<<< HEAD
-            browser.wait(EC.presenceOf(ImageOverviewPage.getCellIdentifierElement(identifier)), delays.ECWaitTime);
-=======
-            browser.wait(EC.presenceOf(element(by.id('resource-' + imageName))), delays.ECWaitTime);
->>>>>>> 20d6ebff
+            browser.wait(EC.presenceOf(element(by.id('resource-' + identifier))), delays.ECWaitTime);
         });
     });
 });