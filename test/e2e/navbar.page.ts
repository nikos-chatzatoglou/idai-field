import {browser, protractor, element, by} from 'protractor';

const EC = protractor.ExpectedConditions;
const delays = require('./config/delays');
const common = require('./common');

export class NavbarPage {

    // click

    public static clickNavigateToProject() {

        return common.click(element.all(by.css('.nav-link')).get(0));
    }


    public static clickNavigateToExcavation() {

        return common.click(element.all(by.css('.nav-link')).get(2));
    };


    public static clickNavigateToBuilding() {

        return common.click(element.all(by.css('.nav-link')).get(3));
    };

<<<<<<< HEAD
    public static clickNavigateToMediaOverview() {
=======

    public static clickNavigateToImages() {
>>>>>>> e48578df

        return common.click(element.all(by.css('.nav-link')).get(8));
    };


    public static clickNavigateToMatrix() {

        return common.click(element.all(by.css('.nav-link')).get(6));
    };


    public static clickConflictsButton() {

        return common.click(element(by.id('taskbar-conflicts-button')));
    };


    public static clickConflictResolverLink(identifier) {

        return common.click(element(by.id('taskbar-conflict-' + identifier)));
    };


    public static clickSelectProject = function(option) {

        browser.wait(EC.presenceOf(element(by.id('projectSelectBox'))), delays.ECWaitTime);
        element.all(by.css('#projectSelectBox option')).get(option).click();
    };


    public static clickCloseAllMessages() {

        browser.wait(EC.presenceOf(element.all(by.css('.alert button')).first()), delays.ECWaitTime);
        return element.all(by.css('.alert button')).then(buttonEls=>{
            for (let buttonEl of buttonEls.reverse()) {
                buttonEl.click();
            }
        })
    };


    // await

    public static awaitAlert(text, matchExactly = true) {

        if (matchExactly) {
            browser.wait(EC.presenceOf(element(by.xpath("//span[@class='message-content' and normalize-space(text())='"+text+"']"))), delays.ECWaitTime);
        }
        else {
            browser.wait(EC.presenceOf(element(by.xpath("//span[@class='message-content' and contains(text(),'"+text+"')]"))), delays.ECWaitTime);
        }
    };


    // get text

    public static getMessageText() {

        browser.sleep(200);
        return element(by.id('message-0')).getText();
    };


    public static getActiveNavLinkLabel() {

        browser.wait(EC.visibilityOf(element(by.css('#navbarSupportedContent .nav-link.active'))), delays.ECWaitTime);
        return element(by.css('#navbarSupportedContent .nav-link.active')).getText();
    }


    // sequences

    public static performNavigateToSettings() {

        common.click(element(by.id('taskbar-dropdown')));
        return common.click(element(by.id('settings-button')));
    };


    public static performNavigateToImport() {

        common.click(element(by.id('taskbar-dropdown')));
        common.click(element(by.id('import-button')));
    };
}<|MERGE_RESOLUTION|>--- conflicted
+++ resolved
@@ -25,12 +25,8 @@
         return common.click(element.all(by.css('.nav-link')).get(3));
     };
 
-<<<<<<< HEAD
+
     public static clickNavigateToMediaOverview() {
-=======
-
-    public static clickNavigateToImages() {
->>>>>>> e48578df
 
         return common.click(element.all(by.css('.nav-link')).get(8));
     };
