--- conflicted
+++ resolved
@@ -17,25 +17,8 @@
 
     public static clickCloseNonResourcesTab() {
 
-<<<<<<< HEAD
-        return common.click(element.all(by.css('.nav-link')).get(3));
-    };
-
-
-    public static clickNavigateToMediaOverview() {
-
-        return common.click(element.all(by.css('.nav-link')).get(8));
-    };
-
-
-    public static clickNavigateToMatrix() {
-
-        return common.click(element.all(by.css('.nav-link')).get(6));
-    };
-=======
         return common.click(element(by.css('#non-resources-tab .mdi')));
     }
->>>>>>> 183ecde0
 
 
     public static clickConflictsButton() {
