import {DoceditComponent} from '../../../../app/components/docedit/docedit.component';

/**
 * @author Daniel de Oliveira
 */
describe('DoceditComponent', () => {

    let docedit: any;


    beforeEach(() => {

<<<<<<< HEAD
        const typeUtility = jasmine.createSpyObj('typeUtility', ['getMediaTypeNames']);
        typeUtility.getMediaTypeNames.and.returnValue([]);
=======
        const typeUtility = jasmine.createSpyObj('typeUtility', ['getTypeAndSubtypes']);
        typeUtility.getTypeAndSubtypes.and.returnValue({ 'Object': [] });
>>>>>>> 183ecde0
        const documentHolder = jasmine.createSpyObj('documentHolder', ['setDocument']);
        const projectConfiguration = jasmine.createSpyObj('projectConfiguration', ['getFieldDefinitionLabel']);

        docedit = new DoceditComponent(
            undefined,
            documentHolder,
            undefined,
            undefined,
            undefined,
            typeUtility,
            projectConfiguration,
            undefined,
            (() => 'Projekt') as any
        );
    });


    // TODO Check if docedit tests are needed or if this test suite can be removed
});<|MERGE_RESOLUTION|>--- conflicted
+++ resolved
@@ -10,13 +10,8 @@
 
     beforeEach(() => {
 
-<<<<<<< HEAD
         const typeUtility = jasmine.createSpyObj('typeUtility', ['getMediaTypeNames']);
         typeUtility.getMediaTypeNames.and.returnValue([]);
-=======
-        const typeUtility = jasmine.createSpyObj('typeUtility', ['getTypeAndSubtypes']);
-        typeUtility.getTypeAndSubtypes.and.returnValue({ 'Object': [] });
->>>>>>> 183ecde0
         const documentHolder = jasmine.createSpyObj('documentHolder', ['setDocument']);
         const projectConfiguration = jasmine.createSpyObj('projectConfiguration', ['getFieldDefinitionLabel']);
 
