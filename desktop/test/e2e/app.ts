--- conflicted
+++ resolved
@@ -7,15 +7,21 @@
 let electronApp;
 let window;
 
-
-<<<<<<< HEAD
+const defaultConfig = {
+    'dbs': ['test'],
+    'username': 'Test-User'
+};
+
+
 /**
  * Use Playwright to start the Electron application for running e2e tests.
  * 
  * @param fakeVideoPath path to a `.mjpeg` that will be used as fake camera input
  * @returns Promise<any> that will resolve once the application is started.
  */
-export async function start(fakeVideoPath?: string) {
+export async function start(config?: any, fakeVideoPath?: string) {
+
+    resetConfigJson(config);
 
     let finalArgs = baseArgs;
 
@@ -27,19 +33,6 @@
     }
 
     electronApp = await electron.launch({ args: finalArgs });
-
-=======
-const defaultConfig = {
-    'dbs': ['test'],
-    'username': 'Test-User'
-};
-
-
-export async function start(config?) {
-
-    resetConfigJson(config);
-    electronApp = await electron.launch({ args: ['.', 'test'] });
->>>>>>> 13efc6fd
     window = await electronApp.firstWindow();
     return waitForExist('router-outlet', 60000);
 }
