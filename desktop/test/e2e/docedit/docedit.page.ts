--- conflicted
+++ resolved
@@ -269,18 +269,18 @@
     }
 
 
-<<<<<<< HEAD
-    public static async getOutlierValues(fieldName: string) {
-
-        return (await this.getField(fieldName)).locator('.outlier');
-=======
     public static getConfirmDuplicateButton(disabled: boolean = false) {
 
         let locatorString: string = '#duplicate-confirm';
         if (disabled) locatorString += '.disabled';
 
         return getLocator(locatorString);
->>>>>>> 9131d579
+    }
+
+
+    public static async getOutlierValues(fieldName: string) {
+
+        return (await this.getField(fieldName)).locator('.outlier');
     }
 
 
