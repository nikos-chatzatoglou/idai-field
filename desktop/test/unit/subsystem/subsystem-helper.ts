--- conflicted
+++ resolved
@@ -2,7 +2,7 @@
 import { AppConfigurator, CategoryConverter, ChangesStream, ConfigLoader,
     ConfigReader, createDocuments, Datastore,
     Document, DocumentCache, NiceDocs, PouchdbDatastore, Query, RelationsManager, Resource,
-    SyncService, ImageStore, ImageSync } from 'idai-field-core';
+    SyncService, ImageStore, ImageSyncService } from 'idai-field-core';
 import { ExpressServer } from '../../../src/app/services/express-server';
 import { ImageDocumentsManager } from '../../../src/app/components/image/overview/view/image-documents-manager';
 import { ImageOverviewFacade } from '../../../src/app/components/image/overview/view/imageoverview-facade';
@@ -18,17 +18,13 @@
 import { IndexerConfiguration } from '../../../src/app/indexer-configuration';
 import { StateSerializer } from '../../../src/app/services/state-serializer';
 import { makeExpectDocuments } from '../../../../core/test/test-helpers';
-<<<<<<< HEAD
-import PouchDB = require('pouchdb-node');
-import { DocumentHolder } from '../../../src/app/components/docedit/document-holder';
 import { FsAdapter } from '../../../src/app/services/imagestore/fs-adapter';
 import { ThumbnailGenerator } from '../../../src/app/services/imagestore/thumbnail-generator';
 import { RemoteImageStore } from '../../../src/app/services/imagestore/remote-image-store';
-=======
+
 import { DocumentHolder } from '../../../src/app/components/docedit/document-holder';
 
 import PouchDB = require('pouchdb-node');
->>>>>>> 413f0878
 
 const fs = require('fs');
 
@@ -285,30 +281,6 @@
 }
 
 
-<<<<<<< HEAD
-/**
- * Creates the db that is in the simulated client app
- * TODO: still necessary now that destroyBeforeCreate is set to true?
- */
-export async function setupSyncTestDb(projectName = 'testdb') {
-
-    let synctest = new PouchDB(projectName);
-    await synctest.destroy();
-    synctest = new PouchDB(projectName);
-    await synctest.put({
-        _id: 'project',
-        resource: {
-            category: 'Project',
-            id: 'project',
-            identifier: projectName
-        }
-    });
-    await synctest.close();
-}
-
-
-=======
->>>>>>> 413f0878
 function makeCreateDocuments(datastore: Datastore,
                              projectImageDir: string,
                              username: string) {
