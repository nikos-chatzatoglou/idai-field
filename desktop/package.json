{
  "name": "idai-field-client",
  "description": "Field Desktop",
  "version": "3.5.0-electron31",
  "main": "electron/main.js",
  "license": "Apache-2.0",
  "author": "German Archaeological Institute",
  "scripts": {
    "ng": "ng",
    "ng:serve": "ng serve --serve-path=dist",
    "ng:serve:en": "ng serve --serve-path=dist --configuration=en",
    "ng:serve:it": "ng serve --serve-path=dist --configuration=it",
    "ng:serve:tr": "ng serve --serve-path=dist --configuration=tr",
    "ng:serve:uk": "ng serve --serve-path=dist --configuration=uk",
    "ng:serve:no-reload": "ng serve --serve-path=dist --watch=false --live-reload=false",
    "start": "npm-run-all -p ng:serve start:dev",
    "start:en": "npm-run-all -p ng:serve:en start:dev",
    "start:it": "npm-run-all -p ng:serve:it start:dev",
    "start:tr": "npm-run-all -p ng:serve:tr start:dev",
    "start:uk": "npm-run-all -p ng:serve:uk start:dev",
    "start:dev": "wait-on http-get://localhost:4200/dist/ && electron . dev",
    "build": "node --max_old_space_size=16000 node_modules/@angular/cli/bin/ng build --base-href ./ --localize --configuration production",
    "build:scripts": "rimraf src/config/Scripts/dist && tsc -p src/config/Scripts/tsconfig.json",
    "build:test": "rimraf test/dist && tsc -p test/tsconfig.json",
    "build:test+watch": "rimraf test/dist && tsc -watch -p test/tsconfig.json",
    "build:java": "mvn -f java/pom.xml clean package && gulp copy-shapefile-tool",
    "build:all": "npm run build && npm run build:java",
    "preinstall": "export PLAYWRIGHT_SKIP_BROWSER_DOWNLOAD=1 || set PLAYWRIGHT_SKIP_BROWSER_DOWNLOAD=1",
    "postinstall": "npm run update-version-info && gulp copy-fonts",
    "lint": "ng lint",
    "test": "jasmine JASMINE_CONFIG_PATH=test/unit/config/jasmine.json",
    "e2e": "npm-run-all -p -r ng:serve:no-reload e2e:run",
    "e2e:run": "wait-on http-get://localhost:4200/dist/ && playwright test test/e2e --config=test/e2e/playwright.config.ts",
    "test:hub-setup": "docker-compose -f test/hub-integration/docker-compose.yml up -d",
    "test:hub-run": "wait-on http-get://localhost:4003/ && jasmine JASMINE_CONFIG_PATH=test/hub-integration/config/jasmine.json",
    "test:hub-teardown": "docker-compose -f test/hub-integration/docker-compose.yml down -v",
    "test:hub-integration": "npm-run-all -s -c test:hub-setup test:hub-run test:hub-teardown",
    "package:mac": "electron-builder -m",
    "package:win": "electron-builder -w nsis --x64 --ia32",
    "package:lnx": "electron-builder -l --x64",
    "i18n": "node --max_old_space_size=16000 node_modules/@angular/cli/bin/ng extract-i18n idai-field && xliffmerge --profile xliff-merge.json && rimraf ./messages.xlf",
    "update-version-info": "cross-var replace-in-file \"/<span id=\\\"version-info-number\\\">.*</span>/\" \"<span id=\\\"version-info-number\\\">$npm_package_version</span>\" src/index.html --isRegex"
  },
  "build": {
    "appId": "org.dainst.field",
    "productName": "Field Desktop",
    "directories": {
      "output": "release"
    },
    "mac": {
      "target": [
        {
          "target": "default",
          "arch": ["x64", "arm64"]
        }
      ],
      "category": "public.app-category.productivity",
      "icon": "img/logo.icns",
      "artifactName": "Field-Desktop-${version}-MacOS-${arch}.${ext}",
      "publish": "github",
      "hardenedRuntime": true,
      "gatekeeperAssess": false,
      "entitlements": "entitlements.mac.plist",
      "entitlementsInherit": "entitlements.mac.plist"
    },
    "win": {
      "target": "zip",
      "icon": "img/logo.ico",
      "artifactName": "Field-Desktop-${version}-Windows.${ext}",
      "publish": "github"
    },
    "nsis": {
      "oneClick": false,
      "allowToChangeInstallationDirectory": true,
      "differentialPackage": false
    },
    "linux": {
      "target": "AppImage",
      "icon": "img/logo.png",
      "publish": "github",
      "artifactName": "Field-Desktop-${version}-Linux.${ext}",
      "category": "Science",
      "asarUnpack": [
        "node_modules/sharp/**"
      ]
    },
    "npmRebuild": false,
    "afterSign": "notarize.js",
    "extraResources": [
      {
        "from": "src/config",
        "to": "config"
      },
      {
        "from": "src/manual",
        "to": "manual"
      },
      {
        "from": "img/linux",
        "to": "icons"
      },
      "tools",
      "samples"
    ]
  },
  "repository": {
    "type": "git",
    "url": "https://github.com/dainst/idai-field.git"
  },
  "dependencies": {
<<<<<<< HEAD
    "@angular/animations": "^17.3.11",
    "@angular/cdk": "^17.3.10",
    "@angular/common": "^17.3.11",
    "@angular/compiler": "^17.3.11",
    "@angular/core": "^17.3.11",
    "@angular/forms": "^17.3.11",
    "@angular/localize": "^17.3.11",
    "@angular/platform-browser": "^17.3.11",
    "@angular/platform-browser-dynamic": "^17.3.11",
    "@angular/router": "^17.3.11",
    "@electron/remote": "2.0.8",
=======
    "@angular/animations": "~12.2.17",
    "@angular/cdk": "^12.1.0",
    "@angular/common": "~12.2.17",
    "@angular/compiler": "~12.2.17",
    "@angular/core": "~12.2.17",
    "@angular/forms": "~12.2.17",
    "@angular/localize": "~12.2.17",
    "@angular/platform-browser": "~12.2.17",
    "@angular/platform-browser-dynamic": "~12.2.17",
    "@angular/router": "~12.2.17",
    "@electron/remote": "2.1.2",
>>>>>>> 98ee65ac
    "@fontsource/open-sans": "^4.5.8",
    "@geoman-io/leaflet-geoman-free": "2.10.0",
    "@mapbox/geojson-rewind": "0.5.2",
    "@mdi/font": "7.4.47",
    "@ng-bootstrap/ng-bootstrap": "16.0.0",
    "@ng-select/ng-select": "12.0.7",
    "@popperjs/core": "^2.11.8",
    "address": "1.2.1",
    "archiver": "5.1.0",
    "assert": "^2.0.0",
    "axios": "0.22.0",
    "bootstrap": "5.3.2",
    "buffer": "^6.0.3",
    "camelcase": "6.3.0",
    "cldr": "^5.7.0",
    "compare-versions": "^6.1.0",
    "detect-port": "1.5.1",
    "electron-log": "5.1.5",
    "electron-updater": "6.2.1",
    "es6-shim": "0.35.4",
    "exifreader": "4.6.0",
    "express": "4.19.2",
    "express-basic-auth": "1.2.1",
    "express-pouchdb": "4.2.0",
    "extract-zip": "2.0.1",
    "geotiff": "2.0.7",
    "idai-field-core": "^1.3.0",
    "leaflet": "1.7.1",
    "moment": "2.29.4",
    "pouchdb-browser": "8.0.1",
    "pouchdb-load": "1.4.6",
    "pouchdb-replication-stream": "1.2.9",
    "pouchdb-server": "4.2.0",
    "qr-scanner": "^1.4.2",
    "qrcode": "^1.5.3",
    "querystring-es3": "^0.2.1",
    "reflect-metadata": "0.1.12",
    "rxjs": "~6.5.4",
    "sharp": "0.33.4",
    "showdown": "2.0.3",
    "svg-pan-zoom": "3.6.0",
    "systemjs": "0.21.5",
    "tsfun": "5.5.38",
    "tslib": "2.3.0",
    "url": "^0.11.3",
    "util": "^0.12.5",
    "viz.js": "1.8.1",
    "zone.js": "~0.14.7"
  },
  "devDependencies": {
<<<<<<< HEAD
    "@angular-builders/custom-webpack": "17.0.2",
    "@angular-devkit/build-angular": "^17.3.8",
    "@angular/cli": "^17.3.8",
    "@angular/compiler-cli": "^17.3.11",
    "@electron/notarize": "2.1.0",
=======
    "@angular-builders/custom-webpack": "12.1.3",
    "@angular-devkit/build-angular": "~12.2.18",
    "@angular/cli": "~12.2.18",
    "@angular/compiler-cli": "~12.2.17",
    "@electron/notarize": "2.3.2",
>>>>>>> 98ee65ac
    "@mapbox/geojsonhint": "3.1.0",
    "@playwright/test": "1.44.1",
    "@types/geojson": "0.0.32",
    "@types/jasmine": "~3.5.0",
    "@types/jasminewd2": "~2.0.3",
    "@types/leaflet": "1.0.69",
    "@types/node": "^16.18.98",
    "@types/node-fetch": "^2.5.12",
    "@types/pouchdb": "6.4.2",
    "@types/showdown": "1.7.5",
    "ajv": "^6.12.6",
    "cross-var": "^1.1.0",
    "electron": "31.0.1",
    "electron-builder": "24.13.3",
    "file-api": "0.10.4",
    "file-url": "2.0.2",
    "gulp": "4.0.2",
    "gulp-rename": "1.4.0",
    "jasmine": "2.5.2",
    "jasmine-core": "~3.5.0",
    "jasmine-spec-reporter": "~4.2.1",
    "ngx-i18nsupport": "0.17.1",
    "npm-run-all": "4.1.5",
    "node-gyp": "^10.1.0",
    "parameterize": "^1.0.0",
    "pouchdb-adapter-memory": "8.0.1",
    "pouchdb-node": "8.0.1",
    "replace-in-file": "^6.1.0",
    "rimraf": "2.6.2",
    "supertest": "^6.2.2",
    "ts-node": "~8.3.0",
    "tslint": "~6.1.0",
    "typescript": "~5.2.2",
    "wait-on": "5.0.0",
    "yargs": "12.0.2"
  },
  "browser": {
    "zlib": false,
    "vm": false,
    "stream": false,
    "path": false,
    "os": false,
    "net": false,
    "http": false,
    "fs": false,
    "fs-constants": false,
    "graceful-fs": false,
    "extract-zip": false,
    "crypto": false,
    "child_process": false,
    "https": false,
    "async_hooks": false
  }
}<|MERGE_RESOLUTION|>--- conflicted
+++ resolved
@@ -81,7 +81,8 @@
       "artifactName": "Field-Desktop-${version}-Linux.${ext}",
       "category": "Science",
       "asarUnpack": [
-        "node_modules/sharp/**"
+        "**/node_modules/sharp/**/*",
+        "**/node_modules/@img/**/*"
       ]
     },
     "npmRebuild": false,
@@ -108,7 +109,6 @@
     "url": "https://github.com/dainst/idai-field.git"
   },
   "dependencies": {
-<<<<<<< HEAD
     "@angular/animations": "^17.3.11",
     "@angular/cdk": "^17.3.10",
     "@angular/common": "^17.3.11",
@@ -119,20 +119,7 @@
     "@angular/platform-browser": "^17.3.11",
     "@angular/platform-browser-dynamic": "^17.3.11",
     "@angular/router": "^17.3.11",
-    "@electron/remote": "2.0.8",
-=======
-    "@angular/animations": "~12.2.17",
-    "@angular/cdk": "^12.1.0",
-    "@angular/common": "~12.2.17",
-    "@angular/compiler": "~12.2.17",
-    "@angular/core": "~12.2.17",
-    "@angular/forms": "~12.2.17",
-    "@angular/localize": "~12.2.17",
-    "@angular/platform-browser": "~12.2.17",
-    "@angular/platform-browser-dynamic": "~12.2.17",
-    "@angular/router": "~12.2.17",
     "@electron/remote": "2.1.2",
->>>>>>> 98ee65ac
     "@fontsource/open-sans": "^4.5.8",
     "@geoman-io/leaflet-geoman-free": "2.10.0",
     "@mapbox/geojson-rewind": "0.5.2",
@@ -183,19 +170,11 @@
     "zone.js": "~0.14.7"
   },
   "devDependencies": {
-<<<<<<< HEAD
     "@angular-builders/custom-webpack": "17.0.2",
     "@angular-devkit/build-angular": "^17.3.8",
     "@angular/cli": "^17.3.8",
     "@angular/compiler-cli": "^17.3.11",
-    "@electron/notarize": "2.1.0",
-=======
-    "@angular-builders/custom-webpack": "12.1.3",
-    "@angular-devkit/build-angular": "~12.2.18",
-    "@angular/cli": "~12.2.18",
-    "@angular/compiler-cli": "~12.2.17",
     "@electron/notarize": "2.3.2",
->>>>>>> 98ee65ac
     "@mapbox/geojsonhint": "3.1.0",
     "@playwright/test": "1.44.1",
     "@types/geojson": "0.0.32",
