--- conflicted
+++ resolved
@@ -25,10 +25,7 @@
             width: 450,
             height: 510,
             frame: false,
-<<<<<<< HEAD
-=======
             transparent: true,
->>>>>>> 08c0101e
             resizable: false,
             show: false,
             webPreferences: {
@@ -38,22 +35,12 @@
         });
 
         modal.loadFile(require('path').join(app.getAppPath(), '/electron/modals/auto-update-modal.html'));
-<<<<<<< HEAD
-        modal.webContents.on('did-finish-load', () => {
-            modal.webContents.executeJavaScript(
-=======
         modal.webContents.on('did-finish-load', async () => {
             await modal.webContents.executeJavaScript(
->>>>>>> 08c0101e
                 'document.getElementById("heading").textContent = "' + messages.get('autoUpdate.available.info') + '"; ' +
                 'document.getElementById("release-notes").innerHTML = "' + '<h2>Field Desktop ' + updateVersion + '</h2>' + updateInfo.releaseNotes.replace(/"/g, '\\"').replace(/\n/g, '') + '"; ' +
                 'document.getElementById("yes-button").textContent = "' + messages.get('autoUpdate.available.yes') + '"; ' +
                 'document.getElementById("no-button").textContent = "' + messages.get('autoUpdate.available.no') + '"; ' +
-<<<<<<< HEAD
-                'document.getElementById("info-message").textContent = "' + messages.get('autoUpdate.available.question') + '";'
-            );
-            setTimeout(() => modal.show(), 200);
-=======
                 'document.getElementById("info-message").textContent = "' + messages.get('autoUpdate.available.question') + '";' +
                 (process.platform !== 'darwin'
                     ? 'document.getElementById("modal-container").classList.add("with-border");'
@@ -61,7 +48,6 @@
                 )
             );
             modal.show();
->>>>>>> 08c0101e
         });
         modal.on('close', () => {
             parentWindow.focus();
@@ -101,10 +87,7 @@
             width: 450,
             height: 175,
             frame: false,
-<<<<<<< HEAD
-=======
             transparent: true,
->>>>>>> 08c0101e
             resizable: false,
             show: false,
             webPreferences: {
@@ -114,15 +97,6 @@
         });
 
         modal.loadFile(require('path').join(app.getAppPath(), '/electron/modals/download-finished-modal.html'));
-<<<<<<< HEAD
-        modal.webContents.on('did-finish-load', () => {
-            modal.webContents.executeJavaScript(
-                'document.getElementById("heading").textContent = "' + messages.get('autoUpdate.downloaded.title') + '"; ' +
-                'document.getElementById("info-message").textContent = "' + infoMessage + '"; ' +
-                'document.getElementById("ok-button").textContent = "' + messages.get('autoUpdate.downloaded.ok') + '";'
-            );
-            setTimeout(() => modal.show(), 200);
-=======
         modal.webContents.on('did-finish-load', async () => {
             await modal.webContents.executeJavaScript(
                 'document.getElementById("heading").textContent = "' + messages.get('autoUpdate.downloaded.title') + '"; ' +
@@ -134,7 +108,6 @@
                 )
             );
             modal.show();
->>>>>>> 08c0101e
         });
         modal.on('close', () => {
             parentWindow.focus();
