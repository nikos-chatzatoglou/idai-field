--- conflicted
+++ resolved
@@ -137,11 +137,7 @@
             </div>
             <div id="version-info">
                 <span id="version-info-idai-field">Field Desktop</span>
-<<<<<<< HEAD
-                <span id="version-info-number">3.0.6</span>
-=======
                 <span id="version-info-number">3.1.1</span>
->>>>>>> 2893f7c3
             </div>
             <div id="initialization-progress" class="progress">
                 <div id="initialization-progress-bar" class="progress-bar"></div>
