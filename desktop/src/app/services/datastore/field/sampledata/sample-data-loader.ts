<<<<<<< HEAD
import { ImageStore, SampleDataLoaderBase } from 'idai-field-core';
import {ThumbnailGenerator} from '../../../imagestore/thumbnail-generator';
=======
import { ImageDocument, SampleDataLoaderBase } from 'idai-field-core';
import { ImageConverter } from '../../../imagestore/image-converter';
>>>>>>> 7903ba3a


const fs = typeof window !== 'undefined' ? window.require('fs') : require('fs');
const remote = typeof window !== 'undefined' ? window.require('@electron/remote') : undefined;


/**
 * @author Sebastian Cuy
 * @author Thomas Kleinke
 * @author Daniel de Oliveira
 * @author Simon Hohl
 */
export class SampleDataLoader extends SampleDataLoaderBase {

    constructor(private thumbnailGenerator: ThumbnailGenerator,
                private imagestorePath: string,
                locale: string) {
<<<<<<< HEAD
                    super(locale);
                }
=======

        super(locale);
    }
>>>>>>> 7903ba3a


    public async go(db: PouchDB.Database, project: string) {

        try {
            await this.loadSampleDocuments(db);
            await this.loadSampleImages(
                remote.getGlobal('samplesPath'),
                this.imagestorePath + project
            );
        } catch (err) {
            console.error('Failed to load sample data', err);
        }
    }


    private async loadSampleImages(srcFolderPath: string, destFolderPath: string) {

        const fileNames: string[] = await SampleDataLoader.getFileNames(srcFolderPath);

        for (const fileName of fileNames) {
            if (!fs.statSync(srcFolderPath + fileName).isDirectory()) {
                await this.copyImageFiles(srcFolderPath, destFolderPath, fileName);
            }
        }
    }

    private async copyImageFiles(srcFolderPath: string, destFolderPath: string, fileName: string) {

        fs.mkdirSync(destFolderPath, {recursive: true});
        fs.createReadStream(srcFolderPath + fileName).pipe(
            fs.createWriteStream(destFolderPath + '/' + fileName)
        );

        const buffer: Buffer = await this.thumbnailGenerator.generate(fs.readFileSync(srcFolderPath + fileName)) as Buffer;
        const thumbnailDir = destFolderPath + '/thumbs';

        fs.mkdirSync(thumbnailDir, {recursive: true});
        fs.writeFileSync(thumbnailDir + '/' + fileName, buffer);
    }


    private static getFileNames(folderPath: string): Promise<string[]> {

        return new Promise<any>((resolve, reject) => {
            fs.readdir(folderPath, (err, fileNames) => {
                if (fileNames && !err) {
                    resolve(fileNames);
                } else {
                    console.error('Could not find sample data folder: ' + folderPath);
                    reject(err);
                }
            });
        });
    }
<<<<<<< HEAD
=======


    private static copyImageFile(srcFolderPath: string, destFolderPath: string, fileName: string) {

        fs.createReadStream(srcFolderPath + fileName).pipe(
            fs.createWriteStream(destFolderPath + '/' + fileName)
        );
    }
>>>>>>> 7903ba3a
}<|MERGE_RESOLUTION|>--- conflicted
+++ resolved
@@ -1,10 +1,5 @@
-<<<<<<< HEAD
-import { ImageStore, SampleDataLoaderBase } from 'idai-field-core';
-import {ThumbnailGenerator} from '../../../imagestore/thumbnail-generator';
-=======
-import { ImageDocument, SampleDataLoaderBase } from 'idai-field-core';
-import { ImageConverter } from '../../../imagestore/image-converter';
->>>>>>> 7903ba3a
+import { SampleDataLoaderBase } from 'idai-field-core';
+import { ThumbnailGenerator } from '../../../imagestore/thumbnail-generator';
 
 
 const fs = typeof window !== 'undefined' ? window.require('fs') : require('fs');
@@ -22,14 +17,9 @@
     constructor(private thumbnailGenerator: ThumbnailGenerator,
                 private imagestorePath: string,
                 locale: string) {
-<<<<<<< HEAD
-                    super(locale);
-                }
-=======
 
         super(locale);
     }
->>>>>>> 7903ba3a
 
 
     public async go(db: PouchDB.Database, project: string) {
@@ -85,15 +75,4 @@
             });
         });
     }
-<<<<<<< HEAD
-=======
-
-
-    private static copyImageFile(srcFolderPath: string, destFolderPath: string, fileName: string) {
-
-        fs.createReadStream(srcFolderPath + fileName).pipe(
-            fs.createWriteStream(destFolderPath + '/' + fileName)
-        );
-    }
->>>>>>> 7903ba3a
 }