import { Injectable } from '@angular/core';
<<<<<<< HEAD
import { AppConfigurator, ConfigurationDocument, getConfigurationName, Name, PouchdbDatastore,
    ProjectConfiguration, SyncService, ImageStore, ImageSyncService, Template } from 'idai-field-core';
=======
>>>>>>> 92ce79cc
import { isString } from 'tsfun';
import { AppConfigurator, ConfigReader, ConfigurationDocument, getConfigurationName, Name, PouchdbDatastore,
    ProjectConfiguration, SyncService, Template } from 'idai-field-core';
import { M } from '../../components/messages/m';
import { Messages } from '../../components/messages/messages';
import { ExpressServer } from '../express-server';
import { Settings, SyncTarget } from './settings';
import { SettingsProvider } from './settings-provider';

const ipcRenderer = typeof window !== 'undefined' ? window.require('electron').ipcRenderer : require('electron').ipcRenderer;
const remote = typeof window !== 'undefined' ? window.require('@electron/remote') : undefined;


@Injectable()
/**
 * The settings service provides access to the
 * properties of the config.json file. It can be
 * serialized to and from config.json files.
 *
 * It is connected to the imagestore and datastore
 * subsystems which are controlled based on the settings.
 *
 *
 * @author Daniel de Oliveira
 * @author Thomas Kleinke
 * @author Sebastian Cuy
 */
export class SettingsService {

    constructor(private imagestore: ImageStore,
                private pouchdbDatastore: PouchdbDatastore,
                private pouchdbServer: ExpressServer,
                private messages: Messages,
                private appConfigurator: AppConfigurator,
                private synchronizationService: SyncService,
<<<<<<< HEAD
                private imageSyncService: ImageSyncService,
                private settingsProvider: SettingsProvider) {
=======
                private settingsProvider: SettingsProvider,
                private configReader: ConfigReader) {
>>>>>>> 92ce79cc
    }


    public async bootProjectDb(selectedProject: string,
                               destroyBeforeCreate: boolean = false): Promise<void> {

        try {
            await this.pouchdbDatastore.createDb(
                selectedProject,
                SettingsService.createProjectDocument(this.settingsProvider.getSettings()),
                null,
                destroyBeforeCreate
            );
            this.pouchdbDatastore.setupChangesEmitter();
        } catch (msgWithParams) {
            console.error(msgWithParams);
            throw msgWithParams;
        }
    }


    /**
     * Sets, validates and persists the settings state.
     * Project settings have to be set separately.
     */
    public async updateSettings(settingsParam: Settings): Promise<Settings> {

        this.settingsProvider.setSettings(settingsParam);
        const settings = this.settingsProvider.getSettings();

        Object.values(settings.syncTargets).forEach(syncTarget => {
            if (syncTarget.address) {
                syncTarget.address = syncTarget.address.trim();
                if (!SettingsService.validateAddress(syncTarget.address)) {
                    throw Error('malformed_address');
                }
            }
        });

        if (ipcRenderer) ipcRenderer.send('settingsChanged', settings);

        try {
            await this.imagestore.init(settings.imagestorePath, settings.selectedProject);
        } catch (e) {
            this.messages.add([M.IMAGESTORE_ERROR_INVALID_PATH, settings.imagestorePath]);
        }

        this.pouchdbServer.setPassword(settings.hostPassword);

        return this.settingsProvider.setSettingsAndSerialize(settings).then(() => settings);
    }


    public async loadConfiguration(): Promise<ProjectConfiguration> {

        const configurationName: string = getConfigurationName(this.settingsProvider.getSettings().selectedProject);

        const configurationDocument: ConfigurationDocument = await ConfigurationDocument.getConfigurationDocument(
            (id: string) => this.pouchdbDatastore.getDb().get(id),
            this.configReader,
            configurationName,
            this.settingsProvider.getSettings().username
        );

        try {
            return this.appConfigurator.go(configurationName, configurationDocument);
        } catch (msgsWithParams) {
            if (isString(msgsWithParams)) {
                msgsWithParams = [[msgsWithParams]];
            } else if (msgsWithParams.length > 0 && isString(msgsWithParams[0])) {
                msgsWithParams = [msgsWithParams];
            }

            msgsWithParams.forEach((msg: any) => console.error('Error in project configuration', msg));
            if (msgsWithParams.length > 1) {
                console.error('Number of errors in project configuration:', msgsWithParams.length);
            }

            throw msgsWithParams;
        }
    }

    public async setupSync() {

        this.imageSyncService.stopAllSyncing();
        this.synchronizationService.stopSync();

        const settings = this.settingsProvider.getSettings();

        const syncTarget: SyncTarget|undefined = settings.syncTargets[settings.selectedProject];

        if (!syncTarget?.isSyncActive || !settings.dbs || !(settings.dbs.length > 0)) return;
        if (!SettingsService.isSynchronizationAllowed(settings.selectedProject)) return;

        this.synchronizationService.init(
            syncTarget?.address,
            settings.selectedProject,
            syncTarget?.password
        );

        for (const variant of syncTarget.activeFileSync) {
            this.imageSyncService.startSync(variant);
        }

        return this.synchronizationService.startSync();
    }


    public async addProject(project: Name, syncTarget?: SyncTarget) {

        if (!syncTarget) {
            await this.settingsProvider.addProjectAndSerialize(project);
            return;
        } else {
            const settings = this.settingsProvider.getSettings();
            settings.syncTargets[project] = syncTarget;
            settings.dbs = [project].concat(settings.dbs);
            await this.settingsProvider.setSettingsAndSerialize(settings);
        }
    }


    public async selectProject(project: Name) {

        this.imageSyncService.stopAllSyncing();
        this.synchronizationService.stopSync();
        await this.settingsProvider.selectProjectAndSerialize(project);
    }


    public async deleteProject(project: Name, deleteFiles: boolean = false) {

        this.imageSyncService.stopAllSyncing();
        this.synchronizationService.stopSync();

        if (deleteFiles) {
            try {
                await this.imagestore.deleteData(project);
            } catch (e) {
                console.error('Error while trying to delete image data:');
                console.error(e);
            }
        }

        await this.pouchdbDatastore.destroyDb(project);
        await this.settingsProvider.deleteProjectAndSerialize(project);
    }


    public async createProject(project: Name, template: Template, destroyBeforeCreate: boolean) {

        this.imageSyncService.stopAllSyncing();
        this.synchronizationService.stopSync();

        await this.selectProject(project);

        await this.pouchdbDatastore.createDb(
            project,
            SettingsService.createProjectDocument(this.settingsProvider.getSettings()),
            SettingsService.createConfigurationDocument(this.settingsProvider.getSettings(), template),
            destroyBeforeCreate
        );
    }


    public static createProjectDocument(settings: Settings): any {

        return {
            _id: 'project',
            resource: {
                category: 'Project',
                identifier: settings.selectedProject,
                id: 'project',
                coordinateReferenceSystem: 'Eigenes Koordinatenbezugssystem',
                relations: {}
            },
            created: { user: settings.username, date: new Date() },
            modified: [{ user: settings.username, date: new Date() }]
        };
    }


    public static createConfigurationDocument(settings: Settings, template: Template): ConfigurationDocument {

        return {
            _id: 'configuration',
            resource: {
                category: 'Configuration',
                identifier: 'Configuration',
                id: 'configuration',
                forms: template.configuration.forms,
                order: template.configuration.order,
                valuelists: {},
                languages: {},
                relations: {}
            },
            created: { user: settings.username, date: new Date() },
            modified: [{ user: settings.username, date: new Date() }]
        };
    }


    private static isSynchronizationAllowed(project: string): boolean {

        return project !== undefined && (project !== 'test' || (!remote || remote.getGlobal('mode') === 'test'));
    }


    private static validateAddress(address: any) {

        return (address === '')
            ? true
            : new RegExp('^(https?:\/\/)?([0-9a-z\.-]+)(:[0-9]+)?(\/.*)?$').test(address);
    }
}<|MERGE_RESOLUTION|>--- conflicted
+++ resolved
@@ -1,12 +1,7 @@
 import { Injectable } from '@angular/core';
-<<<<<<< HEAD
-import { AppConfigurator, ConfigurationDocument, getConfigurationName, Name, PouchdbDatastore,
-    ProjectConfiguration, SyncService, ImageStore, ImageSyncService, Template } from 'idai-field-core';
-=======
->>>>>>> 92ce79cc
 import { isString } from 'tsfun';
-import { AppConfigurator, ConfigReader, ConfigurationDocument, getConfigurationName, Name, PouchdbDatastore,
-    ProjectConfiguration, SyncService, Template } from 'idai-field-core';
+import { AppConfigurator, ConfigReader, ConfigurationDocument, getConfigurationName, ImageStore, ImageSyncService,
+    Name, PouchdbDatastore, ProjectConfiguration, SyncService, Template } from 'idai-field-core';
 import { M } from '../../components/messages/m';
 import { Messages } from '../../components/messages/messages';
 import { ExpressServer } from '../express-server';
@@ -39,14 +34,9 @@
                 private messages: Messages,
                 private appConfigurator: AppConfigurator,
                 private synchronizationService: SyncService,
-<<<<<<< HEAD
                 private imageSyncService: ImageSyncService,
-                private settingsProvider: SettingsProvider) {
-=======
                 private settingsProvider: SettingsProvider,
-                private configReader: ConfigReader) {
->>>>>>> 92ce79cc
-    }
+                private configReader: ConfigReader) {}
 
 
     public async bootProjectDb(selectedProject: string,
