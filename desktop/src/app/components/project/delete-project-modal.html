--- conflicted
+++ resolved
@@ -4,24 +4,9 @@
     </h5>
 </div>
 
-<<<<<<< HEAD
 <div *ngIf="isDeleting()" class="modal-body process-modal">
     <div class="process-modal-container">
         <div class="spinner"></div>
-=======
-<div class="modal-body">
-    <div id="confirm-delete-info" >
-        <span i18n="@@project.deleteModal.confirmDeleteInfo">
-            Bitte geben Sie den Projektnamen ein, um den Löschvorgang zu bestätigen.
-        </span>
-    </div>
-    <div>
-        <input id="delete-project-input"
-               type="text"
-               class="form-control"
-               [(ngModel)]="confirmDeletionProjectName"
-               (keydown)="$event.key !== 'Enter' || confirmDeletion()" />
->>>>>>> 87bdee38
     </div>
 </div>
 <div *ngIf="!isDeleting()">
@@ -42,7 +27,7 @@
                 Bitte geben Sie den Projektnamen ein, um den Löschvorgang zu bestätigen.
             </span>
         </div>
-        <div class="input-group">
+        <div>
             <input id="delete-project-input" type="text" class="form-control"
                 [(ngModel)]="confirmDeletionProjectName" (keydown)="$event.key !== 'Enter' || confirmDeletion()" />
         </div>
