import { ChangeDetectorRef, Component, Input, OnChanges, SimpleChanges } from '@angular/core';
import { filter, flatten, flow, is, Map, map, remove, set, take, pipe } from 'tsfun';
<<<<<<< HEAD
import { Document, Datastore, FieldDocument, Relation, SyncService, SyncStatus, Resource, RelationsManager, ProjectConfiguration, Named, Hierarchy } from 'idai-field-core';
=======
import { Document, Datastore, FieldDocument, Relation, SyncService, SyncStatus, Resource, RelationsManager,
    ProjectConfiguration, Named, Hierarchy } from 'idai-field-core';
>>>>>>> b60eb289
import { makeLookup } from '../../../../../../core/src/tools/transformers';
import { Imagestore } from '../../../core/images/imagestore/imagestore';
import { PLACEHOLDER } from '../../../core/images/row/image-row';
import { NavigationPath } from '../../../core/resources/view/state/navigation-path';
import { ViewFacade } from '../../../core/resources/view/view-facade';
import { TabManager } from '../../../core/tabs/tab-manager';
import { TypeImagesUtil } from '../../../core/util/type-images-util';
import { MenuContext } from '../../services/menu-context';
import { Menus } from '../../services/menus';
import { Routing } from '../../services/routing';
import { Loading } from '../../widgets/loading';
import { BaseList } from '../base-list';
import { ResourcesComponent } from '../resources.component';
import { ViewModalLauncher } from '../service/view-modal-launcher';
import { ResourcesContextMenu } from '../widgets/resources-context-menu';
import { ResourcesContextMenuAction } from '../widgets/resources-context-menu.component';
import { ComponentHelpers } from '../../component-helpers';


@Component({
    selector: 'types',
    templateUrl: './types.html',
    host: {
        '(window:contextmenu)': 'handleClick($event, true)',
        '(window:keydown)': 'onKeyDown($event)'
    }
})
/**
 * @author Thomas Kleinke
 * @author Sebastian Cuy
 */
export class TypesComponent extends BaseList implements OnChanges {

    /**
     * These are the Type documents found at the current level,
     * as given by the current selected segment of the navigation path.
     */
    @Input() documents: Array<FieldDocument>;

    /**
     * Undefined if we are on the top level.
     * If defined, this is the document also represented
     * by the current selected segment of the navigation path,
     * which is either a Type Catalogue, a Type (or a subtype of a Type, which is always also a Type).
     */
    public mainDocument: FieldDocument|undefined;

    /**
     * All Types and Subtypes below the mainDocument (see field above).
     */
    private subtypes: Map<FieldDocument> = {};

    /**
     * The 'regular' (meaning non-Type-) documents, which are linked
     * to all subtypes (see field above).
     */
    public linkedDocuments: Array<FieldDocument> = [];

    public images: { [resourceId: string]: Array<Blob> } = {};
    public contextMenu: ResourcesContextMenu = new ResourcesContextMenu();

    private expandAllGroups: boolean = false;
    private visibleSections = ['types'];


    constructor(private datastore: Datastore,
                private imagestore: Imagestore,
                private relationsManager: RelationsManager,
                private viewModalLauncher: ViewModalLauncher,
                private routingService: Routing,
                private tabManager: TabManager,
                private changeDetectorRef: ChangeDetectorRef,
                private syncService: SyncService,
                private projectConfiguration: ProjectConfiguration,
                resourcesComponent: ResourcesComponent,
                viewFacade: ViewFacade,
                loading: Loading,
                menuService: Menus) {

        super(resourcesComponent, viewFacade, loading, menuService);
        resourcesComponent.listenToClickEvents().subscribe(event => this.handleClick(event));
        this.syncService.statusNotifications().subscribe(() => this.update(this.documents));
    }


    public isLoading = () => this.loading.isLoading();

    public getExpandAllGroups = () => this.expandAllGroups;

    public setExpandAllGroups = (expand: boolean) => this.expandAllGroups = expand;


    public isPlusButtonShown(): boolean {

        return super.isPlusButtonShown()
            && (!this.mainDocument || this.mainDocument.project === undefined);
    }


    async ngOnChanges(changes: SimpleChanges) {

        this.loading.start();
        await this.update(changes['documents'].currentValue);
        this.loading.stop();
        this.changeDetectorRef.detectChanges();
    }


    public async onKeyDown(event: KeyboardEvent) {

        if (event.key === 'Escape' && this.menuService.getContext() === MenuContext.DEFAULT) {
            await this.tabManager.openActiveTab();
        }
    }


    public async open(document: FieldDocument) {

        await this.viewFacade.moveInto(document, false, true);
    }


    public async edit(document: FieldDocument) {

        const editedDocument: FieldDocument|undefined = await this.resourcesComponent.editDocument(document);
        if (editedDocument) {
            await this.updateLinkedDocuments();
            this.loadImages([editedDocument], true);
        }
    }


    public async jumpToResource(document: FieldDocument) {

        await this.routingService.jumpToResource(document);
    }


    public async performContextMenuAction(action: ResourcesContextMenuAction) {

        if (this.contextMenu.documents.length !== 1) return;
        const document: FieldDocument = this.contextMenu.documents[0] as FieldDocument;

        this.contextMenu.close();

        switch (action) {
            case 'edit':
                await this.edit(document);
                break;
            case 'move':
                await this.resourcesComponent.moveDocuments([document]);
                break;
            case 'delete':
                await this.resourcesComponent.deleteDocument([document]);
                break;
            case 'edit-images':
                await this.viewModalLauncher.openImageViewModal(document, 'edit');
                this.loadImages(await Hierarchy.getAntescendents(
                    id => this.datastore.get(id), document.resource.id) as Array<FieldDocument>, true);
                break;
        }
    }


    public async openImageViewModal(document: Document) {

        await this.viewModalLauncher.openImageViewModal(document, 'view');
        this.loadImages(await Hierarchy.getAntescendents(
            id => this.datastore.get(id), document.resource.id) as Array<FieldDocument>, true);
    }


    public async openResourceViewModal(document: FieldDocument) {

        const edited: boolean = await this.viewModalLauncher.openResourceViewModal(document);
        if (edited) this.loadImages([document], true);
    }


    public getLinkedSubtype(document: FieldDocument): FieldDocument|undefined {

        if (!Document.hasRelations(document, Relation.Type.INSTANCEOF)) return undefined;

        for (const typeId of document.resource.relations.isInstanceOf) {
            const type = this.subtypes[typeId];
            if (type) return type;
        }
        return undefined;
    }


    public handleClick(event: any, rightClick: boolean = false) {

        if (!this.contextMenu.position) return;

        if (!ComponentHelpers.isInside(event.target, target =>
                target.id === 'context-menu'
                    || (rightClick && target.id && target.id.startsWith('type-grid-element')))) {

            this.contextMenu.close();
        }
    }


    public toggleSection(section: string) {

        if (!this.visibleSections.includes(section)) {
            this.visibleSections.push(section);
        } else {
            this.visibleSections.splice(this.visibleSections.indexOf(section), 1);
            if (this.visibleSections.length < 1) {
                (section === 'types') ? this.toggleSection('finds') : this.toggleSection('types');
            }
        }
    }


    public isSectionVisible = (section: string) => this.linkedDocuments.length === 0 || this.visibleSections.includes(section);


    private async update(documents: Array<FieldDocument>) {

        const newMainDocument: FieldDocument|undefined = this.getMainDocument();
        if (newMainDocument !== this.mainDocument) {
            this.mainDocument = newMainDocument;
            await this.updateLinkedDocuments();
        }
        if (documents.length > 0
                && this.syncService.getStatus() !== SyncStatus.Pushing
                && this.syncService.getStatus() !== SyncStatus.Pulling) {
            await this.loadImages(documents);
        }
    }


    private async updateLinkedDocuments() {

        this.subtypes = await this.getSubtypes();
        this.linkedDocuments = await this.getLinkedDocuments();
        await this.loadImages(this.linkedDocuments);
    }


    private getMainDocument(): FieldDocument|undefined {

        return this.viewFacade.isInExtendedSearchMode()
            ? undefined
            : NavigationPath.getSelectedSegment(this.viewFacade.getNavigationPath())?.document;
    }


    private async getSubtypes(): Promise<Map<FieldDocument>> {

        if (!this.mainDocument) return {};

        const subtypesArray = (await this.datastore.find({
            constraints: {
                'liesWithin:contain': {
                    value: this.mainDocument.resource.id,
                    searchRecursively: true
                }
            }
        })).documents as Array<FieldDocument>;

        return makeLookup([Document.RESOURCE, Resource.ID])(subtypesArray);
    }


    private async getLinkedDocuments(): Promise<Array<FieldDocument>> {

        if (!this.mainDocument) return [];

        const linkedResourceIds: string[] = flow(
            [this.mainDocument].concat(Object.values(this.subtypes)),
            filter(pipe(Document.hasRelations, Relation.Type.HASINSTANCE)),
            map(document => document.resource.relations[Relation.Type.HASINSTANCE]),
            flatten(),
            set as any // TODO any
        );

        return (await this.datastore.getMultiple(linkedResourceIds)) as Array<FieldDocument>;
    }


    private async loadImages(documents: Array<FieldDocument>, reload: boolean = false) {

        if (!this.images) this.images = {};

        const imageLinks: Array<{ resourceId: string, imageIds: string[] }> = [];

        for (const document of documents) {
            if (!reload && this.images[document.resource.id]) continue;
            imageLinks.push({ resourceId: document.resource.id, imageIds: this.getLinkedImageIds(document) });
        }

        const imageIds: string[] = flatten(imageLinks.map(_ => _.imageIds));

        const urls: { [imageId: string]: Blob } = await this.imagestore.readThumbnails(imageIds);

        imageLinks.forEach(imageLink => this.images[imageLink.resourceId] = imageLink.imageIds.map(id => urls[id]));
    }


    private getLinkedImageIds(document: FieldDocument): string[] {

        if (Document.hasRelations(document, Relation.Image.ISDEPICTEDIN)) {
            return [document.resource.relations[Relation.Image.ISDEPICTEDIN][0]];
        } else if (this.isCatalogOrType(document)) {
            return this.getImageIdsOfLinkedResources(document);
        } else {
            return [];
        }
    }


    private getImageIdsOfLinkedResources(document: FieldDocument): string[] {

        const getLinkedImageIds = pipe(TypeImagesUtil.getLinkedImageIds, this.datastore);

        return flow(document,
            getLinkedImageIds,
            remove(is(PLACEHOLDER)),
            take(4));
    }


    private isCatalogOrType(document: FieldDocument): boolean {

        return this.projectConfiguration.getTypeCategories().map(Named.toName).includes(document.resource.category);
    }
}<|MERGE_RESOLUTION|>--- conflicted
+++ resolved
@@ -1,11 +1,7 @@
 import { ChangeDetectorRef, Component, Input, OnChanges, SimpleChanges } from '@angular/core';
 import { filter, flatten, flow, is, Map, map, remove, set, take, pipe } from 'tsfun';
-<<<<<<< HEAD
-import { Document, Datastore, FieldDocument, Relation, SyncService, SyncStatus, Resource, RelationsManager, ProjectConfiguration, Named, Hierarchy } from 'idai-field-core';
-=======
 import { Document, Datastore, FieldDocument, Relation, SyncService, SyncStatus, Resource, RelationsManager,
     ProjectConfiguration, Named, Hierarchy } from 'idai-field-core';
->>>>>>> b60eb289
 import { makeLookup } from '../../../../../../core/src/tools/transformers';
 import { Imagestore } from '../../../core/images/imagestore/imagestore';
 import { PLACEHOLDER } from '../../../core/images/row/image-row';
