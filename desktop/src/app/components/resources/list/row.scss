@use "sass:color";

.row-wrapper {
    display: grid;
    grid-template-columns: 4fr 6fr 9fr 130px;
    grid-gap: 1px;
    color: #444;
    background: #ddd;
    border-bottom: 1px solid #ddd;

    div {
        background-color: white;
    }
<<<<<<< HEAD

    .label-field {
        padding: 6px 5px 0 10px;

        .category-label {
            position: relative;
            top: 2px;
            font-size: 14px;
            display: inline-block;
        }
=======
  }

  .input-field {
    padding: 4px 5px 0 2px;
  }

  .hierarchy-button {
    position: relative;
    top: -2px;
    right: -1px;
    padding: 2px 2px 2px 4px;
    width: 44px;
    height: 33px;
    color: #868e96;
    background-color: #fff;

    span {
      transition: color 0.25s ease;
    }

    &:hover {
      color: color.adjust(#868e96, $lightness: -5%);
      background-color: color.adjust($list-item-hover-color, $lightness: -5%);

      span {
        color: color.adjust(#868e96, $lightness: -5%);

        &.arrow-deactivated {
          color: color.adjust(lightgray, $lightness: -20%);
        }
      }
    }

    &:focus {
      border: none;
      color: #868e96;
>>>>>>> f5689d5e
    }

    .input-field {
        padding: 4px 5px 0 2px;
    }

    .hierarchy-button {
        display: flex;
        align-items: center;
        justify-content: center;
        position: relative;
        top: -2px;
        right: -1px;
        padding: 2px 2px 2px 4px;
        width: 44px;
        height: 33px;
        color: #868e96;
        background-color: #fff;

        &:hover {
            color: color.adjust(#868e96, $lightness: -5%);
            background-color: color.adjust(
                $list-item-hover-color,
                $lightness: -5%
            );
        }

        &.move-into-button {
            height: 33px;
        }

        &.jump-to-view-button {
            .mdi {
                position: relative;
                right: 1px;
            }
        }

        .mdi {
            line-height: 1;
            display: flex;
            align-items: center;
            justify-content: center;
        }
    }

    .dropdown-input-field {
        padding: 0;
    }

    input.form-control {
        position: relative;
        top: 1px;
        border: 0;
    }

    .ng-select {
        width: 100%;
        font-size: 14px;
        color: #495057;
        outline: none;

        .ng-select-container {
            height: 41px !important;
            border: 0;

            .ng-value {
                z-index: 1;
            }

            input {
                position: relative;
                top: 6px;
                z-index: 2;
            }
        }
    }

    .list-action-buttons {
        border-radius: 0;

        .mdi-delete {
            color: #dc3545;
        }

        .btn-small:hover {
            background-color: color.adjust(
                $list-item-hover-color,
                $lightness: -5%
            );
        }

        .list-edit-button,
        .list-move-button,
        .list-delete-button {
            border-radius: 32px !important;
        }

        .hidden-option {
            opacity: 0;
        }
    }
}

.ng-dropdown-panel.row-select-panel {
    &.ng-select-top {
        margin-bottom: 1px !important;
    }

    &.ng-select-bottom {
        margin-top: 1px !important;
    }
}<|MERGE_RESOLUTION|>--- conflicted
+++ resolved
@@ -11,7 +11,6 @@
     div {
         background-color: white;
     }
-<<<<<<< HEAD
 
     .label-field {
         padding: 6px 5px 0 10px;
@@ -22,44 +21,6 @@
             font-size: 14px;
             display: inline-block;
         }
-=======
-  }
-
-  .input-field {
-    padding: 4px 5px 0 2px;
-  }
-
-  .hierarchy-button {
-    position: relative;
-    top: -2px;
-    right: -1px;
-    padding: 2px 2px 2px 4px;
-    width: 44px;
-    height: 33px;
-    color: #868e96;
-    background-color: #fff;
-
-    span {
-      transition: color 0.25s ease;
-    }
-
-    &:hover {
-      color: color.adjust(#868e96, $lightness: -5%);
-      background-color: color.adjust($list-item-hover-color, $lightness: -5%);
-
-      span {
-        color: color.adjust(#868e96, $lightness: -5%);
-
-        &.arrow-deactivated {
-          color: color.adjust(lightgray, $lightness: -20%);
-        }
-      }
-    }
-
-    &:focus {
-      border: none;
-      color: #868e96;
->>>>>>> f5689d5e
     }
 
     .input-field {
@@ -67,9 +28,6 @@
     }
 
     .hierarchy-button {
-        display: flex;
-        align-items: center;
-        justify-content: center;
         position: relative;
         top: -2px;
         right: -1px;
@@ -79,97 +37,151 @@
         color: #868e96;
         background-color: #fff;
 
+        span {
+            transition: color 0.25s ease;
+        }
+
         &:hover {
             color: color.adjust(#868e96, $lightness: -5%);
             background-color: color.adjust(
                 $list-item-hover-color,
                 $lightness: -5%
             );
-        }
 
-        &.move-into-button {
-            height: 33px;
-        }
+            span {
+                color: color.adjust(#868e96, $lightness: -5%);
 
-        &.jump-to-view-button {
-            .mdi {
-                position: relative;
-                right: 1px;
+                &.arrow-deactivated {
+                    color: color.adjust(lightgray, $lightness: -20%);
+                }
             }
         }
 
-        .mdi {
-            line-height: 1;
+        &:focus {
+            border: none;
+            color: #868e96;
+        }
+
+        .label-field {
+            padding: 6px 5px 0 10px;
+
+            .category-label {
+                position: relative;
+                top: 2px;
+                font-size: 14px;
+                display: inline-block;
+            }
+        }
+
+        .input-field {
+            padding: 4px 5px 0 2px;
+        }
+
+        .hierarchy-button {
             display: flex;
             align-items: center;
             justify-content: center;
-        }
-    }
+            position: relative;
+            top: -2px;
+            right: -1px;
+            padding: 2px 2px 2px 4px;
+            width: 44px;
+            height: 33px;
+            color: #868e96;
+            background-color: #fff;
 
-    .dropdown-input-field {
-        padding: 0;
-    }
-
-    input.form-control {
-        position: relative;
-        top: 1px;
-        border: 0;
-    }
-
-    .ng-select {
-        width: 100%;
-        font-size: 14px;
-        color: #495057;
-        outline: none;
-
-        .ng-select-container {
-            height: 41px !important;
-            border: 0;
-
-            .ng-value {
-                z-index: 1;
+            &:hover {
+                color: color.adjust(#868e96, $lightness: -5%);
+                background-color: color.adjust(
+                    $list-item-hover-color,
+                    $lightness: -5%
+                );
             }
 
-            input {
-                position: relative;
-                top: 6px;
-                z-index: 2;
+            &.move-into-button {
+                height: 33px;
+            }
+
+            &.jump-to-view-button {
+                .mdi {
+                    position: relative;
+                    right: 1px;
+                }
+            }
+
+            .mdi {
+                line-height: 1;
+                display: flex;
+                align-items: center;
+                justify-content: center;
+            }
+        }
+
+        .dropdown-input-field {
+            padding: 0;
+        }
+
+        input.form-control {
+            position: relative;
+            top: 1px;
+            border: 0;
+        }
+
+        .ng-select {
+            width: 100%;
+            font-size: 14px;
+            color: #495057;
+            outline: none;
+
+            .ng-select-container {
+                height: 41px !important;
+                border: 0;
+
+                .ng-value {
+                    z-index: 1;
+                }
+
+                input {
+                    position: relative;
+                    top: 6px;
+                    z-index: 2;
+                }
+            }
+        }
+
+        .list-action-buttons {
+            border-radius: 0;
+
+            .mdi-delete {
+                color: #dc3545;
+            }
+
+            .btn-small:hover {
+                background-color: color.adjust(
+                    $list-item-hover-color,
+                    $lightness: -5%
+                );
+            }
+
+            .list-edit-button,
+            .list-move-button,
+            .list-delete-button {
+                border-radius: 32px !important;
+            }
+
+            .hidden-option {
+                opacity: 0;
             }
         }
     }
 
-    .list-action-buttons {
-        border-radius: 0;
-
-        .mdi-delete {
-            color: #dc3545;
+    .ng-dropdown-panel.row-select-panel {
+        &.ng-select-top {
+            margin-bottom: 1px !important;
         }
 
-        .btn-small:hover {
-            background-color: color.adjust(
-                $list-item-hover-color,
-                $lightness: -5%
-            );
-        }
-
-        .list-edit-button,
-        .list-move-button,
-        .list-delete-button {
-            border-radius: 32px !important;
-        }
-
-        .hidden-option {
-            opacity: 0;
+        &.ng-select-bottom {
+            margin-top: 1px !important;
         }
     }
-}
-
-.ng-dropdown-panel.row-select-panel {
-    &.ng-select-top {
-        margin-bottom: 1px !important;
-    }
-
-    &.ng-select-bottom {
-        margin-top: 1px !important;
-    }
 }