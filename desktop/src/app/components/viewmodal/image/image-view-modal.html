<div id="view-modal-header" class="d-flex justify-content-between">
    <div *ngIf="!linkedDocument" class="text-truncate heading" i18n="@@imageView.images">Bilder</div>
    <div *ngIf="linkedDocument" class="text-truncate heading" i18n="@@imageView.linkedImages">
        Mit <strong>{{linkedDocument.resource.identifier}}</strong> verknüpfte Bilder
    </div>

    <div id="image-view-modal-buttons">
        <span *ngIf="selected.length && mode === 'edit'" class="btn-group selection-actions">
            <button *ngIf="selected.length === 1 && !isMainImage(selected[0])" id="set-main-image" type="button"
                class="btn btn-primary" (click)="setMainImage()" ngbTooltip="Als Hauptbild festlegen"
                i18n-ngbTooltip="@@docedit.tabs.images.tooltips.setMainImage" placement="bottom" container="body">
                <span class="mdi mdi-star"></span>
            </button>
            <button id="delete-images" type="button" class="btn btn-danger" (click)="removeLinks()"
                ngbTooltip="{{getRemoveLinksTooltip()}}" placement="bottom" container="body">
                <span class="mdi mdi-link-off"></span>
            </button>
            <button id="deselect-images" type="button" class="btn btn-secondary" (click)="clearSelection()"
                ngbTooltip="Auswahl aufheben" i18n-ngbTooltip="@@docedit.tabs.images.tooltips.deselect" placement="bottom"
                container="body">
                <span class="mdi mdi-selection-off"></span>
            </button>
        </span>
<<<<<<< HEAD
        <button class="btn btn-link btn-square m-0"
=======
        <button *ngIf="isEditingAllowed()" class="btn btn-primary"
>>>>>>> c6cbbb2f
            id="viewer-mode-button"
            tabindex="-1"
            [class.active]="isActive('view')"
            (click)="setMode('view')"
            ngbTooltip="Ansicht"
            i18n-ngbTooltip="@@image-view-modal.modal.view"
            placement="left">
            <span class="mdi mdi-image"></span>
        </button>
<<<<<<< HEAD
        <button class="btn btn-link btn-square m-0"
=======
        <button *ngIf="isEditingAllowed()" class="btn btn-primary"
>>>>>>> c6cbbb2f
            id="tiles-mode-button"
            tabindex="-1"
            [class.active]="isActive('edit')"
            (click)="setMode('edit')"
            ngbTooltip="Bearbeiten"
            i18n-ngbTooltip="@@image-view-modal.modal-edit"
            placement="left">
            <span class="mdi mdi-image-edit"></span>
        </button>
        <button class="btn btn-primary btn-square"
            id="close-button"
            tabindex="-1"
            (click)="close()">
            <span class="mdi mdi-close"></span>
        </button>
    </div>
</div>

<div *ngIf="mode === 'view'" id="view-modal-body" class="modal-body px-0">
    <div id="view-modal-content" class="flex-nowrap bg-light px-0">
        <div *ngIf="!images || images.length === 0"
             id="no-images-placeholder"
             class="d-flex align-items-center justify-content-center">
            <div class="alert alert-info" i18n="@@viewModal.noImages">
                Mit dieser Ressource sind keine Bilder verknüpft.
            </div>
        </div>

        <document-info [document]="selectedImage?.document"
                       [getExpandAllGroups]="getExpandAllGroups"
                       [setExpandAllGroups]="setExpandAllGroups"
                       (onStartEdit)="startEdit(true)"
                       (onJumpToResource)="jumpToResource($event)"></document-info>

        <image-viewer *ngIf="selectedImage" [image]="selectedImage?.document"></image-viewer>

        <image-row [images]="images"
                   [selectedImage]="selectedImage"
                   [highlightOnHover]="true"
                   [allowSelection]="true"
                   (onImageSelected)="onSelected($event)"></image-row>
    </div>
</div>

<div *ngIf="mode === 'edit'" id="view-modal-body" class="modal-body px-0">
    <div id="view-modal-content" class="image-edit-content flew-nowrap bg-light px-0">
        <image-view-edit
            [document]="linkedDocument"
            [images]="images"
            [(selected)]="selected"
            (onImagesUploaded)="onImagesUploaded($event)"
            (startEditImages)="startEditImages()">
        </image-view-edit>
    </div>
</div><|MERGE_RESOLUTION|>--- conflicted
+++ resolved
@@ -21,11 +21,7 @@
                 <span class="mdi mdi-selection-off"></span>
             </button>
         </span>
-<<<<<<< HEAD
-        <button class="btn btn-link btn-square m-0"
-=======
-        <button *ngIf="isEditingAllowed()" class="btn btn-primary"
->>>>>>> c6cbbb2f
+        <button *ngIf="isEditingAllowed()"class="btn btn-link btn-square m-0"
             id="viewer-mode-button"
             tabindex="-1"
             [class.active]="isActive('view')"
@@ -35,11 +31,7 @@
             placement="left">
             <span class="mdi mdi-image"></span>
         </button>
-<<<<<<< HEAD
-        <button class="btn btn-link btn-square m-0"
-=======
-        <button *ngIf="isEditingAllowed()" class="btn btn-primary"
->>>>>>> c6cbbb2f
+        <button *ngIf="isEditingAllowed()" class="btn btn-link btn-square m-0"
             id="tiles-mode-button"
             tabindex="-1"
             [class.active]="isActive('edit')"
