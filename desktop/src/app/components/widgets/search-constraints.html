--- conflicted
+++ resolved
@@ -122,120 +122,6 @@
             </div>
         </div>
 
-<<<<<<< HEAD
-        <select
-            *ngIf="getSearchInputType(selectedField) === 'dropdown'"
-            id="constraint-search-term-select"
-            [(ngModel)]="searchTerm"
-            class="form-control"
-        >
-            <option
-                value=""
-                hidden
-                [selected]="searchTerm.length === 0"
-                i18n="@@resources.searchBar.constraints.searchTerm"
-            >
-                Suchbegriff
-            </option>
-            <option value=""></option>
-            <option
-                id="constraint-search-term-dropdown-option-any-value"
-                value="KNOWN"
-                i18n="@@resources.searchBar.constraints.options.anyValue"
-            >
-                - Beliebiger Wert -
-            </option>
-            <option
-                id="constraint-search-term-dropdown-option-no-value"
-                value="UNKNOWN"
-                i18n="@@resources.searchBar.constraints.options.noValue"
-            >
-                - Kein Wert -
-            </option>
-            <option
-                *ngFor="let value of getValues(selectedField.valuelist)"
-                value="{{value}}"
-            >
-                {{getValueLabel(selectedField.valuelist, value)}}
-            </option>
-        </select>
-
-        <select
-            *ngIf="getSearchInputType(selectedField) === 'boolean'"
-            id="constraint-search-term-boolean-select"
-            [(ngModel)]="searchTerm"
-            class="form-control"
-        >
-            <option
-                value=""
-                hidden
-                [selected]="searchTerm.length === 0"
-                i18n="@@resources.searchBar.constraints.searchTerm"
-            >
-                Suchbegriff
-            </option>
-            <option value=""></option>
-            <option
-                id="constraint-search-term-boolean-select-option-any-value"
-                value="KNOWN"
-                i18n="@@resources.searchBar.constraints.options.anyValue"
-            >
-                - Beliebiger Wert -
-            </option>
-            <option
-                id="constraint-search-term-boolean-select-option-no-value"
-                value="UNKNOWN"
-                i18n="@@resources.searchBar.constraints.options.noValue"
-            >
-                - Kein Wert -
-            </option>
-            <option
-                id="constraint-search-term-boolean-select-option-true"
-                value="true"
-                i18n="@@boolean.yes"
-            >
-                Ja
-            </option>
-            <option
-                id="constraint-search-term-boolean-select-option-false"
-                value="false"
-                i18n="@@boolean.no"
-            >
-                Nein
-            </option>
-        </select>
-
-        <select
-            *ngIf="getSearchInputType(selectedField) === 'exists'"
-            id="constraint-search-term-exists-select"
-            [(ngModel)]="searchTerm"
-            class="form-control"
-        >
-            <option
-                value=""
-                hidden
-                [selected]="searchTerm.length === 0"
-                i18n="@@resources.searchBar.constraints.searchTerm"
-            >
-                Suchbegriff
-            </option>
-            <option value=""></option>
-            <option
-                id="constraint-search-term-exists-select-option-true"
-                value="KNOWN"
-                i18n="@@boolean.yes"
-            >
-                Ja
-            </option>
-            <option
-                id="constraint-search-term-exists-select-option-false"
-                value="UNKNOWN"
-                i18n="@@boolean.no"
-            >
-                Nein
-            </option>
-        </select>
-=======
         <searchable-select *ngIf="getSearchInputType(selectedField) === 'dropdown'"
                            id="constraint-search-term-select"
                            [selectedValue]="searchTerm === '' ? null : searchTerm"
@@ -262,7 +148,6 @@
                            placeholder="Suchbegriff"
                            i18n-placeholder="@@resources.searchBar.constraints.searchTerm"
                            (onValueSelected)="selectValue($event)"></searchable-select>
->>>>>>> 13efc6fd
 
         <div
             *ngIf="searchTerm.length > 0"
