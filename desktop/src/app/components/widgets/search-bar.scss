--- conflicted
+++ resolved
@@ -1,82 +1,79 @@
 #search-bar {
-  .input-group {
-    width: 100%;
-  }
-
-  ::placeholder{
-    color:#6e6e71;
-    font-size: 14px;
-  }
-
-  .search-bar-input {
-    height: 38px;
-    padding: 9px;
-<<<<<<< HEAD
-    background-color: #d4d4d8;
-    border: 1px solid #D1D1D6;
-    border-radius: 12px  0% 0% 12px !important;
-=======
-    z-index: 1;
->>>>>>> f5689d5e
-  }
-
-  .mdi-filter {
-    position: relative;
-    right: 1px;
-    color: white;
-  }
-
-  #filter-button {
-    width: 50px;
-
-    .mdi {
-      position: relative;
-      right: 1px;
+    .input-group {
+        width: 100%;
     }
 
-    .arrow {
-      &::before,
-      &::after {
-        left: 16px;
-      }
-      &::after {
-        border-bottom-color: #eee;
-      }
+    ::placeholder {
+        color: #6e6e71;
+        font-size: 14px;
     }
-  }
+
+    .search-bar-input {
+        height: 38px;
+        padding: 9px;
+        background-color: #d4d4d8;
+        border: 1px solid #d1d1d6;
+        border-radius: 12px 0% 0% 12px !important;
+        z-index: 1;
+    }
+
+    .mdi-filter {
+        position: relative;
+        right: 1px;
+        color: white;
+    }
+
+    #filter-button {
+        width: 50px;
+
+        .mdi {
+            position: relative;
+            right: 1px;
+        }
+
+        .arrow {
+            &::before,
+            &::after {
+                left: 16px;
+            }
+            &::after {
+                border-bottom-color: #eee;
+            }
+        }
+    }
 }
 
 .popover-body {
-  .filtermenu {
-    min-width: 235px;
+    .filtermenu {
+        min-width: 235px;
 
-    .list-group {
-      max-height: calc(100vh - 350px) !important;
-      border-bottom-left-radius: 0.3rem;
-      border-bottom-right-radius: 0.3rem;
+        .list-group {
+            max-height: calc(100vh - 350px) !important;
+            border-bottom-left-radius: 0.3rem;
+            border-bottom-right-radius: 0.3rem;
+        }
+
+        .popover-custom-title {
+            background-color: #e3e3e3;
+        }
     }
-
-    .popover-custom-title {
-      background-color: #e3e3e3;
-    }
-  }
 }
 
 .search-bar-filter-popover {
-  .arrow {
-    right: 13px !important;
-  }
+    .arrow {
+        right: 13px !important;
+    }
 }
 
 .search-filter {
-  z-index: 3;
-  padding: 4px 1em;
-  border: none;
-  width: 50px;
-  height: 38px;
+    z-index: 3;
+    padding: 4px 1em;
+    border: none;
+    width: 50px;
+    height: 38px;
 
-  category-icon {
-    position: relative;
-    right: 4px;
-  }
+    category-icon {
+        position: relative;
+        right: 4px;
+    }
 }