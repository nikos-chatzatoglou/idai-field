--- conflicted
+++ resolved
@@ -25,13 +25,10 @@
 import { EditSaveDialogComponent } from './edit-save-dialog.component';
 import { FieldViewComponent } from './document-info/fields-view/field-view.component';
 import { LanguagesListComponent } from './languages/languages-list.component';
-<<<<<<< HEAD
 import { QrCodeScannerModalComponent } from './resources-search-modal-qr';
-=======
 import { DefaultFieldViewComponent } from './document-info/fields-view/default-field-view.component';
 import { UrlFieldViewComponent } from './document-info/fields-view/url-field-view.component';
 import { SearchableSelectComponent } from './searchable-select.component';
->>>>>>> 13efc6fd
 
 
 @NgModule({
@@ -64,11 +61,8 @@
         PagingButtonsComponent,
         EditSaveDialogComponent,
         LanguagesListComponent,
-<<<<<<< HEAD
         QrCodeScannerModalComponent,
-=======
         SearchableSelectComponent,
->>>>>>> 13efc6fd
         SearchConstraintsComponent as any // any became necessary after an angular update because class is abstract, which has always been like this and I also saw it being recommended; npm run i18n now works due to this change here
     ],
     providers: [
@@ -88,13 +82,8 @@
         CategoryIconComponent,
         PagingButtonsComponent,
         EditSaveDialogComponent,
-<<<<<<< HEAD
         QrCodeScannerModalComponent,
-        LanguagesListComponent
-=======
-        LanguagesListComponent,
         SearchableSelectComponent
->>>>>>> 13efc6fd
     ],
     entryComponents: []
 })
