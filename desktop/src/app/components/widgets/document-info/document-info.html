<div
    *ngIf="document"
    class="document-info"
    [class.transparent-background]="transparentBackground"
>
    <div
        [id]="'resource-header-' + document.resource.identifier"
        class="document-info-header"
        (contextmenu)="onHeaderRightClicked.emit($event)"
    >
        <button
            class="expand-all-groups-button btn btn-light"
            [class.active]="getExpandAllGroups()"
            ngbTooltip="Alle Gruppen ausklappen"
            i18n-ngbTooltip="@@resources.sidebarList.expandAllGroups"
            #tooltip="ngbTooltip"
            placement="right"
            container="body"
            triggers="manual"
            (mouseover)="tooltip.open()"
            (mouseleave)="tooltip.close()"
            (click)="tooltip.close(); toggleExpandAllGroups();"
        >
            <span class="mdi mdi-unfold-more-horizontal" style="color:#A67A3C;"></span>
        </button>
        <div
            class="identifier-label"
            [ngbTooltip]="document.resource.identifier"
            container="body"
        >
            {{document.resource.identifier}}
        </div>
        <button
            *ngIf="!isReadonly() && !showCloseButton"
            class="edit-button btn btn-light"
            (click)="startEdit()"
        >
            <span class="mdi mdi-pencil"></span>
        </button>
        <button
            *ngIf="showCloseButton"
            class="btn btn-light close-button"
            (click)="close()"
        >
            <span class="mdi mdi-close" style="color: #A67A3C !important;"></span>
        </button>
    </div>

    <div
        *ngIf="showParent && parentDocument"
        class="document-info-parent"
        (click)="jumpToResource(parentDocument)"
        ngbTooltip="Übergeordnete Ressource"
        i18n-ngbTooltip="@@resources.sidebarList.parentInfo"
        #tooltip="ngbTooltip"
        placement="bottom"
        container="body"
    >
        <span class="mdi mdi-arrow-u-up-left"></span>
        <category-icon
            [category]="parentDocument.resource.category"
            [size]="20"
        ></category-icon>
        {{parentDocument.resource.identifier}}
    </div>

<<<<<<< HEAD
    <thumbnail
        *ngIf="showThumbnail"
        [resource]="document.resource"
        (onClick)="clickThumbnail()"
    ></thumbnail>
=======
    <thumbnail *ngIf="isThumbnailShown()"
               [resource]="document.resource"
               (onClick)="clickThumbnail()"></thumbnail>
>>>>>>> f5689d5e

    <div
        #documentInfo
        class="info-container"
        [class.with-thumbnail]="isThumbnailShown()"
        [class.with-parent-info]="showParent && parentDocument"
    >
        <fields-view
            [resource]="document.resource"
            [openSection]="openSection"
            [expandAllGroups]="getExpandAllGroups()"
            (onSectionToggled)="setOpenSection($event)"
            (onJumpToResource)="jumpToResource($event)"
        ></fields-view>
        <georeference-view
            *ngIf="isImageDocument()"
            [document]="document"
            [openSection]="openSection"
            [expandAllGroups]="getExpandAllGroups()"
            [readonly]="isReadonly()"
            (onSectionToggled)="setOpenSection($event)"
        ></georeference-view>
        <depicts-relations-view
            *ngIf="isImageDocument()"
            [resource]="document.resource"
            [openSection]="openSection"
            [expandAllGroups]="getExpandAllGroups()"
            (onSectionToggled)="setOpenSection($event)"
            (onRelationClicked)="jumpToResource($event)"
        ></depicts-relations-view>
    </div>
</div><|MERGE_RESOLUTION|>--- conflicted
+++ resolved
@@ -64,17 +64,9 @@
         {{parentDocument.resource.identifier}}
     </div>
 
-<<<<<<< HEAD
-    <thumbnail
-        *ngIf="showThumbnail"
-        [resource]="document.resource"
-        (onClick)="clickThumbnail()"
-    ></thumbnail>
-=======
     <thumbnail *ngIf="isThumbnailShown()"
                [resource]="document.resource"
                (onClick)="clickThumbnail()"></thumbnail>
->>>>>>> f5689d5e
 
     <div
         #documentInfo
