import { DecimalPipe, HashLocationStrategy, LocationStrategy, registerLocaleData } from '@angular/common';
import { HttpClientModule } from '@angular/common/http';
import localeDe from '@angular/common/locales/de';
import localeIt from '@angular/common/locales/it';
import { APP_INITIALIZER, LOCALE_ID, NgModule, TRANSLATIONS, TRANSLATIONS_FORMAT } from '@angular/core';
import { FormsModule } from '@angular/forms';
import { BrowserModule } from '@angular/platform-browser';
import { Router } from '@angular/router';
import { NgbModule } from '@ng-bootstrap/ng-bootstrap';
import { I18n } from '@ngx-translate/i18n-polyfill';
import { ConstraintIndex, DocumentCache, Datastore, FulltextIndex, IndexFacade, PouchdbManager, Query, SyncService } from 'idai-field-core';
import { Translations } from '../angular/translations';
import { AppController } from '../core/app-controller';
import { StateSerializer } from '../core/common/state-serializer';
import { AppConfigurator } from '../core/configuration/app-configurator';
import { ConfigLoader } from '../core/configuration/boot/config-loader';
import { ConfigReader } from '../core/configuration/boot/config-reader';
import { ProjectConfiguration } from '../core/configuration/project-configuration';
import { DatastoreModule } from '../core/datastore/datastore.module';
import { PouchdbServer } from '../core/datastore/pouchdb/pouchdb-server';
import { BlobMaker } from '../core/images/imagestore/blob-maker';
import { ImageConverter } from '../core/images/imagestore/image-converter';
import { Imagestore } from '../core/images/imagestore/imagestore';
import { PouchDbFsImagestore } from '../core/images/imagestore/pouch-db-fs-imagestore';
import { ImportValidator } from '../core/import/import/process/import-validator';
import { InitializationProgress } from '../core/initialization-progress';
import { ImageRelationsManager } from '../core/services/image-relations-manager';
import { RelationsManager } from '../core/model/relations-manager';
import { Validator } from '../core/model/validator';
import { SettingsProvider } from '../core/settings/settings-provider';
import { SettingsService } from '../core/settings/settings-service';
import { TabManager } from '../core/tabs/tab-manager';
import { TabSpaceCalculator } from '../core/tabs/tab-space-calculator';
import { UtilTranslations } from '../core/util/util-translations';
import { appInitializerFactory, AppInitializerServiceLocator } from './app-initializer';
import { AppComponent } from './app.component';
import { routing } from './app.routing';
import { BackupModule } from './backup/backup.module';
import { ConfigurationModule } from './configuration/configuration.module';
import { ExportModule } from './export/export.module';
import { HelpComponent } from './help/help.component';
import { ImageOverviewModule } from './image/overview/image-overview.module';
import { ImportModule } from './import/import-module';
import { MatrixModule } from './matrix/matrix.module';
import { MenuService } from './menu-service';
import { IdaiMessagesModule } from './messages/idai-messages.module';
import { M } from './messages/m';
import { MD } from './messages/md';
import { Messages } from './messages/messages';
import { NavbarComponent } from './navbar/navbar.component';
import { ProjectsModalComponent } from './navbar/projects-modal.component';
import { ProjectsComponent } from './navbar/projects.component';
import { TaskbarConflictsComponent } from './navbar/taskbar-conflicts.component';
import { TaskbarSyncStatusComponent } from './navbar/taskbar-sync-status.component';
import { TaskbarUpdateComponent } from './navbar/taskbar-update.component';
import { TaskbarComponent } from './navbar/taskbar.component';
import { ResourcesModule } from './resources/resources.module';
import { NetworkProjectComponent } from './networkproject/network-project.component';
import { SettingsModule } from './settings/settings.module';
import { ViewModalModule } from './viewmodal/view-modal.module';
import { WidgetsModule } from './widgets/widgets.module';
import { MenuNavigator } from './menu-navigator';
import { ProjectModule } from './project/project.module';


const remote = typeof window !== 'undefined' ? window.require('@electron/remote') : undefined;


registerLocaleData(localeDe, 'de');
registerLocaleData(localeIt, 'it');


@NgModule({
    imports: [
        ViewModalModule,
        ImageOverviewModule,
        ResourcesModule,
        SettingsModule,
        BrowserModule,
        FormsModule,
        HttpClientModule,
        NgbModule,
        // NgbModule.forRoot(),
        IdaiMessagesModule,
        routing,
        WidgetsModule,
        ImportModule,
        ExportModule,
        BackupModule,
        DatastoreModule,
        MatrixModule,
        ConfigurationModule,
        ProjectModule
    ],
    declarations: [
        AppComponent,
        NavbarComponent,
        TaskbarComponent,
        TaskbarConflictsComponent,
        TaskbarSyncStatusComponent,
        TaskbarUpdateComponent,
        ProjectsComponent,
        ProjectsModalComponent,
<<<<<<< HEAD
        HelpComponent,
=======
        NetworkProjectComponent,
        HelpComponent
>>>>>>> 82417a0d
    ],
    providers: [
        DecimalPipe,
        { provide: LOCALE_ID, useValue: remote.getGlobal('getLocale')() },
        { provide: TRANSLATIONS, useValue: Translations.getTranslations() },
        { provide: TRANSLATIONS_FORMAT, useValue: 'xlf' },
        I18n,
        ConfigReader,
        ConfigLoader,
        AppConfigurator,
        SettingsProvider,
        SettingsService,
        {
            provide: AppInitializerServiceLocator,
            useFactory: () => new AppInitializerServiceLocator
        },
        {
            provide: APP_INITIALIZER,
            multi: true,
            deps: [AppInitializerServiceLocator, SettingsService, PouchdbManager, PouchdbServer, DocumentCache, ImageConverter, Imagestore, InitializationProgress],
            useFactory: appInitializerFactory,
        },
        InitializationProgress,
        {
            provide: Messages,
            useFactory: function(md: MD) {
                return new Messages(md, remote.getGlobal('switches').messages_timeout);
            },
            deps: [MD]
        },
        {
            provide: Imagestore,
            useFactory: function(pouchdbManager: PouchdbManager, converter: ImageConverter, blobMaker: BlobMaker) {
                return new PouchDbFsImagestore(converter, blobMaker, pouchdbManager.getDb());
            },
            deps: [PouchdbManager, ImageConverter, BlobMaker]
        },
        { provide: LocationStrategy, useClass: HashLocationStrategy },
        BlobMaker,
        ImageConverter,
        AppController,
        {
            provide: ProjectConfiguration,
            useFactory: (serviceLocator: AppInitializerServiceLocator) => serviceLocator.projectConfiguration,
            deps: [AppInitializerServiceLocator]
        },
        {
            provide: FulltextIndex,
            useFactory: (serviceLocator: AppInitializerServiceLocator) => serviceLocator.fulltextIndex,
            deps: [AppInitializerServiceLocator]
        },
        {
            provide: ConstraintIndex,
            useFactory: (serviceLocator: AppInitializerServiceLocator) => serviceLocator.constraintIndex,
            deps: [AppInitializerServiceLocator]
        },
        {
            provide: IndexFacade,
            useFactory: (serviceLocator: AppInitializerServiceLocator) => serviceLocator.indexFacade,
            deps: [AppInitializerServiceLocator]
        },
        RelationsManager,
        ImageRelationsManager,
        {
            provide: Validator,
            useFactory: (
                DocumentDatastore: Datastore,
                projectConfiguration: ProjectConfiguration) => {

                return new Validator(
                    projectConfiguration,
                    (q: Query) => DocumentDatastore.find(q),
                )
            },
            deps: [Datastore, ProjectConfiguration]
        },
        ImportValidator,
        { provide: MD, useClass: M},
        {
            provide: SyncService,
            useFactory: (pouchdbManager: PouchdbManager) => new SyncService(pouchdbManager),
            deps: [PouchdbManager]
        },
        {
            provide: TabManager,
            useFactory: (
                indexFacade: IndexFacade,
                tabSpaceCalculator: TabSpaceCalculator,
                stateSerializer: StateSerializer,
                datastore: Datastore,
                router: Router
            ) => {
                const tabManager = new TabManager(
                    indexFacade, tabSpaceCalculator, stateSerializer, datastore,
                    async (path: string[]) => { await router.navigate(path) });
                router.events.subscribe(async () => { await tabManager.routeChanged(router.url) });
                return tabManager;
            },
            deps: [IndexFacade, TabSpaceCalculator, StateSerializer, Datastore, Router]
        },
        TabSpaceCalculator,
        MenuService,
        MenuNavigator,
        UtilTranslations
    ],
    entryComponents: [
        ProjectsModalComponent
    ],
    bootstrap: [AppComponent]
})
export class AppModule { }<|MERGE_RESOLUTION|>--- conflicted
+++ resolved
@@ -101,12 +101,9 @@
         TaskbarUpdateComponent,
         ProjectsComponent,
         ProjectsModalComponent,
-<<<<<<< HEAD
         HelpComponent,
-=======
         NetworkProjectComponent,
         HelpComponent
->>>>>>> 82417a0d
     ],
     providers: [
         DecimalPipe,
