import { DecimalPipe, HashLocationStrategy, LocationStrategy, registerLocaleData } from '@angular/common';
import { HttpClientModule } from '@angular/common/http';
import localeDe from '@angular/common/locales/de';
import localeIt from '@angular/common/locales/it';
import { APP_INITIALIZER, LOCALE_ID, NgModule, TRANSLATIONS, TRANSLATIONS_FORMAT } from '@angular/core';
import { FormsModule } from '@angular/forms';
import { BrowserModule, DomSanitizer } from '@angular/platform-browser';
import { Router } from '@angular/router';
import { NgbModule } from '@ng-bootstrap/ng-bootstrap';
import { I18n } from '@ngx-translate/i18n-polyfill';
import {
    AppConfigurator,
    ConfigLoader,
    ConfigReader,
    ConstraintIndex,
    Datastore,
    DocumentCache,
    FulltextIndex,
    IndexFacade,
    PouchdbDatastore,
    ProjectConfiguration,
    Query,
    RelationsManager,
    SyncService,
    Labels,
    ImageStore,
    ImageSyncService
} from 'idai-field-core';
import { Translations } from '../angular/translations';
import { AppController } from '../services/app-controller';
import { StateSerializer } from '../services/state-serializer';
import { DatastoreModule } from '../services/datastore/datastore.module';
import { ExpressServer } from '../services/express-server';
import { ImageUrlMaker } from '../services/imagestore/image-url-maker';
import { ThumbnailGenerator } from '../services/imagestore/thumbnail-generator';
import { ImportValidator } from '../components/import/import/process/import-validator';
import { InitializationProgress } from './initialization-progress';
import { ImageRelationsManager } from '../services/image-relations-manager';
import { Validator } from '../model/validator';
import { SettingsProvider } from '../services/settings/settings-provider';
import { SettingsService } from '../services/settings/settings-service';
import { TabManager } from '../services/tabs/tab-manager';
import { TabSpaceCalculator } from '../services/tabs/tab-space-calculator';
import { appInitializerFactory, AppInitializerServiceLocator } from './app-initializer';
import { AppComponent } from './app.component';
import { routing } from './app.routing';
import { BackupModule } from './backup/backup.module';
import { ConfigurationModule } from './configuration/configuration.module';
import { ExportModule } from './export/export.module';
import { HelpComponent } from './help/help.component';
import { ImageOverviewModule } from './image/overview/image-overview.module';
import { ImportModule } from './import/import-module';
import { MatrixModule } from './matrix/matrix.module';
import { Menus } from '../services/menus';
import { IdaiMessagesModule } from './messages/idai-messages.module';
import { M } from './messages/m';
import { MD } from './messages/md';
import { Messages } from './messages/messages';
import { Modals } from '../services/modals';
import { Languages } from '../services/languages';
import { NavbarComponent } from './navbar/navbar.component';
import { ProjectsComponent } from './navbar/projects.component';
import { TaskbarConflictsComponent } from './navbar/taskbar-conflicts.component';
import { TaskbarSyncStatusComponent } from './navbar/taskbar-sync-status.component';
import { TaskbarUpdateComponent } from './navbar/taskbar-update.component';
import { TaskbarComponent } from './navbar/taskbar.component';
import { ResourcesModule } from './resources/resources.module';
import { SettingsModule } from './settings/settings.module';
import { ViewModalModule } from './viewmodal/view-modal.module';
import { WidgetsModule } from './widgets/widgets.module';
import {UtilTranslations} from '../util/util-translations';
import { MenuNavigator } from './menu-navigator';
import { ProjectModule } from './project/project.module';
<<<<<<< HEAD
import { FsAdapter } from '../services/imagestore/fs-adapter';
import { RemoteImageStore } from '../services/imagestore/remote-image-store';
=======
import { ConfigurationIndex } from '../services/configuration/index/configuration-index';
>>>>>>> c9acf68f


const remote = typeof window !== 'undefined' ? window.require('@electron/remote') : undefined;


registerLocaleData(localeDe, 'de');
registerLocaleData(localeIt, 'it');


@NgModule({
    imports: [
        ViewModalModule,
        ImageOverviewModule,
        ResourcesModule,
        SettingsModule,
        BrowserModule,
        FormsModule,
        HttpClientModule,
        NgbModule,
        // NgbModule.forRoot(),
        IdaiMessagesModule,
        routing,
        WidgetsModule,
        ImportModule,
        ExportModule,
        BackupModule,
        DatastoreModule,
        MatrixModule,
        ConfigurationModule,
        ProjectModule
    ],
    declarations: [
        AppComponent,
        NavbarComponent,
        TaskbarComponent,
        TaskbarConflictsComponent,
        TaskbarSyncStatusComponent,
        TaskbarUpdateComponent,
        ProjectsComponent,
        HelpComponent,
    ],
    providers: [
        Modals,
        Languages,
        {
            provide: Labels,
            useFactory: (languages: Languages) => new Labels(() => languages.get()),
            deps: [Languages]
        },
        DecimalPipe,
        { provide: LOCALE_ID, useValue: remote.getGlobal('getLocale')() },
        { provide: TRANSLATIONS, useValue: Translations.getTranslations() },
        { provide: TRANSLATIONS_FORMAT, useValue: 'xlf' },
        I18n,
        {
            provide: ConfigReader,
            useFactory: () => new ConfigReader()
        },
        {
            provide: ConfigLoader,
            useFactory: (configReader: ConfigReader, pouchdbDatastore: PouchdbDatastore) => {
                return new ConfigLoader(configReader, pouchdbDatastore);
            },
            deps: [ConfigReader, PouchdbDatastore]
        },
        {
            provide: AppConfigurator,
            useFactory: (configLoader: ConfigLoader) => new AppConfigurator(configLoader),
            deps: [ConfigLoader]
        },
        SettingsProvider,
        SettingsService,
        {
            provide: AppInitializerServiceLocator,
            useFactory: () => new AppInitializerServiceLocator()
        },
        {
            provide: APP_INITIALIZER,
            multi: true,
<<<<<<< HEAD
            deps: [
                AppInitializerServiceLocator,
                SettingsService,
                PouchdbDatastore,
                ExpressServer,
                DocumentCache,
                ThumbnailGenerator,
                ImageStore,
                InitializationProgress
            ],
=======
            deps: [AppInitializerServiceLocator, SettingsService, PouchdbDatastore, PouchdbServer, DocumentCache, ImageConverter, Imagestore, InitializationProgress, ConfigReader, ConfigLoader],
>>>>>>> c9acf68f
            useFactory: appInitializerFactory,
        },
        InitializationProgress,
        {
            provide: Messages,
            useFactory: (md: MD) => {
                return new Messages(md, remote.getGlobal('switches').messages_timeout);
            },
            deps: [MD]
        },
        {
            provide: ImageStore,
            useFactory: (filesystemAdapter: FsAdapter, converter: ThumbnailGenerator) => {
                return new ImageStore(filesystemAdapter, converter);
            },
            deps: [FsAdapter, ThumbnailGenerator]
        },
        {
            provide: RemoteImageStore,
            useFactory: (settingsProvider: SettingsProvider) => {
                return new RemoteImageStore(settingsProvider);
            },
            deps: [SettingsProvider]
        },
        {
            provide: ImageSyncService,
            useFactory: (imageStore: ImageStore, remoteImageStore: RemoteImageStore) => new ImageSyncService(imageStore, remoteImageStore),
            deps: [ImageStore, RemoteImageStore]
        },
        { provide: LocationStrategy, useClass: HashLocationStrategy },
        ImageUrlMaker,
        ThumbnailGenerator,
        FsAdapter,
        AppController,
        {
            provide: ProjectConfiguration,
            useFactory: (serviceLocator: AppInitializerServiceLocator) => serviceLocator.projectConfiguration,
            deps: [AppInitializerServiceLocator]
        },
        {
            provide: FulltextIndex,
            useFactory: (serviceLocator: AppInitializerServiceLocator) => serviceLocator.fulltextIndex,
            deps: [AppInitializerServiceLocator]
        },
        {
            provide: ConstraintIndex,
            useFactory: (serviceLocator: AppInitializerServiceLocator) => serviceLocator.constraintIndex,
            deps: [AppInitializerServiceLocator]
        },
        {
            provide: IndexFacade,
            useFactory: (serviceLocator: AppInitializerServiceLocator) => serviceLocator.indexFacade,
            deps: [AppInitializerServiceLocator]
        },
        {
            provide: ConfigurationIndex,
            useFactory: (serviceLocator: AppInitializerServiceLocator) => serviceLocator.configurationIndex,
            deps: [AppInitializerServiceLocator]
        },
        {
            provide: RelationsManager,
            useFactory: (
                datastore: Datastore,
                projectConfiguration: ProjectConfiguration,
            ) => new RelationsManager(datastore, projectConfiguration),
            deps: [Datastore, ProjectConfiguration]
        },
        ImageRelationsManager,
        {
            provide: Validator,
            useFactory: (
                DocumentDatastore: Datastore,
                projectConfiguration: ProjectConfiguration) => {

                return new Validator(
                    projectConfiguration,
                    (q: Query) => DocumentDatastore.find(q),
                );
            },
            deps: [Datastore, ProjectConfiguration]
        },
        ImportValidator,
        { provide: MD, useClass: M},
        {
            provide: SyncService,
            useFactory: (pouchdbDatastore: PouchdbDatastore) => new SyncService(pouchdbDatastore),
            deps: [PouchdbDatastore]
        },
        {
            provide: TabManager,
            useFactory: (
                indexFacade: IndexFacade,
                tabSpaceCalculator: TabSpaceCalculator,
                stateSerializer: StateSerializer,
                datastore: Datastore,
                router: Router
            ) => {
                const tabManager = new TabManager(
                    indexFacade, tabSpaceCalculator, stateSerializer, datastore,
                    async (path: string[]) => {
                        await router.navigate(path);
                    });
                router.events.subscribe(async () => {
                    await tabManager.routeChanged(router.url);
                });
                return tabManager;
            },
            deps: [IndexFacade, TabSpaceCalculator, StateSerializer, Datastore, Router]
        },
        TabSpaceCalculator,
        Menus,
        MenuNavigator,
        UtilTranslations
    ],
    bootstrap: [AppComponent]
})
export class AppModule { }<|MERGE_RESOLUTION|>--- conflicted
+++ resolved
@@ -71,12 +71,9 @@
 import {UtilTranslations} from '../util/util-translations';
 import { MenuNavigator } from './menu-navigator';
 import { ProjectModule } from './project/project.module';
-<<<<<<< HEAD
 import { FsAdapter } from '../services/imagestore/fs-adapter';
 import { RemoteImageStore } from '../services/imagestore/remote-image-store';
-=======
 import { ConfigurationIndex } from '../services/configuration/index/configuration-index';
->>>>>>> c9acf68f
 
 
 const remote = typeof window !== 'undefined' ? window.require('@electron/remote') : undefined;
@@ -156,7 +153,6 @@
         {
             provide: APP_INITIALIZER,
             multi: true,
-<<<<<<< HEAD
             deps: [
                 AppInitializerServiceLocator,
                 SettingsService,
@@ -165,11 +161,10 @@
                 DocumentCache,
                 ThumbnailGenerator,
                 ImageStore,
-                InitializationProgress
+                InitializationProgress,
+                ConfigReader,
+                ConfigLoader
             ],
-=======
-            deps: [AppInitializerServiceLocator, SettingsService, PouchdbDatastore, PouchdbServer, DocumentCache, ImageConverter, Imagestore, InitializationProgress, ConfigReader, ConfigLoader],
->>>>>>> c9acf68f
             useFactory: appInitializerFactory,
         },
         InitializationProgress,
