<div id="delete-outliers-modal-header" class="modal-header">
    <h5 class="modal-title" i18n="@@navbar.taskbar.deleteOutliers.header">
        Wert <b>{{outlierValue}}</b> löschen
    </h5>
</div>

<div id="delete-outliers-modal-body" class="modal-body warnings-tool-modal-body">
    <div class="warnings-tool-info" i18n="@@navbar.taskbar.deleteOutliers.confirmation">
        Möchten Sie den im Feld <span [innerHTML]="getFieldLabelHTML()"></span> eingetragenen
        Wert <b>{{outlierValue}}</b> wirklich löschen?
    </div>

<<<<<<< HEAD
    <div id="multiple-switch" class="row">
        <div class="col-auto me-auto">
=======
    <div id="multiple-switch" 
         class="row" 
         [disableTooltip]="countAffected !== 1" 
         [class.disabled]="countAffected === 1"
         ngbTooltip="Nur diese Ressource ist betroffen." 
         i18n-ngbTooltip="@@navbar.taskbar.warningsModal.singleResourceAffected" 
         container="body">
        <div class="col-auto mr-auto">
>>>>>>> f24ac4cf
            <span i18n="@@navbar.taskbar.deleteOutliers.all">Alle Vorkommnisse dieses Werts löschen</span>
        </div>
        <div class="col-auto">
            <label class="switch" [class.disabled]="countAffected === 1">
                <input type="checkbox" 
                       [checked]="deleteAll" 
                       (change)="deleteAll = !deleteAll" 
                       [disabled]="countAffected === 1">
                <span class="slider round"></span>
            </label>
        </div>
    </div>
    
    <div *ngIf="deleteAll">
        <div class="text-center alert alert-warning"
             i18n="@@navbar.taskbar.deleteOutliers.all.info">
            Bitte beachten Sie: Durch diese Aktion wird der nicht in der Werteliste enthaltene Wert
            <b>{{outlierValue}}</b> in sämtlichen Feldern aller <b>{{countAffected}}</b> Ressourcen gelöscht.
        </div>
    </div>
</div>

<div class="modal-footer">
    <div id="confirm-deletion-button" class="btn btn-primary"
         (click)="performDeletion()">
        <span i18n="@@buttons.ok">OK</span>
    </div>
    <div id="cancel-button" 
         class="btn btn-secondary"
         (click)="cancel()">
        <span i18n="@@buttons.cancel">Abbrechen</span>
    </div>
</div><|MERGE_RESOLUTION|>--- conflicted
+++ resolved
@@ -10,10 +10,6 @@
         Wert <b>{{outlierValue}}</b> wirklich löschen?
     </div>
 
-<<<<<<< HEAD
-    <div id="multiple-switch" class="row">
-        <div class="col-auto me-auto">
-=======
     <div id="multiple-switch" 
          class="row" 
          [disableTooltip]="countAffected !== 1" 
@@ -21,8 +17,7 @@
          ngbTooltip="Nur diese Ressource ist betroffen." 
          i18n-ngbTooltip="@@navbar.taskbar.warningsModal.singleResourceAffected" 
          container="body">
-        <div class="col-auto mr-auto">
->>>>>>> f24ac4cf
+        <div class="col-auto me-auto">
             <span i18n="@@navbar.taskbar.deleteOutliers.all">Alle Vorkommnisse dieses Werts löschen</span>
         </div>
         <div class="col-auto">
