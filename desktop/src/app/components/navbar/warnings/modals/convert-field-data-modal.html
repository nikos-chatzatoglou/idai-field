--- conflicted
+++ resolved
@@ -8,10 +8,6 @@
         konvertiert werden, so dass sie dem Eingabetyp <b>{{inputTypeLabel}}</b> entsprechen.
     </span>
 
-<<<<<<< HEAD
-    <div id="multiple-switch" class="row">
-        <div class="col-auto me-auto">
-=======
     <div id="multiple-switch" 
          class="row" 
          [disableTooltip]="countAffected !== 1" 
@@ -19,8 +15,7 @@
          ngbTooltip="Nur diese Ressource ist betroffen." 
          i18n-ngbTooltip="@@navbar.taskbar.warningsModal.singleResourceAffected" 
          container="body">
-        <div class="col-auto mr-auto">
->>>>>>> f24ac4cf
+        <div class="col-auto me-auto">
             <span i18n="@@navbar.taskbar.convertFieldData.all">In allen Ressourcen dieser Kategorie konvertieren</span>
         </div>
         <div class="col-auto">
