--- conflicted
+++ resolved
@@ -19,10 +19,6 @@
         </option>
     </select>
 
-<<<<<<< HEAD
-    <div *ngIf="selectedFieldName" id="multiple-switch" class="row">
-        <div class="col-auto me-auto">
-=======
     <div *ngIf="selectedFieldName" 
          id="multiple-switch" 
          class="row" 
@@ -31,8 +27,7 @@
          ngbTooltip="Nur diese Ressource ist betroffen." 
          i18n-ngbTooltip="@@navbar.taskbar.warningsModal.singleResourceAffected" 
          container="body">
-        <div class="col-auto mr-auto">
->>>>>>> f24ac4cf
+        <div class="col-auto me-auto">
             <span i18n="@@navbar.taskbar.selectNewField.all">Bei allen Ressourcen dieser Kategorie durchführen</span>
         </div>
         <div class="col-auto">
