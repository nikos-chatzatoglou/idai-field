<div class="modal-header">
    <h5 class="modal-title" i18n="@@navbar.taskbar.selectNewCategory.header">Neue Kategorie auswählen</h5>
</div>

<div id="select-new-category-modal-body" class="modal-body warnings-tool-modal-body">
    <div class="warnings-tool-info" i18n="@@navbar.taskbar.selectNewCategory.confirmation">
        Bitte wählen Sie die Kategorie aus, die für die Ressource <b>{{document.resource.identifier}}</b>
        gesetzt werden soll.
    </div>

    <div id="new-category-picker-container">
        <category-picker [topLevelCategoriesArray]="availableTopLevelCategories"
                         [selectedCategories]="getSelectedCategoryNames()"
                         (onCategoryPicked)="selectedCategory = $event">
        </category-picker>
    </div>

<<<<<<< HEAD
    <div *ngIf="selectedCategory && document.resource.category" id="multiple-switch" class="row">
        <div class="col-auto me-auto">
=======
    <div *ngIf="selectedCategory && document.resource.category" 
         id="multiple-switch" 
         class="row" 
         [disableTooltip]="countAffected !== 1" 
         [class.disabled]="countAffected === 1"
         ngbTooltip="Nur diese Ressource ist betroffen." 
         i18n-ngbTooltip="@@navbar.taskbar.warningsModal.singleResourceAffected" 
         container="body">
        <div class="col-auto mr-auto">
>>>>>>> f24ac4cf
            <span i18n="@@navbar.taskbar.selectNewCategory.all">Bei allen Ressourcen dieser Kategorie durchführen</span>
        </div>
        <div class="col-auto">
            <label class="switch" [class.disabled]="countAffected === 1">
                <input type="checkbox" 
                       [checked]="multiple" 
                       (change)="multiple = !multiple" 
                       [disabled]="countAffected === 1">
                <span class="slider round"></span>
            </label>
        </div>
    </div>
    
    <div *ngIf="selectedCategory && multiple">
        <div class="text-center alert alert-warning"
             i18n="@@navbar.taskbar.selectNewCategory.multiple.info">
            Bitte beachten Sie: Durch diese Aktion wird für alle <b>{{countAffected}}</b> Ressourcen der unkonfigurierten
            Kategorie <code>{{document.resource.category}}</code> die Kategorie
            <b>{{getCategoryLabel(selectedCategory)}}</b> (<code>{{selectedCategory.name}}</code>) gesetzt.
        </div>
    </div>
</div>

<div class="modal-footer">
    <div id="confirm-button"
         class="btn btn-primary"
         [ngClass]="{ 'disabled': !selectedCategory }"
         (click)="perform()">
        <span i18n="@@buttons.ok">OK</span>
    </div>
    <div id="cancel-button" 
         class="btn btn-secondary"
         (click)="cancel()">
        <span i18n="@@buttons.cancel">Abbrechen</span>
    </div>
</div><|MERGE_RESOLUTION|>--- conflicted
+++ resolved
@@ -15,10 +15,6 @@
         </category-picker>
     </div>
 
-<<<<<<< HEAD
-    <div *ngIf="selectedCategory && document.resource.category" id="multiple-switch" class="row">
-        <div class="col-auto me-auto">
-=======
     <div *ngIf="selectedCategory && document.resource.category" 
          id="multiple-switch" 
          class="row" 
@@ -27,8 +23,7 @@
          ngbTooltip="Nur diese Ressource ist betroffen." 
          i18n-ngbTooltip="@@navbar.taskbar.warningsModal.singleResourceAffected" 
          container="body">
-        <div class="col-auto mr-auto">
->>>>>>> f24ac4cf
+        <div class="col-auto me-auto">
             <span i18n="@@navbar.taskbar.selectNewCategory.all">Bei allen Ressourcen dieser Kategorie durchführen</span>
         </div>
         <div class="col-auto">
