import { AfterViewChecked, Component, ElementRef, OnInit, ViewChild } from '@angular/core';
import { equal } from 'tsfun';
import { M } from '../messages/m';
import { TabManager } from '../../services/tabs/tab-manager';
import { Messages } from '../messages/messages';
import { reload } from '../../services/reload';
import { Settings } from '../../services/settings/settings';
import { SettingsProvider } from '../../services/settings/settings-provider';
import { SettingsService } from '../../services/settings/settings-service';
import { Menus } from '../../services/menus';
import { MenuContext } from '../../services/menu-context';

const address = typeof window !== 'undefined' ? window.require('address') : require('address');
const remote = typeof window !== 'undefined' ? window.require('@electron/remote') : undefined;


@Component({
    templateUrl: './settings.html',
    host: {
        '(window:keydown)': 'onKeyDown($event)'
    }
})
/**
 * @author Daniel de Oliveira
 * @author Sebastian Cuy
 * @author Thomas Kleinke
 */
export class SettingsComponent implements OnInit, AfterViewChecked {

    @ViewChild('settingsContainer') settingsContainer: ElementRef;

    public settings: Settings;
    public ipAddress: string = address.ip();
    public saving: boolean = false;
<<<<<<< HEAD
    public areAdvancedSettingCollapsed: boolean = true;
    public scrollToBottom: boolean = false;
=======
    public isLinux: boolean;
>>>>>>> 3d716b7e


    constructor(private settingsProvider: SettingsProvider,
                private settingsService: SettingsService,
                private messages: Messages,
                private tabManager: TabManager,
                private menuService: Menus) {}


    ngOnInit() {

        this.isLinux = remote.getGlobal('os') === 'Linux';
        this.settings = this.settingsProvider.getSettings();
    }


<<<<<<< HEAD
    ngAfterViewChecked() {

        if (this.scrollToBottom) {
            this.settingsContainer.nativeElement.scrollTo(0, this.settingsContainer.nativeElement.scrollHeight);
            this.scrollToBottom = false;
        }
    }


    public isLinux(): boolean {

        return remote.getGlobal('os') === 'Linux';
    }


=======
>>>>>>> 3d716b7e
    public async onKeyDown(event: KeyboardEvent) {

        if (event.key === 'Escape' && this.menuService.getContext() === MenuContext.DEFAULT) {
            await this.tabManager.openActiveTab();
        }
    }


    public toggleAutoUpdate() {

        this.settings.isAutoUpdateActive = !this.settings.isAutoUpdateActive;
    }


    public toggleAdvancedSettings() {

        this.areAdvancedSettingCollapsed = !this.areAdvancedSettingCollapsed;
        if (!this.areAdvancedSettingCollapsed) this.scrollToBottom = true;
    }


    public async save() {

        this.saving = true;
        const languagesChanged: boolean
            = !equal(this.settings.languages)(this.settingsProvider.getSettings().languages);

        try {
            await this.settingsService.updateSettings(this.settings);
        } catch (err) {
            this.saving = false;
            this.messages.add([M.SETTINGS_ERROR_MALFORMED_ADDRESS]);
            return;
        }

        await this.handleSaveSuccess(languagesChanged);
    }


    public async chooseImagestoreDirectory() {

        const result: any = await remote.dialog.showOpenDialog(
            remote.getCurrentWindow(),
            {
                properties: ['openDirectory', 'createDirectory'],
                defaultPath: this.settings.imagestorePath
            }
        );

        if (result && result.filePaths.length > 0) {
            this.settings.imagestorePath = result.filePaths[0];
        }
    }


    private async handleSaveSuccess(languagesChanged: boolean) {

        if (languagesChanged) {
            reload();
        } else {
            try {
                await this.settingsService.setupSync();
                this.messages.add([M.SETTINGS_SUCCESS]);
            } catch (err) {
                console.error(err);
            } finally {
                this.saving = false;
            }
        }
    }
}<|MERGE_RESOLUTION|>--- conflicted
+++ resolved
@@ -32,12 +32,9 @@
     public settings: Settings;
     public ipAddress: string = address.ip();
     public saving: boolean = false;
-<<<<<<< HEAD
     public areAdvancedSettingCollapsed: boolean = true;
     public scrollToBottom: boolean = false;
-=======
     public isLinux: boolean;
->>>>>>> 3d716b7e
 
 
     constructor(private settingsProvider: SettingsProvider,
@@ -53,8 +50,7 @@
         this.settings = this.settingsProvider.getSettings();
     }
 
-
-<<<<<<< HEAD
+    
     ngAfterViewChecked() {
 
         if (this.scrollToBottom) {
@@ -64,14 +60,6 @@
     }
 
 
-    public isLinux(): boolean {
-
-        return remote.getGlobal('os') === 'Linux';
-    }
-
-
-=======
->>>>>>> 3d716b7e
     public async onKeyDown(event: KeyboardEvent) {
 
         if (event.key === 'Escape' && this.menuService.getContext() === MenuContext.DEFAULT) {
