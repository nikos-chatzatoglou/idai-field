<div class="settings row" (dragover)="false" (dragleave)="false" (drop)="false">
    <div class="col">
        <div class="row">
            <div class="col default-nav bg-light text-right">
                <button id="save-settings-button" class="btn btn-primary"
                        [ngClass]="{ 'disabled': saving }"
                        (click)="saving || save()">
                    <span class="mdi mdi-settings"></span>
                    <span class="button-label" i18n="@@settings.applySettings">Einstellungen übernehmen</span>
                </button>
            </div>
        </div>

        <div class="row">
            <div #settingsContainer class="form-group col default-container">
                <div class="col-lg-6 mx-lg-auto py-4">
                    <h5 i18n="@@settings.general">Allgemeine Einstellungen</h5>

                    <div class="form-group" style="margin-bottom: 0;">
                        <label class="control-label col-form-label"
                               i18n="@@settings.languages">
                            Sprachen
                        </label>
                        <language-settings [selectedLanguages]="settings.languages"></language-settings>
                        <div class="small-info-text" i18n="@@settings.languages.info">
                            Sprachen können nach Priorität sortiert werden. Für fett gedruckte Sprachen ist eine
                            übersetzte Benutzeroberfläche verfügbar. Darüber hinaus können für weitere Sprachen
                            Übersetzungen von Kategorie- und Feldbezeichnungen sowie Wertelisten in der
                            Projektkonfiguration hinterlegt sein.
                        </div>
                    </div>

                    <div class="form-group" style="margin-bottom: 0; margin-top: 15px;">

                        <label class="control-label col-form-label"
                               for="username-input"
                               i18n="@@settings.userName">
                            Name des Bearbeiters/der Bearbeiterin
                        </label>
                        <input id="username-input"
                               [ngModel]="settings.username"
                               (ngModelChange)="settings.username = $event"
                               class="form-control">
                    </div>

                    <div class="small-info-text" i18n="@@settings.userName.info">
                        Dieser Name wird in der Bearbeitungshistorie gespeichert,
                        damit Änderungen an Datensätzen einer Person zugeordnet werden können.
                        Diese Einstellung ist sehr <b>wichtig</b> bei der Datenbanksynchronisation,
                        sowohl zwischen Nutzern bzw. Nutzerinnen als auch zum iDAI.field-Server, da das System
                        so eventuelle Konflikte besser zuordnen und lösen kann. Sie sollte also in jedem Fall
                        vor Inbetriebnahme gesetzt werden. Empfohlen wird, den vollen Namen des aktuellen
                        Datenbanknutzers bzw. der Datenbanknutzerin einzutragen.
                    </div>

                    <hr>


                    <h5 style="margin-top: 32px;" i18n="@@settings.synchronization">Synchronisation</h5>

                    <div class="form-group">

                        <label class="control-label col-form-label" i18n="@@settings.synchronization.ownAddress">Eigene Adresse</label>
                        <pre><code>http://{{ipAddress}}:3000</code></pre>

                        <label for="sync-target-host-password-input"
                               class="control-label col-form-label"
                               i18n="@@settings.synchronization.hostPassword">Eigenes Passwort</label>
                        <input id="sync-target-host-password-input" [ngModel]="settings.hostPassword"
                               (ngModelChange)="settings.hostPassword = $event"
                               class="form-control">

                        <div class="small-info-text" i18n="@@settings.synchronization.info">
                            Diese Adresse und dieses Passwort müssen in anderen iDAI.field-Clients
                            eingetragen werden, damit dieser Computer als Synchronisationsziel
                            eingerichtet werden kann.
                        </div>
                    </div>
<<<<<<< HEAD
                    
                    <div *ngIf="!isLinux()">
=======


                    <hr>

                    <h5 style="margin-top: 32px;" i18n="@@settings.images">Bilder</h5>

                    <div class="form-group" style="margin-bottom: 0;">

                        <label class="control-label col-form-label"
                               for="imagestorepath-input"
                               i18n="@@settings.images.path">
                            Pfad
                        </label>
                        <div class="input-group">
                            <input id="imagestorepath-input"
                                   [ngModel]="settings.imagestorePath"
                                   (ngModelChange)="settings.imagestorePath = $event"
                                   class="form-control">
                            <div class="input-group-append">
                                <label for="imagestorepath-input" class="btn btn-secondary file-input-label"
                                       (click)="chooseImagestoreDirectory()">
                                    <span class="mdi mdi-folder"></span>
                                </label>
                            </div>
                        </div>

                        <div class="small-info-text" i18n="@@settings.images.path.info">
                            Dieser Pfad kann normalerweise auf seiner Grundeinstellung belassen werden. Es kann nötig
                            sein, ihn zu verändern, wenn das von iDAI.field genutzte Bilderverzeichnis auf einem
                            Netzwerk-Gerät (NAS) liegt, das von verschiedenen Nutzern bzw. Nutzerinnen geteilt wird.
                            Die Anwendung legt unterhalb dieses Pfades für jedes Projekt ein Unterverzeichnis an.
                            Die in diesen Verzeichnissen abgelegten Bilddateien werden vollständig durch iDAI.field
                            verwaltet. Bilddateien sollten nicht per Hand dort abgelegt werden, sondern in der
                            Bilderübersicht oder dem Bilder-Tab der Ressourcenansicht importiert werden.
                        </div>
                    </div>


                    <div *ngIf="!isLinux">
>>>>>>> 3d716b7e
                        <hr>

                        <h5 style="margin-top: 32px;" i18n="@@settings.update">Update</h5>

                        <div class="row" style="margin: 15px 0 0;">
                            <div class="col-auto mr-auto">
                                <span i18n="@@settings.update.activate">Automatische Prüfung auf Updates aktivieren</span>
                            </div>
                            <div class="col-auto">
                                <label class="switch" style="margin-bottom: 0;">
                                    <input type="checkbox" [checked]="settings.isAutoUpdateActive"
                                        (change)="toggleAutoUpdate()">
                                    <span class="slider round"></span>
                                </label>
                            </div>
                        </div>
                    </div>

                    <hr>

                    <button id="advanced-settings-button"
                            type="button" class="btn btn-link btn-block" (click)="toggleAdvancedSettings()"
                            [attr.aria-expanded]="!areAdvancedSettingCollapsed" aria-controls="advanced-settings">
                        <span *ngIf="areAdvancedSettingCollapsed" i18n="@@settings.showAdvanced">Erweiterte Optionen</span>
                        <span *ngIf="!areAdvancedSettingCollapsed" i18n="@@settings.hideAdvanced">Erweiterte Optionen ausblenden</span>
                    </button>
                    <div id="advanced-settings" [ngbCollapse]="areAdvancedSettingCollapsed">
                        <h5 style="margin-top: 32px;" i18n="@@settings.images">Bilder</h5>

                        <div id="advanced-settings"class="form-group" style="margin-bottom: 0;">

                            <label class="control-label col-form-label"
                                for="imagestorepath-input"
                                i18n="@@settings.images.path">
                                Pfad
                            </label>
                            <div class="input-group"> 
                                <input id="imagestorepath-input"
                                    [ngModel]="settings.imagestorePath"
                                    (ngModelChange)="settings.imagestorePath = $event"
                                    class="form-control">
                                <div class="input-group-append">
                                    <label for="imagestorepath-input" class="btn btn-secondary file-input-label"
                                            (click)="chooseImagestoreDirectory()">
                                        <span class="mdi mdi-folder"></span>
                                    </label>
                                </div>
                            </div>
                            <div class="small-info-text" i18n="@@settings.images.path.info">
                                Dieser Pfad kann normalerweise auf seiner Grundeinstellung belassen werden. Es kann nötig
                                sein, ihn zu verändern, wenn das von iDAI.field genutzte Bilderverzeichnis auf einem
                                Netzwerk-Gerät (NAS) liegt, das von verschiedenen Nutzern bzw. Nutzerinnen geteilt wird.
                                Die Anwendung legt unterhalb dieses Pfades für jedes Projekt ein Unterverzeichnis an.
                                Die in diesen Verzeichnissen abgelegten Bilddateien werden vollständig durch iDAI.field
                                verwaltet. Bilddateien sollten nicht per Hand dort abgelegt werden, sondern in der
                                Bilderübersicht oder dem Bilder-Tab der Ressourcenansicht importiert werden.
                            </div>
                        </div>
                        <hr>
                    </div>
                </div>
            </div>
        </div>

    </div>
</div><|MERGE_RESOLUTION|>--- conflicted
+++ resolved
@@ -76,50 +76,8 @@
                             eingerichtet werden kann.
                         </div>
                     </div>
-<<<<<<< HEAD
                     
-                    <div *ngIf="!isLinux()">
-=======
-
-
-                    <hr>
-
-                    <h5 style="margin-top: 32px;" i18n="@@settings.images">Bilder</h5>
-
-                    <div class="form-group" style="margin-bottom: 0;">
-
-                        <label class="control-label col-form-label"
-                               for="imagestorepath-input"
-                               i18n="@@settings.images.path">
-                            Pfad
-                        </label>
-                        <div class="input-group">
-                            <input id="imagestorepath-input"
-                                   [ngModel]="settings.imagestorePath"
-                                   (ngModelChange)="settings.imagestorePath = $event"
-                                   class="form-control">
-                            <div class="input-group-append">
-                                <label for="imagestorepath-input" class="btn btn-secondary file-input-label"
-                                       (click)="chooseImagestoreDirectory()">
-                                    <span class="mdi mdi-folder"></span>
-                                </label>
-                            </div>
-                        </div>
-
-                        <div class="small-info-text" i18n="@@settings.images.path.info">
-                            Dieser Pfad kann normalerweise auf seiner Grundeinstellung belassen werden. Es kann nötig
-                            sein, ihn zu verändern, wenn das von iDAI.field genutzte Bilderverzeichnis auf einem
-                            Netzwerk-Gerät (NAS) liegt, das von verschiedenen Nutzern bzw. Nutzerinnen geteilt wird.
-                            Die Anwendung legt unterhalb dieses Pfades für jedes Projekt ein Unterverzeichnis an.
-                            Die in diesen Verzeichnissen abgelegten Bilddateien werden vollständig durch iDAI.field
-                            verwaltet. Bilddateien sollten nicht per Hand dort abgelegt werden, sondern in der
-                            Bilderübersicht oder dem Bilder-Tab der Ressourcenansicht importiert werden.
-                        </div>
-                    </div>
-
-
                     <div *ngIf="!isLinux">
->>>>>>> 3d716b7e
                         <hr>
 
                         <h5 style="margin-top: 32px;" i18n="@@settings.update">Update</h5>
