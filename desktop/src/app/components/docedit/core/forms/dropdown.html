<<<<<<< HEAD
<select [(ngModel)]="fieldContainer[field.name]" (change)="deleteIfEmpty($event.target.value)"
        class="form-control">
    <option value="" [selected]="!fieldContainer.hasOwnProperty(field.name)"></option>
    <option *ngFor="let item of getValues()" value="{{item}}">{{getLabel(item)}}</option>
</select>
=======
<ng-select [(ngModel)]="resource[field.name]"
           clearAllText=""
           notFoundText="Wert nicht gefunden"
           i18n-notFoundText="@@docedit.forms.dropdown.notFound"
           (change)="deleteIfEmpty()"
           (clear)="deleteIfEmpty()">
    <ng-option *ngFor="let value of getValues()" [value]="value">{{getLabel(value)}}</ng-option>
</ng-select>
>>>>>>> 0e315463

<empty-valuelist-info *ngIf="hasEmptyValuelist()" [field]="field"></empty-valuelist-info>

<outliers [fieldContainer]="fieldContainer" [fieldName]="field.name" [valuelist]="valuelist"></outliers><|MERGE_RESOLUTION|>--- conflicted
+++ resolved
@@ -1,11 +1,4 @@
-<<<<<<< HEAD
-<select [(ngModel)]="fieldContainer[field.name]" (change)="deleteIfEmpty($event.target.value)"
-        class="form-control">
-    <option value="" [selected]="!fieldContainer.hasOwnProperty(field.name)"></option>
-    <option *ngFor="let item of getValues()" value="{{item}}">{{getLabel(item)}}</option>
-</select>
-=======
-<ng-select [(ngModel)]="resource[field.name]"
+<ng-select [(ngModel)]="fieldContainer[field.name]"
            clearAllText=""
            notFoundText="Wert nicht gefunden"
            i18n-notFoundText="@@docedit.forms.dropdown.notFound"
@@ -13,7 +6,6 @@
            (clear)="deleteIfEmpty()">
     <ng-option *ngFor="let value of getValues()" [value]="value">{{getLabel(value)}}</ng-option>
 </ng-select>
->>>>>>> 0e315463
 
 <empty-valuelist-info *ngIf="hasEmptyValuelist()" [field]="field"></empty-valuelist-info>
 
