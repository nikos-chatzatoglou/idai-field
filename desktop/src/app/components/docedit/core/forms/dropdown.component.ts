--- conflicted
+++ resolved
@@ -41,15 +41,11 @@
 
     public deleteIfEmpty() {
 
-<<<<<<< HEAD
-        if (value === '') delete this.fieldContainer[this.field.name];
-=======
-        const fieldContent: any = this.resource[this.field.name];
+        const fieldContent: any = this.fieldContainer[this.field.name];
         
         if (fieldContent === '' || fieldContent === null) {
-            delete this.resource[this.field.name];
+            delete this.fieldContainer[this.field.name];
         }
->>>>>>> 0e315463
     }
 
 
