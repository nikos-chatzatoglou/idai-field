--- conflicted
+++ resolved
@@ -1,9 +1,5 @@
 import { Component, Input, OnChanges } from '@angular/core';
-<<<<<<< HEAD
-import { Datastore, Resource, Valuelist, Hierarchy, ValuelistUtil, Labels } from 'idai-field-core';
-=======
 import { Datastore, Resource, Valuelist, ValuelistUtil, Labels, Hierarchy } from 'idai-field-core';
->>>>>>> b60eb289
 
 
 @Component({
