<<<<<<< HEAD
<form-field-input *ngIf="field.inputType === 'input' || field.inputType === undefined"
           [resource]="resource" [fieldName]="field.name" [languages]="languages"></form-field-input>
=======
<dai-input *ngIf="field.inputType === 'input' || field.inputType === 'int'
                || field.inputType === 'unsignedInt' || field.inputType === 'float'
                || field.inputType == 'unsignedFloat' || field.inputType === 'url'
                || field.inputType === undefined"
           [resource]="resource" [fieldName]="field.name"></dai-input>
>>>>>>> debdaba4

<form-field-input *ngIf="field.inputType === 'text'" [resource]="resource" [fieldName]="field.name"
           [languages]="languages" [multiLine]="true" ></form-field-input>

<form-field-simple-input *ngIf="field.inputType === 'simpleInput' || field.inputType === 'unsignedInt'
                || field.inputType === 'float' || field.inputType == 'unsignedFloat'"
            [resource]="resource" [fieldName]="field.name"></form-field-simple-input>

<form-field-multi-input *ngIf="field.inputType === 'multiInput'" [resource]="resource"
                 [fieldName]="field.name"></form-field-multi-input>

<form-field-dropdown *ngIf="field.inputType === 'dropdown'" [resource]="resource"
              [field]="field"></form-field-dropdown>

<form-field-dropdown-range *ngIf="field.inputType === 'dropdownRange'" [resource]="resource"
              [field]="field"></form-field-dropdown-range>

<form-field-radio *ngIf="field.inputType === 'radio'" [resource]="resource"
           [field]="field"></form-field-radio>

<form-field-boolean *ngIf="field.inputType === 'boolean'" [resource]="resource"
             [fieldName]="field.name"></form-field-boolean>

<form-field-checkboxes *ngIf="field.inputType === 'checkboxes'" [resource]="resource"
                [field]="field"></form-field-checkboxes>

<form-field-dating *ngIf="field.inputType === 'dating'" [resource]="resource"
            [field]="field"></form-field-dating>

<form-field-date *ngIf="field.inputType === 'date'" [resource]="resource"
          [field]="field"></form-field-date>

<form-field-dimension *ngIf="field.inputType === 'dimension'" [resource]="resource"
               [field]="field"></form-field-dimension>

<form-field-literature *ngIf="field.inputType === 'literature'" [resource]="resource"
                [field]="field"></form-field-literature>

<form-field-geometry *ngIf="field.inputType === 'geometry'" [resource]="resource"></form-field-geometry>

<form-field-type-relation *ngIf="field.inputType === 'instanceOf'" [resource]="resource"></form-field-type-relation>

<relation-picker-group *ngIf="field.inputType === 'relation'" [resource]="resource"
                       [relationDefinition]="field"></relation-picker-group><|MERGE_RESOLUTION|>--- conflicted
+++ resolved
@@ -1,19 +1,12 @@
-<<<<<<< HEAD
 <form-field-input *ngIf="field.inputType === 'input' || field.inputType === undefined"
            [resource]="resource" [fieldName]="field.name" [languages]="languages"></form-field-input>
-=======
-<dai-input *ngIf="field.inputType === 'input' || field.inputType === 'int'
-                || field.inputType === 'unsignedInt' || field.inputType === 'float'
-                || field.inputType == 'unsignedFloat' || field.inputType === 'url'
-                || field.inputType === undefined"
-           [resource]="resource" [fieldName]="field.name"></dai-input>
->>>>>>> debdaba4
 
 <form-field-input *ngIf="field.inputType === 'text'" [resource]="resource" [fieldName]="field.name"
            [languages]="languages" [multiLine]="true" ></form-field-input>
 
-<form-field-simple-input *ngIf="field.inputType === 'simpleInput' || field.inputType === 'unsignedInt'
-                || field.inputType === 'float' || field.inputType == 'unsignedFloat'"
+<form-field-simple-input *ngIf="field.inputType === 'simpleInput' || field.inputType === 'int'
+                || field.inputType === 'unsignedInt' || field.inputType === 'float'
+                || field.inputType === 'unsignedFloat' || field.inputType === 'url'"
             [resource]="resource" [fieldName]="field.name"></form-field-simple-input>
 
 <form-field-multi-input *ngIf="field.inputType === 'multiInput'" [resource]="resource"
