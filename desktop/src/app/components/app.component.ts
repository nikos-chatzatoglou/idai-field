--- conflicted
+++ resolved
@@ -7,16 +7,10 @@
 import { SettingsProvider } from '../services/settings/settings-provider';
 import { Settings } from '../services/settings/settings';
 import { MenuNavigator } from './menu-navigator';
-<<<<<<< HEAD
 import {UtilTranslations} from '../util/util-translations';
 import {AppController} from '../services/app-controller';
 import {ImageUrlMaker} from '../services/imagestore/image-url-maker';
-=======
-import { UtilTranslations } from '../util/util-translations';
-import { AppController } from '../services/app-controller';
-import { Imagestore } from '../services/imagestore/imagestore';
 import { ConfigurationChangeNotifications } from './configuration/notifications/configuration-change-notifications';
->>>>>>> 8fca87ee
 
 const remote = typeof window !== 'undefined' ? window.require('@electron/remote') : undefined;
 const ipcRenderer = typeof window !== 'undefined' ? window.require('electron').ipcRenderer : undefined;
@@ -45,14 +39,9 @@
                 private changeDetectorRef: ChangeDetectorRef,
                 menuService: Menus,
                 appController: AppController,
-<<<<<<< HEAD
+                configurationChangeNotifications: ConfigurationChangeNotifications,
                 imageUrlMaker: ImageUrlMaker,
                 settingsService: SettingsService) {
-=======
-                imagestore: Imagestore,
-                settingsService: SettingsService,
-                configurationChangeNotifications: ConfigurationChangeNotifications) {
->>>>>>> 8fca87ee
 
         // To get rid of stale messages when changing routes.
         // Note that if you want show a message to the user
