--- conflicted
+++ resolved
@@ -67,12 +67,9 @@
         this.updateLabelAndDescription();
     }
 
-<<<<<<< HEAD
+    
     public getGroups = () => this.category.groups.filter(group => group.name !== Groups.HIDDEN_CORE_FIELDS);
-    
-=======
-
->>>>>>> f2b346f8
+
     public getGroupLabel = (group: Group) => LabelUtil.getLabel(group);
 
     public getGroupListIds = () => this.getGroups().map(group => 'group-' + group.name);
