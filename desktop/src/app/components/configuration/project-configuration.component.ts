--- conflicted
+++ resolved
@@ -311,7 +311,6 @@
     }
 
 
-<<<<<<< HEAD
     public async openDeleteGroupModal(category: Category, group: Group) {
 
         this.menuService.setContext(MenuContext.MODAL);
@@ -333,9 +332,7 @@
         }
     }
 
-    
-=======
->>>>>>> c65ab477
+
     public async openDeleteFieldModal(category: Category, field: FieldDefinition) {
 
         this.menuService.setContext(MenuContext.MODAL);
