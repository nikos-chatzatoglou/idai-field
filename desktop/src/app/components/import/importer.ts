--- conflicted
+++ resolved
@@ -1,7 +1,7 @@
 import { HttpClient } from '@angular/common/http';
-import { M } from '../../components/messages/m';
 import { ProjectConfiguration, RelationsManager, ImageStore, CategoryForm, Document, Datastore,
     Name, Relation } from 'idai-field-core';
+import { M } from '../../components/messages/m';
 import { FieldConverter } from './field-converter';
 import { buildImportCatalog } from './import/import-catalog';
 import { buildImportDocuments } from './import/import-documents';
@@ -21,10 +21,7 @@
 import { ShapefileFilesystemReader } from './reader/shapefile-filesystem-reader';
 import { Settings } from '../../services/settings/settings';
 import { ImageRelationsManager } from '../../services/image-relations-manager';
-<<<<<<< HEAD
-
-=======
->>>>>>> 87bdee38
+
 
 export type ImporterFormat = 'native' | 'geojson' | 'geojson-gazetteer' | 'shapefile' | 'csv' | 'catalog';
 
