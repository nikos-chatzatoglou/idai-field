--- conflicted
+++ resolved
@@ -1741,52 +1741,32 @@
         <source>Eintrag anlegen</source>
         <target state="final">Eintrag anlegen</target>
         <context-group purpose="location">
-<<<<<<< HEAD
-          <context context-type="sourcefile">src/app/components/docedit/core/forms/complex/complex-entry-modal.component.ts</context>
-          <context context-type="linenumber">93</context>
-=======
           <context context-type="sourcefile">src/app/components/docedit/core/forms/composite/composite-entry-modal.component.ts</context>
           <context context-type="linenumber">105,110</context>
->>>>>>> ebf58c81
         </context-group>
       </trans-unit>
       <trans-unit id="docedit.editEntry" datatype="html">
         <source>Eintrag bearbeiten</source>
         <target state="final">Eintrag bearbeiten</target>
         <context-group purpose="location">
-<<<<<<< HEAD
-          <context context-type="sourcefile">src/app/components/docedit/core/forms/complex/complex-entry-modal.component.ts</context>
-          <context context-type="linenumber">111</context>
-=======
           <context context-type="sourcefile">src/app/components/docedit/core/forms/composite/composite-entry-modal.component.ts</context>
           <context context-type="linenumber">128,132</context>
->>>>>>> ebf58c81
         </context-group>
       </trans-unit>
       <trans-unit id="docedit.forms.composite.add" datatype="html">
         <source>Hinzufügen...</source>
         <target state="final">Hinzufügen...</target>
         <context-group purpose="location">
-<<<<<<< HEAD
-          <context context-type="sourcefile">src/app/components/docedit/core/forms/complex/complex.component.ts</context>
-          <context context-type="linenumber">43</context>
-=======
           <context context-type="sourcefile">src/app/components/docedit/core/forms/composite/composite.component.ts</context>
           <context context-type="linenumber">52,63</context>
->>>>>>> ebf58c81
         </context-group>
       </trans-unit>
       <trans-unit id="docedit.forms.composite.invalidData" datatype="html">
         <source>Ungültige Daten. Passen Sie die Konfiguration an oder löschen Sie das Objekt.</source>
         <target state="final">Ungültige Daten. Passen Sie die Konfiguration an oder löschen Sie das Objekt.</target>
         <context-group purpose="location">
-<<<<<<< HEAD
-          <context context-type="sourcefile">src/app/components/docedit/core/forms/complex/complex.component.ts</context>
-          <context context-type="linenumber">73</context>
-=======
           <context context-type="sourcefile">src/app/components/docedit/core/forms/composite/composite.component.ts</context>
           <context context-type="linenumber">80,89</context>
->>>>>>> ebf58c81
         </context-group>
       </trans-unit>
       <trans-unit id="widgets.documentInfo.thumbnail.oneLinkedImage" datatype="html">
@@ -4435,11 +4415,7 @@
         <target state="final">Bearbeitungsmodus</target>
         <context-group purpose="location">
           <context context-type="sourcefile">src/app/components/matrix/matrix-view.component.ts</context>
-<<<<<<< HEAD
-          <context context-type="linenumber">60</context>
-=======
           <context context-type="linenumber">65</context>
->>>>>>> ebf58c81
         </context-group>
       </trans-unit>
       <trans-unit id="matrix.view.tooltips.singleSelectionMode" datatype="html">
@@ -4447,11 +4423,7 @@
         <target state="final">Einzelauswahlmodus</target>
         <context-group purpose="location">
           <context context-type="sourcefile">src/app/components/matrix/matrix-view.component.ts</context>
-<<<<<<< HEAD
-          <context context-type="linenumber">79</context>
-=======
           <context context-type="linenumber">85</context>
->>>>>>> ebf58c81
         </context-group>
       </trans-unit>
       <trans-unit id="matrix.view.tooltips.groupSelectionMode" datatype="html">
@@ -4459,11 +4431,7 @@
         <target state="final">Gruppenauswahlmodus</target>
         <context-group purpose="location">
           <context context-type="sourcefile">src/app/components/matrix/matrix-view.component.ts</context>
-<<<<<<< HEAD
-          <context context-type="linenumber">98</context>
-=======
           <context context-type="linenumber">115</context>
->>>>>>> ebf58c81
         </context-group>
       </trans-unit>
       <trans-unit id="matrix.view.tooltips.deselect" datatype="html">
@@ -4471,11 +4439,7 @@
         <target state="final">Auswahl aufheben</target>
         <context-group purpose="location">
           <context context-type="sourcefile">src/app/components/matrix/matrix-view.component.ts</context>
-<<<<<<< HEAD
-          <context context-type="linenumber">126</context>
-=======
           <context context-type="linenumber">149</context>
->>>>>>> ebf58c81
         </context-group>
       </trans-unit>
       <trans-unit id="matrix.view.tooltips.createMatrixFromSelection" datatype="html">
@@ -4483,11 +4447,7 @@
         <target state="final">Matrix aus Auswahl erstellen</target>
         <context-group purpose="location">
           <context context-type="sourcefile">src/app/components/matrix/matrix-view.component.ts</context>
-<<<<<<< HEAD
-          <context context-type="linenumber">156</context>
-=======
           <context context-type="linenumber">179</context>
->>>>>>> ebf58c81
         </context-group>
       </trans-unit>
       <trans-unit id="matrix.view.tooltips.reloadMatrix" datatype="html">
@@ -4495,11 +4455,7 @@
         <target state="final">Matrix neu laden</target>
         <context-group purpose="location">
           <context context-type="sourcefile">src/app/components/matrix/matrix-view.component.ts</context>
-<<<<<<< HEAD
-          <context context-type="linenumber">181</context>
-=======
           <context context-type="linenumber">200</context>
->>>>>>> ebf58c81
         </context-group>
       </trans-unit>
       <trans-unit id="matrix.view.noConfiguredOperationCategoriesWarning" datatype="html">
@@ -4507,11 +4463,7 @@
         <target state="final"> Für dieses Projekt sind keine Maßnahmenkategorien konfiguriert, die für die Matrixdarstellung geeignet sind. </target>
         <context-group purpose="location">
           <context context-type="sourcefile">src/app/components/matrix/matrix-view.component.ts</context>
-<<<<<<< HEAD
-          <context context-type="linenumber">202</context>
-=======
           <context context-type="linenumber">233</context>
->>>>>>> ebf58c81
         </context-group>
       </trans-unit>
       <trans-unit id="matrix.view.noOperationsWarning.single" datatype="html">
@@ -4519,11 +4471,7 @@
         <target state="final"> Legen Sie eine Maßnahme der Kategorie "<x id="INTERPOLATION" equiv-text="{{getCategoryLabel(configuredOperationCategories[0])}}"/>" in der <x id="START_LINK" ctype="x-a" equiv-text="&lt;a href=&quot;#&quot; routerLink=&quot;/resources/project&quot;>"/>Übersicht<x id="CLOSE_LINK" ctype="x-a" equiv-text="&lt;/a>"/> an, um hier mit ihr arbeiten zu können. </target>
         <context-group purpose="location">
           <context context-type="sourcefile">src/app/components/matrix/matrix-view.component.ts</context>
-<<<<<<< HEAD
-          <context context-type="linenumber">239</context>
-=======
           <context context-type="linenumber">273</context>
->>>>>>> ebf58c81
         </context-group>
       </trans-unit>
       <trans-unit id="matrix.view.noOperationsWarning.multiple" datatype="html">
@@ -6882,13 +6830,8 @@
           <context context-type="linenumber">20</context>
         </context-group>
         <context-group purpose="location">
-<<<<<<< HEAD
-          <context context-type="sourcefile">src/app/components/docedit/core/forms/complex/complex-entry-modal.component.ts</context>
-          <context context-type="linenumber">70</context>
-=======
           <context context-type="sourcefile">src/app/components/docedit/core/forms/composite/composite-entry-modal.component.ts</context>
           <context context-type="linenumber">81</context>
->>>>>>> ebf58c81
         </context-group>
         <context-group purpose="location">
           <context context-type="sourcefile">src/app/components/docedit/core/forms/dating.component.ts</context>
@@ -7299,13 +7242,8 @@
           <context context-type="linenumber">63</context>
         </context-group>
         <context-group purpose="location">
-<<<<<<< HEAD
-          <context context-type="sourcefile">src/app/components/docedit/core/forms/complex/complex-entry-modal.component.ts</context>
-          <context context-type="linenumber">43</context>
-=======
           <context context-type="sourcefile">src/app/components/docedit/core/forms/composite/composite-entry-modal.component.ts</context>
           <context context-type="linenumber">50</context>
->>>>>>> ebf58c81
         </context-group>
         <context-group purpose="location">
           <context context-type="sourcefile">src/app/components/docedit/core/forms/dating.component.ts</context>
