--- conflicted
+++ resolved
@@ -2115,33 +2115,17 @@
           <context context-type="linenumber">39</context>
         </context-group>
       </trans-unit>
-<<<<<<< HEAD
       <trans-unit id="imageUpload.imageMetadataModal.linkInfo.single" datatype="html">
-        <source> Das importierte Bild wird mit der Ressource <x id="START_BOLD_TEXT" ctype="x-b" equiv-text="&lt;b>"/><x id="INTERPOLATION" equiv-text="{{depictsRelationTarget.resource.identifier}}"/><x id="CLOSE_BOLD_TEXT" ctype="x-b" equiv-text="&lt;/b>"/> verknüpft. </source>
-        <target state="final">
-          The imported image will be linked to the resource <x id="START_BOLD_TEXT" ctype="x-b" equiv-text="&lt;b>"/><x id="INTERPOLATION" equiv-text="{{depictsRelationTarget.resource.identifier}}"/><x id="CLOSE_BOLD_TEXT" ctype="x-b" equiv-text="&lt;/b>"/>.
-        </target>
-=======
-      <trans-unit id="imageUpload.imageCategoryPickerModal.linkInfo.single" datatype="html">
         <source> Das importierte Bild wird mit der Ressource <x id="START_BOLD_TEXT" ctype="x-b" equiv-text="&lt;b&gt;"/><x id="INTERPOLATION" equiv-text="{{depictsRelationTarget.resource.identifier}}"/><x id="CLOSE_BOLD_TEXT" ctype="x-b" equiv-text="&lt;/b&gt;"/> verknüpft. </source>
         <target state="translated">The imported image will be linked to the resource <x id="START_BOLD_TEXT" ctype="x-b" equiv-text="&lt;b&gt;"/><x id="INTERPOLATION" equiv-text="{{depictsRelationTarget.resource.identifier}}"/><x id="CLOSE_BOLD_TEXT" ctype="x-b" equiv-text="&lt;/b&gt;"/>. </target>
->>>>>>> 73bcca70
         <context-group purpose="location">
           <context context-type="sourcefile">src/app/components/image/upload/image-category-picker-modal.html</context>
           <context context-type="linenumber">18</context>
         </context-group>
       </trans-unit>
-<<<<<<< HEAD
       <trans-unit id="imageUpload.imageMetadataModal.linkInfo.multiple" datatype="html">
-        <source> Die importierten Bilder werden mit der Ressource <x id="START_BOLD_TEXT" ctype="x-b" equiv-text="&lt;b>"/><x id="INTERPOLATION" equiv-text="{{depictsRelationTarget.resource.identifier}}"/><x id="CLOSE_BOLD_TEXT" ctype="x-b" equiv-text="&lt;/b>"/> verknüpft. </source>
-        <target state="final">
-          The imported images will be linked to the resource <x id="START_BOLD_TEXT" ctype="x-b" equiv-text="&lt;b>"/><x id="INTERPOLATION" equiv-text="{{depictsRelationTarget.resource.identifier}}"/><x id="CLOSE_BOLD_TEXT" ctype="x-b" equiv-text="&lt;/b>"/>.
-        </target>
-=======
-      <trans-unit id="imageUpload.imageCategoryPickerModal.linkInfo.multiple" datatype="html">
         <source> Die importierten Bilder werden mit der Ressource <x id="START_BOLD_TEXT" ctype="x-b" equiv-text="&lt;b&gt;"/><x id="INTERPOLATION" equiv-text="{{depictsRelationTarget.resource.identifier}}"/><x id="CLOSE_BOLD_TEXT" ctype="x-b" equiv-text="&lt;/b&gt;"/> verknüpft. </source>
         <target state="translated">The imported images will be linked to the resource <x id="START_BOLD_TEXT" ctype="x-b" equiv-text="&lt;b&gt;"/><x id="INTERPOLATION" equiv-text="{{depictsRelationTarget.resource.identifier}}"/><x id="CLOSE_BOLD_TEXT" ctype="x-b" equiv-text="&lt;/b&gt;"/>. </target>
->>>>>>> 73bcca70
         <context-group purpose="location">
           <context context-type="sourcefile">src/app/components/image/upload/image-category-picker-modal.html</context>
           <context context-type="linenumber">23</context>
