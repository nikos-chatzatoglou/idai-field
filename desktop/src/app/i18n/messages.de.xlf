--- conflicted
+++ resolved
@@ -320,13 +320,8 @@
           <context context-type="linenumber">126</context>
         </context-group>
         <context-group purpose="location">
-<<<<<<< HEAD
           <context context-type="sourcefile">src/app/components/widgets/documentinfo/fields-view.component.ts</context>
           <context context-type="linenumber">77</context>
-=======
-          <context context-type="sourcefile">src/app/components/widgets/documentinfo/field-view.component.ts</context>
-          <context context-type="linenumber">53</context>
->>>>>>> baa09305
         </context-group>
       </trans-unit>
       <trans-unit id="components.documents.documentTeaser.newResource" datatype="html">
@@ -694,11 +689,7 @@
         <target state="final">Kontext</target>
         <context-group purpose="location">
           <context context-type="sourcefile">src/app/components/export/export.component.ts</context>
-<<<<<<< HEAD
           <context context-type="linenumber">245</context>
-=======
-          <context context-type="linenumber">246</context>
->>>>>>> baa09305
         </context-group>
       </trans-unit>
       <trans-unit id="export.operationSelect.all" datatype="html">
@@ -706,11 +697,7 @@
         <target state="final">Keine Einschränkung</target>
         <context-group purpose="location">
           <context context-type="sourcefile">src/app/components/export/export.component.ts</context>
-<<<<<<< HEAD
           <context context-type="linenumber">270</context>
-=======
-          <context context-type="linenumber">267</context>
->>>>>>> baa09305
         </context-group>
       </trans-unit>
       <trans-unit id="export.catalogSelect.label" datatype="html">
@@ -718,11 +705,7 @@
         <target state="final">Katalog</target>
         <context-group purpose="location">
           <context context-type="sourcefile">src/app/components/export/export.component.ts</context>
-<<<<<<< HEAD
           <context context-type="linenumber">306</context>
-=======
-          <context context-type="linenumber">295</context>
->>>>>>> baa09305
         </context-group>
       </trans-unit>
       <trans-unit id="export.format.categorySelect" datatype="html">
@@ -730,11 +713,7 @@
         <target state="final">Kategorie</target>
         <context-group purpose="location">
           <context context-type="sourcefile">src/app/components/export/export.component.ts</context>
-<<<<<<< HEAD
           <context context-type="linenumber">336</context>
-=======
-          <context context-type="linenumber">327</context>
->>>>>>> baa09305
         </context-group>
       </trans-unit>
       <trans-unit id="export.format" datatype="html">
@@ -750,11 +729,7 @@
         <target state="final">GeoJSON</target>
         <context-group purpose="location">
           <context context-type="sourcefile">src/app/components/export/export.component.ts</context>
-<<<<<<< HEAD
           <context context-type="linenumber">122</context>
-=======
-          <context context-type="linenumber">121</context>
->>>>>>> baa09305
         </context-group>
       </trans-unit>
       <trans-unit id="export.formats.shapefile" datatype="html">
@@ -762,11 +737,7 @@
         <target state="final">Shapefile</target>
         <context-group purpose="location">
           <context context-type="sourcefile">src/app/components/export/export.component.ts</context>
-<<<<<<< HEAD
           <context context-type="linenumber">148</context>
-=======
-          <context context-type="linenumber">149</context>
->>>>>>> baa09305
         </context-group>
       </trans-unit>
       <trans-unit id="export.formats.catalog" datatype="html">
@@ -782,11 +753,7 @@
         <target state="final">CSV</target>
         <context-group purpose="location">
           <context context-type="sourcefile">src/app/components/export/export.component.ts</context>
-<<<<<<< HEAD
           <context context-type="linenumber">92</context>
-=======
-          <context context-type="linenumber">93</context>
->>>>>>> baa09305
         </context-group>
       </trans-unit>
       <trans-unit id="export.csvimportmode.complete" datatype="html">
@@ -794,11 +761,7 @@
         <target state="final">Komplett</target>
         <context-group purpose="location">
           <context context-type="sourcefile">src/app/components/export/export.component.ts</context>
-<<<<<<< HEAD
           <context context-type="linenumber">202</context>
-=======
-          <context context-type="linenumber">199</context>
->>>>>>> baa09305
         </context-group>
       </trans-unit>
       <trans-unit id="export.csvimportmode.schema" datatype="html">
@@ -806,11 +769,7 @@
         <target state="final">Nur Schema</target>
         <context-group purpose="location">
           <context context-type="sourcefile">src/app/components/export/export.component.ts</context>
-<<<<<<< HEAD
           <context context-type="linenumber">231</context>
-=======
-          <context context-type="linenumber">223</context>
->>>>>>> baa09305
         </context-group>
       </trans-unit>
       <trans-unit id="export.csv.noResources" datatype="html">
@@ -954,11 +913,7 @@
         <target state="final">Kategorie hinzufügen</target>
         <context-group purpose="location">
           <context context-type="sourcefile">src/app/components/configuration/add/category/add-category-form-modal.component.ts</context>
-<<<<<<< HEAD
           <context context-type="linenumber">184</context>
-=======
-          <context context-type="linenumber">181</context>
->>>>>>> baa09305
         </context-group>
       </trans-unit>
       <trans-unit id="configuration.addField" datatype="html">
@@ -970,11 +925,7 @@
         </context-group>
         <context-group purpose="location">
           <context context-type="sourcefile">src/app/components/configuration/browse/configuration-category.component.ts</context>
-<<<<<<< HEAD
           <context context-type="linenumber">132</context>
-=======
-          <context context-type="linenumber">125</context>
->>>>>>> baa09305
         </context-group>
       </trans-unit>
       <trans-unit id="configuration.selectField" datatype="html">
@@ -1002,11 +953,7 @@
         </context-group>
         <context-group purpose="location">
           <context context-type="sourcefile">src/app/components/configuration/browse/configuration-category.component.ts</context>
-<<<<<<< HEAD
           <context context-type="linenumber">103</context>
-=======
-          <context context-type="linenumber">95</context>
->>>>>>> baa09305
         </context-group>
       </trans-unit>
       <trans-unit id="configuration.selectGroup" datatype="html">
@@ -1074,11 +1021,7 @@
         <target state="final">Neue Werteliste <x id="START_TAG_CODE" ctype="x-code" equiv-text="&lt;code>"/><x id="INTERPOLATION" equiv-text="{{emptyValuelist.id}}"/><x id="CLOSE_TAG_CODE" ctype="x-code" equiv-text="&lt;/code>"/> erstellen</target>
         <context-group purpose="location">
           <context context-type="sourcefile">src/app/components/configuration/add/valuelist/valuelist-listing.component.ts</context>
-<<<<<<< HEAD
           <context context-type="linenumber">47</context>
-=======
-          <context context-type="linenumber">46</context>
->>>>>>> baa09305
         </context-group>
       </trans-unit>
       <trans-unit id="configuration.valuelistExtensionTooltip" datatype="html">
@@ -1110,11 +1053,7 @@
         <target state="final">Ausgewähltes Formular</target>
         <context-group purpose="location">
           <context context-type="sourcefile">src/app/components/configuration/browse/configuration-category.component.ts</context>
-<<<<<<< HEAD
           <context context-type="linenumber">76</context>
-=======
-          <context context-type="linenumber">74</context>
->>>>>>> baa09305
         </context-group>
       </trans-unit>
       <trans-unit id="configuration.field.inputType" datatype="html">
@@ -1186,11 +1125,7 @@
         <target state="final"> Werteliste </target>
         <context-group purpose="location">
           <context context-type="sourcefile">src/app/components/configuration/editor/field-editor-modal.html</context>
-<<<<<<< HEAD
           <context context-type="linenumber">80</context>
-=======
-          <context context-type="linenumber">77</context>
->>>>>>> baa09305
         </context-group>
       </trans-unit>
       <trans-unit id="configuration.replaceValuelist" datatype="html">
@@ -1198,11 +1133,7 @@
         <target state="final">Werteliste wechseln</target>
         <context-group purpose="location">
           <context context-type="sourcefile">src/app/components/configuration/editor/field-editor-modal.html</context>
-<<<<<<< HEAD
           <context context-type="linenumber">98</context>
-=======
-          <context context-type="linenumber">96</context>
->>>>>>> baa09305
         </context-group>
       </trans-unit>
       <trans-unit id="configuration.editValuelist" datatype="html">
@@ -1210,11 +1141,7 @@
         <target state="final">Werteliste bearbeiten</target>
         <context-group purpose="location">
           <context context-type="sourcefile">src/app/components/configuration/editor/field-editor-modal.html</context>
-<<<<<<< HEAD
           <context context-type="linenumber">116</context>
-=======
-          <context context-type="linenumber">113</context>
->>>>>>> baa09305
         </context-group>
       </trans-unit>
       <trans-unit id="configuration.addValuelist" datatype="html">
@@ -1222,11 +1149,7 @@
         <target state="final">Werteliste hinzufügen</target>
         <context-group purpose="location">
           <context context-type="sourcefile">src/app/components/configuration/editor/field-editor-modal.html</context>
-<<<<<<< HEAD
           <context context-type="linenumber">135</context>
-=======
-          <context context-type="linenumber">132</context>
->>>>>>> baa09305
         </context-group>
       </trans-unit>
       <trans-unit id="configuration.groupLabel" datatype="html">
@@ -1690,11 +1613,7 @@
         <target state="final"> Kategoriebezeichnung </target>
         <context-group purpose="location">
           <context context-type="sourcefile">src/app/components/configuration/editor/category-editor-modal.component.ts</context>
-<<<<<<< HEAD
           <context context-type="linenumber">76</context>
-=======
-          <context context-type="linenumber">73</context>
->>>>>>> baa09305
         </context-group>
       </trans-unit>
       <trans-unit id="configuration.description" datatype="html">
