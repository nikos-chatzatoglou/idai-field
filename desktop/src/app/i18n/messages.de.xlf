--- conflicted
+++ resolved
@@ -2980,11 +2980,7 @@
         <target state="final">Typen</target>
         <context-group purpose="location">
           <context context-type="sourcefile">src/app/components/resources/types/types.component.ts</context>
-<<<<<<< HEAD
-          <context context-type="linenumber">67</context>
-=======
           <context context-type="linenumber">60</context>
->>>>>>> d3d05cd4
         </context-group>
       </trans-unit>
       <trans-unit id="resources.typeGrid.subtypes" datatype="html">
@@ -2992,11 +2988,7 @@
         <target state="final">Untertypen</target>
         <context-group purpose="location">
           <context context-type="sourcefile">src/app/components/resources/types/types.component.ts</context>
-<<<<<<< HEAD
-          <context context-type="linenumber">86</context>
-=======
           <context context-type="linenumber">79</context>
->>>>>>> d3d05cd4
         </context-group>
       </trans-unit>
       <trans-unit id="resources.typeGrid.linkedFinds" datatype="html">
@@ -3004,11 +2996,7 @@
         <target state="final"><x id="START_TAG_SPAN" ctype="x-span" equiv-text="&lt;span [ngClass]=&quot;isSectionVisible('finds') ? 'mdi mdi-chevron-down' : 'mdi mdi-chevron-right'&quot;>"/><x id="CLOSE_TAG_SPAN" ctype="x-span" equiv-text="&lt;/span>"/> Zugeordnete Funde </target>
         <context-group purpose="location">
           <context context-type="sourcefile">src/app/components/resources/types/types.component.ts</context>
-<<<<<<< HEAD
-          <context context-type="linenumber">106</context>
-=======
           <context context-type="linenumber">109</context>
->>>>>>> d3d05cd4
         </context-group>
       </trans-unit>
       <trans-unit id="resources.list.headers.category" datatype="html">
