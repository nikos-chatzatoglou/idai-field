--- conflicted
+++ resolved
@@ -3157,11 +3157,7 @@
         <target state="final">Types</target>
         <context-group purpose="location">
           <context context-type="sourcefile">src/app/components/resources/types/types.component.ts</context>
-<<<<<<< HEAD
-          <context context-type="linenumber">67</context>
-=======
           <context context-type="linenumber">60</context>
->>>>>>> d3d05cd4
         </context-group>
       </trans-unit>
       <trans-unit id="resources.typeGrid.subtypes" datatype="html">
@@ -3169,11 +3165,7 @@
         <target state="final">Subtypes</target>
         <context-group purpose="location">
           <context context-type="sourcefile">src/app/components/resources/types/types.component.ts</context>
-<<<<<<< HEAD
-          <context context-type="linenumber">86</context>
-=======
           <context context-type="linenumber">79</context>
->>>>>>> d3d05cd4
         </context-group>
       </trans-unit>
       <trans-unit id="resources.typeGrid.linkedFinds" datatype="html">
@@ -3184,11 +3176,7 @@
         </target>
         <context-group purpose="location">
           <context context-type="sourcefile">src/app/components/resources/types/types.component.ts</context>
-<<<<<<< HEAD
-          <context context-type="linenumber">106</context>
-=======
           <context context-type="linenumber">109</context>
->>>>>>> d3d05cd4
         </context-group>
       </trans-unit>
       <trans-unit id="resources.list.headers.category" datatype="html">
