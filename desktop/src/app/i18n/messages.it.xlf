<?xml version="1.0" encoding="UTF-8"?>
<xliff version="1.2" xmlns="urn:oasis:names:tc:xliff:document:1.2">
  <file source-language="de" datatype="plaintext" original="ng2.template" target-language="it">
    <body>
      <trans-unit id="ngb.alert.close" datatype="html">
        <source>Close</source>
        <target state="final">Chiudere</target>
        <context-group purpose="location">
          <context context-type="sourcefile">node_modules/@ng-bootstrap/ng-bootstrap/__ivy_ngcc__/fesm2015/@ng-bootstrap/ng-bootstrap/alert/alert.ts</context>
          <context context-type="linenumber">67</context>
        </context-group>
      </trans-unit>
      <trans-unit id="ngb.carousel.previous" datatype="html">
        <source>Previous</source>
        <target state="final">Indietro</target>
        <context-group purpose="location">
          <context context-type="sourcefile">node_modules/@ng-bootstrap/ng-bootstrap/__ivy_ngcc__/fesm2015/@ng-bootstrap/ng-bootstrap/carousel/carousel.ts</context>
          <context context-type="linenumber">160</context>
        </context-group>
      </trans-unit>
      <trans-unit id="ngb.carousel.next" datatype="html">
        <source>Next</source>
        <target state="final">Avanti</target>
        <context-group purpose="location">
          <context context-type="sourcefile">node_modules/@ng-bootstrap/ng-bootstrap/__ivy_ngcc__/fesm2015/@ng-bootstrap/ng-bootstrap/carousel/carousel.ts</context>
          <context context-type="linenumber">175</context>
        </context-group>
      </trans-unit>
      <trans-unit id="ngb.datepicker.previous-month" datatype="html">
        <source>Previous month</source>
        <target state="final">Mese precedente</target>
        <context-group purpose="location">
          <context context-type="sourcefile">node_modules/@ng-bootstrap/ng-bootstrap/__ivy_ngcc__/fesm2015/@ng-bootstrap/ng-bootstrap/datepicker/datepicker-month.ts</context>
          <context context-type="linenumber">46</context>
        </context-group>
        <context-group purpose="location">
          <context context-type="sourcefile">node_modules/@ng-bootstrap/ng-bootstrap/__ivy_ngcc__/fesm2015/@ng-bootstrap/ng-bootstrap/datepicker/datepicker-month.ts</context>
          <context context-type="linenumber">62</context>
        </context-group>
      </trans-unit>
      <trans-unit id="ngb.datepicker.next-month" datatype="html">
        <source>Next month</source>
        <target state="final">Prossimo mese</target>
        <context-group purpose="location">
          <context context-type="sourcefile">node_modules/@ng-bootstrap/ng-bootstrap/__ivy_ngcc__/fesm2015/@ng-bootstrap/ng-bootstrap/datepicker/datepicker-month.ts</context>
          <context context-type="linenumber">72</context>
        </context-group>
        <context-group purpose="location">
          <context context-type="sourcefile">node_modules/@ng-bootstrap/ng-bootstrap/__ivy_ngcc__/fesm2015/@ng-bootstrap/ng-bootstrap/datepicker/datepicker-month.ts</context>
          <context context-type="linenumber">72</context>
        </context-group>
      </trans-unit>
      <trans-unit id="ngb.datepicker.select-month" datatype="html">
        <source>Select month</source>
        <target state="final">Selezionare il mese</target>
        <context-group purpose="location">
          <context context-type="sourcefile">node_modules/@ng-bootstrap/ng-bootstrap/__ivy_ngcc__/fesm2015/@ng-bootstrap/ng-bootstrap/datepicker/datepicker-day-view.ts</context>
          <context context-type="linenumber">31</context>
        </context-group>
        <context-group purpose="location">
          <context context-type="sourcefile">node_modules/@ng-bootstrap/ng-bootstrap/__ivy_ngcc__/fesm2015/@ng-bootstrap/ng-bootstrap/datepicker/datepicker-day-view.ts</context>
          <context context-type="linenumber">31</context>
        </context-group>
      </trans-unit>
      <trans-unit id="ngb.datepicker.select-year" datatype="html">
        <source>Select year</source>
        <target state="final">Selezionare l'anno</target>
        <context-group purpose="location">
          <context context-type="sourcefile">node_modules/@ng-bootstrap/ng-bootstrap/__ivy_ngcc__/fesm2015/@ng-bootstrap/ng-bootstrap/datepicker/datepicker-day-view.ts</context>
          <context context-type="linenumber">31</context>
        </context-group>
        <context-group purpose="location">
          <context context-type="sourcefile">node_modules/@ng-bootstrap/ng-bootstrap/__ivy_ngcc__/fesm2015/@ng-bootstrap/ng-bootstrap/datepicker/datepicker-day-view.ts</context>
          <context context-type="linenumber">31</context>
        </context-group>
      </trans-unit>
      <trans-unit id="ngb.pagination.first" datatype="html">
        <source>««</source>
        <target state="final">««</target>
        <context-group purpose="location">
          <context context-type="sourcefile">node_modules/@ng-bootstrap/ng-bootstrap/__ivy_ngcc__/fesm2015/@ng-bootstrap/ng-bootstrap/pagination/pagination.ts</context>
          <context context-type="linenumber">146</context>
        </context-group>
      </trans-unit>
      <trans-unit id="ngb.pagination.first-aria" datatype="html">
        <source>First</source>
        <target state="final">Primo</target>
        <context-group purpose="location">
          <context context-type="sourcefile">node_modules/@ng-bootstrap/ng-bootstrap/__ivy_ngcc__/fesm2015/@ng-bootstrap/ng-bootstrap/pagination/pagination.ts</context>
          <context context-type="linenumber">174</context>
        </context-group>
      </trans-unit>
      <trans-unit id="ngb.pagination.previous" datatype="html">
        <source>«</source>
        <target state="final">«</target>
        <context-group purpose="location">
          <context context-type="sourcefile">node_modules/@ng-bootstrap/ng-bootstrap/__ivy_ngcc__/fesm2015/@ng-bootstrap/ng-bootstrap/pagination/pagination.ts</context>
          <context context-type="linenumber">153</context>
        </context-group>
      </trans-unit>
      <trans-unit id="ngb.pagination.previous-aria" datatype="html">
        <source>Previous</source>
        <target state="final">Precedente</target>
        <context-group purpose="location">
          <context context-type="sourcefile">node_modules/@ng-bootstrap/ng-bootstrap/__ivy_ngcc__/fesm2015/@ng-bootstrap/ng-bootstrap/pagination/pagination.ts</context>
          <context context-type="linenumber">187</context>
        </context-group>
      </trans-unit>
      <trans-unit id="ngb.pagination.next" datatype="html">
        <source>»</source>
        <target state="final">»</target>
        <context-group purpose="location">
          <context context-type="sourcefile">node_modules/@ng-bootstrap/ng-bootstrap/__ivy_ngcc__/fesm2015/@ng-bootstrap/ng-bootstrap/pagination/pagination.ts</context>
          <context context-type="linenumber">159</context>
        </context-group>
      </trans-unit>
      <trans-unit id="ngb.pagination.next-aria" datatype="html">
        <source>Next</source>
        <target state="final">Successivo</target>
        <context-group purpose="location">
          <context context-type="sourcefile">node_modules/@ng-bootstrap/ng-bootstrap/__ivy_ngcc__/fesm2015/@ng-bootstrap/ng-bootstrap/pagination/pagination.ts</context>
          <context context-type="linenumber">195</context>
        </context-group>
      </trans-unit>
      <trans-unit id="ngb.pagination.last" datatype="html">
        <source>»»</source>
        <target state="final">»»</target>
        <context-group purpose="location">
          <context context-type="sourcefile">node_modules/@ng-bootstrap/ng-bootstrap/__ivy_ngcc__/fesm2015/@ng-bootstrap/ng-bootstrap/pagination/pagination.ts</context>
          <context context-type="linenumber">165</context>
        </context-group>
      </trans-unit>
      <trans-unit id="ngb.pagination.last-aria" datatype="html">
        <source>Last</source>
        <target state="final">Ultimo</target>
        <context-group purpose="location">
          <context context-type="sourcefile">node_modules/@ng-bootstrap/ng-bootstrap/__ivy_ngcc__/fesm2015/@ng-bootstrap/ng-bootstrap/pagination/pagination.ts</context>
          <context context-type="linenumber">217</context>
        </context-group>
      </trans-unit>
      <trans-unit id="ngb.progressbar.value" datatype="html">
        <source><x id="INTERPOLATION" equiv-text="*
   * Supp"/>%</source>
        <target state="final"><x id="INTERPOLATION" equiv-text="{{getPercentValue()}}"/>%</target>
        <context-group purpose="location">
          <context context-type="sourcefile">node_modules/@ng-bootstrap/ng-bootstrap/__ivy_ngcc__/fesm2015/@ng-bootstrap/ng-bootstrap/progressbar/progressbar.ts</context>
          <context context-type="linenumber">59</context>
        </context-group>
      </trans-unit>
      <trans-unit id="ngb.timepicker.increment-hours" datatype="html">
        <source>Increment hours</source>
        <target state="final">Aumentare le ore</target>
        <context-group purpose="location">
          <context context-type="sourcefile">node_modules/@ng-bootstrap/ng-bootstrap/__ivy_ngcc__/fesm2015/@ng-bootstrap/ng-bootstrap/timepicker/timepicker.ts</context>
          <context context-type="linenumber">231</context>
        </context-group>
      </trans-unit>
      <trans-unit id="ngb.timepicker.HH" datatype="html">
        <source>HH</source>
        <target state="final">HH</target>
        <context-group purpose="location">
          <context context-type="sourcefile">node_modules/@ng-bootstrap/ng-bootstrap/__ivy_ngcc__/fesm2015/@ng-bootstrap/ng-bootstrap/timepicker/timepicker.ts</context>
          <context context-type="linenumber">164</context>
        </context-group>
      </trans-unit>
      <trans-unit id="ngb.timepicker.hours" datatype="html">
        <source>Hours</source>
        <target state="final">Ore</target>
        <context-group purpose="location">
          <context context-type="sourcefile">node_modules/@ng-bootstrap/ng-bootstrap/__ivy_ngcc__/fesm2015/@ng-bootstrap/ng-bootstrap/timepicker/timepicker.ts</context>
          <context context-type="linenumber">184</context>
        </context-group>
      </trans-unit>
      <trans-unit id="ngb.timepicker.decrement-hours" datatype="html">
        <source>Decrement hours</source>
        <target state="final">Ridurre le ore</target>
        <context-group purpose="location">
          <context context-type="sourcefile">node_modules/@ng-bootstrap/ng-bootstrap/__ivy_ngcc__/fesm2015/@ng-bootstrap/ng-bootstrap/timepicker/timepicker.ts</context>
          <context context-type="linenumber">251</context>
        </context-group>
      </trans-unit>
      <trans-unit id="ngb.timepicker.increment-minutes" datatype="html">
        <source>Increment minutes</source>
        <target state="final">Aumentare i minuti</target>
        <context-group purpose="location">
          <context context-type="sourcefile">node_modules/@ng-bootstrap/ng-bootstrap/__ivy_ngcc__/fesm2015/@ng-bootstrap/ng-bootstrap/timepicker/timepicker.ts</context>
          <context context-type="linenumber">273</context>
        </context-group>
      </trans-unit>
      <trans-unit id="ngb.timepicker.MM" datatype="html">
        <source>MM</source>
        <target state="final">MM</target>
        <context-group purpose="location">
          <context context-type="sourcefile">node_modules/@ng-bootstrap/ng-bootstrap/__ivy_ngcc__/fesm2015/@ng-bootstrap/ng-bootstrap/timepicker/timepicker.ts</context>
          <context context-type="linenumber">194</context>
        </context-group>
      </trans-unit>
      <trans-unit id="ngb.timepicker.minutes" datatype="html">
        <source>Minutes</source>
        <target state="final">Minuti</target>
        <context-group purpose="location">
          <context context-type="sourcefile">node_modules/@ng-bootstrap/ng-bootstrap/__ivy_ngcc__/fesm2015/@ng-bootstrap/ng-bootstrap/timepicker/timepicker.ts</context>
          <context context-type="linenumber">209</context>
        </context-group>
      </trans-unit>
      <trans-unit id="ngb.timepicker.decrement-minutes" datatype="html">
        <source>Decrement minutes</source>
        <target state="final">Ridurre i minuti</target>
        <context-group purpose="location">
          <context context-type="sourcefile">node_modules/@ng-bootstrap/ng-bootstrap/__ivy_ngcc__/fesm2015/@ng-bootstrap/ng-bootstrap/timepicker/timepicker.ts</context>
          <context context-type="linenumber">290</context>
        </context-group>
      </trans-unit>
      <trans-unit id="ngb.timepicker.increment-seconds" datatype="html">
        <source>Increment seconds</source>
        <target state="final">Aumentare i secondi</target>
        <context-group purpose="location">
          <context context-type="sourcefile">node_modules/@ng-bootstrap/ng-bootstrap/__ivy_ngcc__/fesm2015/@ng-bootstrap/ng-bootstrap/timepicker/timepicker.ts</context>
          <context context-type="linenumber">296</context>
        </context-group>
      </trans-unit>
      <trans-unit id="ngb.timepicker.SS" datatype="html">
        <source>SS</source>
        <target state="final">SS</target>
        <context-group purpose="location">
          <context context-type="sourcefile">node_modules/@ng-bootstrap/ng-bootstrap/__ivy_ngcc__/fesm2015/@ng-bootstrap/ng-bootstrap/timepicker/timepicker.ts</context>
          <context context-type="linenumber">296</context>
        </context-group>
      </trans-unit>
      <trans-unit id="ngb.timepicker.seconds" datatype="html">
        <source>Seconds</source>
        <target state="final">Secondi</target>
        <context-group purpose="location">
          <context context-type="sourcefile">node_modules/@ng-bootstrap/ng-bootstrap/__ivy_ngcc__/fesm2015/@ng-bootstrap/ng-bootstrap/timepicker/timepicker.ts</context>
          <context context-type="linenumber">296</context>
        </context-group>
      </trans-unit>
      <trans-unit id="ngb.timepicker.decrement-seconds" datatype="html">
        <source>Decrement seconds</source>
        <target state="final">Ridurre i secondi</target>
        <context-group purpose="location">
          <context context-type="sourcefile">node_modules/@ng-bootstrap/ng-bootstrap/__ivy_ngcc__/fesm2015/@ng-bootstrap/ng-bootstrap/timepicker/timepicker.ts</context>
          <context context-type="linenumber">296</context>
        </context-group>
      </trans-unit>
      <trans-unit id="ngb.timepicker.PM" datatype="html">
        <source><x id="INTERPOLATION"/></source>
        <target state="final"><x id="INTERPOLATION" equiv-text="{{ i18n.getAfternoonPeriod() }}"/></target>
        <context-group purpose="location">
          <context context-type="sourcefile">node_modules/@ng-bootstrap/ng-bootstrap/__ivy_ngcc__/fesm2015/@ng-bootstrap/ng-bootstrap/timepicker/timepicker.ts</context>
          <context context-type="linenumber">296</context>
        </context-group>
      </trans-unit>
      <trans-unit id="ngb.timepicker.AM" datatype="html">
        <source><x id="INTERPOLATION"/></source>
        <target state="final"><x id="INTERPOLATION" equiv-text="{{ i18n.getMorningPeriod() }}"/></target>
        <context-group purpose="location">
          <context context-type="sourcefile">node_modules/@ng-bootstrap/ng-bootstrap/__ivy_ngcc__/fesm2015/@ng-bootstrap/ng-bootstrap/timepicker/timepicker.ts</context>
          <context context-type="linenumber">296</context>
        </context-group>
      </trans-unit>
      <trans-unit id="ngb.toast.close-aria" datatype="html">
        <source>Close</source>
        <target state="final">Close</target>
        <context-group purpose="location">
          <context context-type="sourcefile">node_modules/@ng-bootstrap/ng-bootstrap/__ivy_ngcc__/fesm2015/@ng-bootstrap/ng-bootstrap/toast/toast.ts</context>
          <context context-type="linenumber">107</context>
        </context-group>
      </trans-unit>
      <trans-unit id="boolean.yes" datatype="html">
        <source>Ja</source>
        <target state="final">Sì</target>
        <context-group purpose="location">
          <context context-type="sourcefile">src/app/components/docedit/core/forms/boolean.component.ts</context>
          <context context-type="linenumber">33</context>
        </context-group>
        <context-group purpose="location">
          <context context-type="sourcefile">src/app/components/image/overview/searchbar/image-overview-search-constraints.component.ts</context>
          <context context-type="linenumber">65</context>
        </context-group>
        <context-group purpose="location">
          <context context-type="sourcefile">src/app/components/image/overview/searchbar/image-overview-search-constraints.component.ts</context>
          <context context-type="linenumber">65</context>
        </context-group>
        <context-group purpose="location">
          <context context-type="sourcefile">src/app/components/resources/searchbar/resources-search-constraints.component.ts</context>
          <context context-type="linenumber">126</context>
        </context-group>
        <context-group purpose="location">
          <context context-type="sourcefile">src/app/components/resources/searchbar/resources-search-constraints.component.ts</context>
          <context context-type="linenumber">126</context>
        </context-group>
        <context-group purpose="location">
          <context context-type="sourcefile">src/app/components/widgets/documentinfo/field-view.component.ts</context>
          <context context-type="linenumber">46</context>
        </context-group>
      </trans-unit>
      <trans-unit id="boolean.no" datatype="html">
        <source>Nein</source>
        <target state="final">No</target>
        <context-group purpose="location">
          <context context-type="sourcefile">src/app/components/docedit/core/forms/boolean.component.ts</context>
          <context context-type="linenumber">33</context>
        </context-group>
        <context-group purpose="location">
          <context context-type="sourcefile">src/app/components/image/overview/searchbar/image-overview-search-constraints.component.ts</context>
          <context context-type="linenumber">65</context>
        </context-group>
        <context-group purpose="location">
          <context context-type="sourcefile">src/app/components/image/overview/searchbar/image-overview-search-constraints.component.ts</context>
          <context context-type="linenumber">65</context>
        </context-group>
        <context-group purpose="location">
          <context context-type="sourcefile">src/app/components/resources/searchbar/resources-search-constraints.component.ts</context>
          <context context-type="linenumber">126</context>
        </context-group>
        <context-group purpose="location">
          <context context-type="sourcefile">src/app/components/resources/searchbar/resources-search-constraints.component.ts</context>
          <context context-type="linenumber">126</context>
        </context-group>
        <context-group purpose="location">
<<<<<<< HEAD
          <context context-type="sourcefile">src/app/components/widgets/documentinfo/fields-view.component.ts</context>
          <context context-type="linenumber">77</context>
=======
          <context context-type="sourcefile">src/app/components/widgets/documentinfo/field-view.component.ts</context>
          <context context-type="linenumber">53</context>
>>>>>>> baa09305
        </context-group>
      </trans-unit>
      <trans-unit id="components.documents.documentTeaser.newResource" datatype="html">
        <source>Neue Ressource</source>
        <target state="final">Nuovo elemento</target>
        <context-group purpose="location">
          <context context-type="sourcefile">src/app/components/widgets/document-teaser.component.ts</context>
          <context context-type="linenumber">12</context>
        </context-group>
      </trans-unit>
      <trans-unit id="resources.detailSidebar.geometryView.polygon" datatype="html">
        <source>Polygon</source>
        <target state="final">Poligono</target>
        <context-group purpose="location">
          <context context-type="sourcefile">src/app/components/resources/map/list/geometry-view.component.ts</context>
          <context context-type="linenumber">20</context>
        </context-group>
      </trans-unit>
      <trans-unit id="resources.detailSidebar.geometryView.multipolygon" datatype="html">
        <source>Multipolygon</source>
        <target state="final">Multipoligono</target>
        <context-group purpose="location">
          <context context-type="sourcefile">src/app/components/resources/map/list/geometry-view.component.ts</context>
          <context context-type="linenumber">20</context>
        </context-group>
      </trans-unit>
      <trans-unit id="resources.detailSidebar.geometryView.polyline" datatype="html">
        <source>Polyline</source>
        <target state="final">Polilinea</target>
        <context-group purpose="location">
          <context context-type="sourcefile">src/app/components/resources/map/list/geometry-view.component.ts</context>
          <context context-type="linenumber">20</context>
        </context-group>
      </trans-unit>
      <trans-unit id="resources.detailSidebar.geometryView.multipolyline" datatype="html">
        <source>Multipolyline</source>
        <target state="final">Multipolilinea</target>
        <context-group purpose="location">
          <context context-type="sourcefile">src/app/components/resources/map/list/geometry-view.component.ts</context>
          <context context-type="linenumber">20</context>
        </context-group>
      </trans-unit>
      <trans-unit id="resources.detailSidebar.geometryView.point" datatype="html">
        <source>Punkt</source>
        <target state="final">Punto</target>
        <context-group purpose="location">
          <context context-type="sourcefile">src/app/components/resources/map/list/geometry-view.component.ts</context>
          <context context-type="linenumber">20</context>
        </context-group>
      </trans-unit>
      <trans-unit id="resources.detailSidebar.geometryView.multipoint" datatype="html">
        <source>Multipunkt</source>
        <target state="final">Multipunto</target>
        <context-group purpose="location">
          <context context-type="sourcefile">src/app/components/resources/map/list/geometry-view.component.ts</context>
          <context context-type="linenumber">20</context>
        </context-group>
      </trans-unit>
      <trans-unit id="resources.detailSidebar.geometryView.none" datatype="html">
        <source>Keine</source>
        <target state="final">Nessuno</target>
        <context-group purpose="location">
          <context context-type="sourcefile">src/app/components/resources/map/list/geometry-view.component.ts</context>
          <context context-type="linenumber">20</context>
        </context-group>
      </trans-unit>
      <trans-unit id="widgets.documentPicker.noSearchCriteria" datatype="html">
        <source>Keine Suchkriterien angegeben</source>
        <target state="final">Nessun criterio di ricerca specificato</target>
        <context-group purpose="location">
          <context context-type="sourcefile">src/app/components/widgets/document-picker.component.ts</context>
          <context context-type="linenumber">52</context>
        </context-group>
      </trans-unit>
      <trans-unit id="widgets.documentPicker.noSearchResults" datatype="html">
        <source>Keine Ziele gefunden</source>
        <target state="final">Nessun oggetto trovato</target>
        <context-group purpose="location">
          <context context-type="sourcefile">src/app/components/widgets/document-picker.component.ts</context>
          <context context-type="linenumber">85</context>
        </context-group>
      </trans-unit>
      <trans-unit id="widgets.searchBar.placeholder" datatype="html">
        <source>Suchen...</source>
        <target state="final">Cerca...</target>
        <context-group purpose="location">
          <context context-type="sourcefile">src/app/components/image/overview/searchbar/image-overview-search-bar.component.ts</context>
          <context context-type="linenumber">27</context>
        </context-group>
        <context-group purpose="location">
          <context context-type="sourcefile">src/app/components/resources/searchbar/resources-search-bar.component.ts</context>
          <context context-type="linenumber">55</context>
        </context-group>
        <context-group purpose="location">
          <context context-type="sourcefile">src/app/components/widgets/search-bar.component.ts</context>
          <context context-type="linenumber">50</context>
        </context-group>
      </trans-unit>
      <trans-unit id="widgets.searchBar.categoryFilter" datatype="html">
        <source>Nach Kategorie filtern:</source>
        <target state="final">Filtrare per categoria:</target>
        <context-group purpose="location">
          <context context-type="sourcefile">src/app/components/resources/searchbar/resources-search-bar.component.ts</context>
          <context context-type="linenumber">69</context>
        </context-group>
        <context-group purpose="location">
          <context context-type="sourcefile">src/app/components/widgets/search-bar.component.ts</context>
          <context context-type="linenumber">76</context>
        </context-group>
      </trans-unit>
      <trans-unit id="widgets.categoryPicker.allCategories" datatype="html">
        <source>Alle Kategorien</source>
        <target state="final">Tutte le categorie</target>
        <context-group purpose="location">
          <context context-type="sourcefile">src/app/components/widgets/category-picker.component.ts</context>
          <context context-type="linenumber">51</context>
        </context-group>
      </trans-unit>
      <trans-unit id="import.uploadModal.info" datatype="html">
        <source>Datensätze werden eingelesen...</source>
        <target state="final">Trasferimento dei record...</target>
        <context-group purpose="location">
          <context context-type="sourcefile">src/app/components/import/upload-modal.component.ts</context>
          <context context-type="linenumber">15</context>
        </context-group>
      </trans-unit>
      <trans-unit id="import.startImport" datatype="html">
        <source>Import starten</source>
        <target state="final">Avviare l'importazione</target>
        <context-group purpose="location">
          <context context-type="sourcefile">src/app/components/import/import.component.ts</context>
          <context context-type="linenumber">67</context>
        </context-group>
      </trans-unit>
      <trans-unit id="import.source" datatype="html">
        <source>Quelle</source>
        <target state="final">Sorgente</target>
        <context-group purpose="location">
          <context context-type="sourcefile">src/app/components/import/import.component.ts</context>
          <context context-type="linenumber">87</context>
        </context-group>
      </trans-unit>
      <trans-unit id="import.file" datatype="html">
        <source>Datei</source>
        <target state="final">File</target>
        <context-group purpose="location">
          <context context-type="sourcefile">src/app/components/import/import.component.ts</context>
          <context context-type="linenumber">108</context>
        </context-group>
      </trans-unit>
      <trans-unit id="import.http" datatype="html">
        <source>HTTP</source>
        <target state="final">HTTP</target>
        <context-group purpose="location">
          <context context-type="sourcefile">src/app/components/import/import.component.ts</context>
          <context context-type="linenumber">132</context>
        </context-group>
      </trans-unit>
      <trans-unit id="import.path" datatype="html">
        <source>Pfad</source>
        <target state="final">Percorso</target>
        <context-group purpose="location">
          <context context-type="sourcefile">src/app/components/import/import.component.ts</context>
          <context context-type="linenumber">155</context>
        </context-group>
      </trans-unit>
      <trans-unit id="import.chooseFile" datatype="html">
        <source>Datei auswählen...</source>
        <target state="final">Selezionare file...</target>
        <context-group purpose="location">
          <context context-type="sourcefile">src/app/components/import/import.component.ts</context>
          <context context-type="linenumber">184</context>
        </context-group>
      </trans-unit>
      <trans-unit id="import.url" datatype="html">
        <source>URL</source>
        <target state="final">URL</target>
        <context-group purpose="location">
          <context context-type="sourcefile">src/app/components/import/import.component.ts</context>
          <context context-type="linenumber">214</context>
        </context-group>
      </trans-unit>
      <trans-unit id="import.format.info" datatype="html">
        <source> Unterstützte Dateiformate: <x id="INTERPOLATION" equiv-text="{{getAllowedFileExtensions()}}"/><x id="LINE_BREAK" ctype="lb" equiv-text="&lt;br>"/> Bildformate können in der <x id="START_LINK" ctype="x-a" equiv-text="&lt;a href=&quot;#&quot; routerLink=&quot;../images&quot;>"/>Bilderverwaltung<x id="CLOSE_LINK" ctype="x-a" equiv-text="&lt;/a>"/> importiert werden. </source>
        <target state="final">
                        Formati di file supportati: <x id="INTERPOLATION" equiv-text="{{getAllowedFileExtensions()}}"/><x id="LINE_BREAK" ctype="lb" equiv-text="&lt;br/>"/>
                        I formati di immagine possono essere importati nel <x id="START_LINK" ctype="x-a" equiv-text="&lt;a>"/>Gestore di immagini<x id="CLOSE_LINK" ctype="x-a" equiv-text="&lt;/a>"/>.
                   </target>
        <context-group purpose="location">
          <context context-type="sourcefile">src/app/components/import/import.component.ts</context>
          <context context-type="linenumber">251</context>
        </context-group>
      </trans-unit>
      <trans-unit id="import.regularOption.label" datatype="html">
        <source> Neue Ressourcen importieren</source>
        <target state="final">
                                Importazione di nuovi elementi</target>
        <context-group purpose="location">
          <context context-type="sourcefile">src/app/components/import/import.html</context>
          <context context-type="linenumber">69</context>
        </context-group>
      </trans-unit>
      <trans-unit id="import.defaultOption.info" datatype="html">
        <source> Datensätze, deren Bezeichner (Feld <x id="START_EMPHASISED_TEXT" ctype="x-em" equiv-text="&lt;em>"/>identifier<x id="CLOSE_EMPHASISED_TEXT" ctype="x-em" equiv-text="&lt;/em>"/>) bereits vergeben ist, werden ignoriert. </source>
        <target state="final">
                                I record il cui identificatore (campo <x id="START_EMPHASISED_TEXT" ctype="x-em" equiv-text="&lt;em>"/>identifier<x id="CLOSE_EMPHASISED_TEXT" ctype="x-em" equiv-text="&lt;/em>"/>)
                                è già stato assegnato, verranno ignorati.
                            </target>
        <context-group purpose="location">
          <context context-type="sourcefile">src/app/components/import/import.html</context>
          <context context-type="linenumber">88</context>
        </context-group>
      </trans-unit>
      <trans-unit id="import.mergeOption.label" datatype="html">
        <source> Vorhandene Ressource ergänzen </source>
        <target state="final">
                            Aggiungi agli elementi esistenti
                        </target>
        <context-group purpose="location">
          <context context-type="sourcefile">src/app/components/import/import.html</context>
          <context context-type="linenumber">87</context>
        </context-group>
      </trans-unit>
      <trans-unit id="import.mergeOption.native.info" datatype="html">
        <source> Ist diese Option aktiviert, so werden bereits existierende Datensätze mit den Daten aus der Importdatei ergänzt. Felder des Importdatensatzes überschreiben dabei gleichnamige Felder im existierenden Datensatz. Geometrien des Importdatensatzes überschreiben bestehende im existierenden Datensatz. Im existierenden Datensatz vorhandene Felder, die nicht im Importdatensatz vorhanden sind, bleiben unverändert bestehen. Die Kategorie kann nicht verändert werden. Die Zuordnung von Datensätzen geschieht per Bezeichner (Feld <x id="START_EMPHASISED_TEXT" ctype="x-em" equiv-text="&lt;em>"/>identifier<x id="CLOSE_EMPHASISED_TEXT" ctype="x-em" equiv-text="&lt;/em>"/>). Datensätze in der Importdatei, die nicht zugeordnet werden können, werden ignoriert. </source>
        <target state="final">
                        Se questa opzione è attivata, i record dei dati esistenti vengono integrati con
                        i dati del file di importazione. I campi nel file di importazione che hanno lo stesso nome
                        di quelli nel file dove vengono importati sovrascrivono i record dei campi omonimi nel file esistente.
                        Le geometrie dei record importati sovrascrivono le geometrie dei record esistenti. I campi dei record
                        dei dati esistenti che non sono nei record dei dati di importazione rimangono invariati.
                        La categoria non può essere modificata. L'assegnazione dei record di dati
                        avviene tramite identificatore (campo <x id="START_EMPHASISED_TEXT" ctype="x-em" equiv-text="&lt;em>"/>identifier<x id="CLOSE_EMPHASISED_TEXT" ctype="x-em" equiv-text="&lt;/em>"/>). I record di dati nel
                        file di importazione che non possono essere assegnati sono ignorati.
                    </target>
        <context-group purpose="location">
          <context context-type="sourcefile">src/app/components/import/import.html</context>
          <context context-type="linenumber">107</context>
        </context-group>
      </trans-unit>
      <trans-unit id="import.mergeOption.csv.info" datatype="html">
        <source> Ist diese Option aktiviert, so werden bereits existierende Datensätze mit den Daten aus der Importdatei ergänzt. Felder des Importdatensatzes überschreiben dabei gleichnamige Felder im existierenden Datensatz. Im existierenden Datensatz vorhandene Felder, die nicht im Importdatensatz vorhanden sind, bleiben unverändert bestehen. Die Kategorie kann nicht verändert werden. Die Zuordnung von Datensätzen geschieht per Bezeichner (Spalte <x id="START_EMPHASISED_TEXT" ctype="x-em" equiv-text="&lt;em>"/>identifier<x id="CLOSE_EMPHASISED_TEXT" ctype="x-em" equiv-text="&lt;/em>"/>). Datensätze in der Importdatei, die nicht zugeordnet werden können, werden ignoriert. </source>
        <target state="final">
                        Se questa opzione è attivata, i record dei dati esistenti vengono integrati con
                        i dati del file di importazione. I campi nel file di importazione che hanno lo stesso nome
                        di quelli nel file dove vengono importati sovrascrivono i record dei campi omonimi nel file esistente.
                        I campi dei record dei dati esistenti che non sono nei record dei dati di importazione rimangono invariati.
                        La categoria non può essere modificata. L'assegnazione dei record di dati
                        avviene tramite identificatore (colonna <x id="START_EMPHASISED_TEXT" ctype="x-em" equiv-text="&lt;em>"/>identifier<x id="CLOSE_EMPHASISED_TEXT" ctype="x-em" equiv-text="&lt;/em>"/>). I record dei dati nel
                        file di importazione che non possono essere assegnati vengono ignorati.
                    </target>
        <context-group purpose="location">
          <context context-type="sourcefile">src/app/components/import/import.html</context>
          <context context-type="linenumber">117</context>
        </context-group>
      </trans-unit>
      <trans-unit id="import.mergeOption.permitDeletions" datatype="html">
        <source> Löschen erlauben </source>
        <target state="final">
                            Consentire l'eliminazione
                        </target>
        <context-group purpose="location">
          <context context-type="sourcefile">src/app/components/import/import.html</context>
          <context context-type="linenumber">120</context>
        </context-group>
      </trans-unit>
      <trans-unit id="import.mergeOption.deletionsInfo.jsonl" datatype="html">
        <source> Ist diese Option aktiviert, so können sowohl Felder als auch Relationen nicht nur verändert, sondern auch entfernt werden. Gelöscht werden alle Felder und Relationen, denen in der Importdatei der Wert <x id="START_ITALIC_TEXT" ctype="x-i" equiv-text="&lt;i>"/>null<x id="CLOSE_ITALIC_TEXT" ctype="x-i" equiv-text="&lt;/i>"/> zugewiesen ist. Nicht aufgeführte Felder und Relationen bleiben unverändert. </source>
        <target state="final">
                        Se questa opzione è attivata i campi e le relazioni non solo
                        possono essere modificati, ma anche rimossi. Tutti i campi e le relazioni
                        a cui viene assegnato il valore <x id="START_ITALIC_TEXT" ctype="x-i" equiv-text="&lt;i>"/>null<x id="CLOSE_ITALIC_TEXT" ctype="x-i" equiv-text="&lt;/i>"/> nel file di importazione vengono cancellati.
                        I campi e le relazioni non elencati rimangono invariati.
                    </target>
        <context-group purpose="location">
          <context context-type="sourcefile">src/app/components/import/import.html</context>
          <context context-type="linenumber">136</context>
        </context-group>
      </trans-unit>
      <trans-unit id="import.mergeOption.deletionsInfo.csv" datatype="html">
        <source> Ist diese Option aktiviert, so können sowohl Felder als auch Relationen nicht nur verändert, sondern auch entfernt werden. Gelöscht werden alle Felder und Relationen, bei denen das Feld in der Importdatei leer ist. Nicht in der CSV-Tabelle als Spalte aufgeführte Felder und Relationen bleiben unverändert. </source>
        <target state="final">
                        Se questa opzione è attivata i campi e le relazioni non solo
                        possono essere modificati, ma anche rimossi. Tutti i campi e le relazioni
                        in cui il campo del file di importazione è vuoto, vengono cancellati.
                        I campi e le relazioni non elencati come colonne nella tabella CSV rimangono
                        invariati.
                    </target>
        <context-group purpose="location">
          <context context-type="sourcefile">src/app/components/import/import.html</context>
          <context context-type="linenumber">142</context>
        </context-group>
      </trans-unit>
      <trans-unit id="import.format.importCategorySelect" datatype="html">
        <source>Kategorie</source>
        <target state="final">Categoria</target>
        <context-group purpose="location">
          <context context-type="sourcefile">src/app/components/import/import.html</context>
          <context context-type="linenumber">164</context>
        </context-group>
      </trans-unit>
      <trans-unit id="import.selectCategory" datatype="html">
        <source>Kategorie auswählen</source>
        <target state="final">Scegliere la categoria</target>
        <context-group purpose="location">
          <context context-type="sourcefile">src/app/components/import/import.html</context>
          <context context-type="linenumber">179</context>
        </context-group>
      </trans-unit>
      <trans-unit id="import.assignToOperation.label" datatype="html">
        <source>Daten einer Maßnahme zuordnen</source>
        <target state="final">Assegnare i dati a un'operazione</target>
        <context-group purpose="location">
          <context context-type="sourcefile">src/app/components/import/import.html</context>
          <context context-type="linenumber">192</context>
        </context-group>
      </trans-unit>
      <trans-unit id="import.assignToOperation.noAssignment" datatype="html">
        <source>Keine Zuordnung</source>
        <target state="final">Nessuna assegnazione</target>
        <context-group purpose="location">
          <context context-type="sourcefile">src/app/components/import/import.html</context>
          <context context-type="linenumber">202</context>
        </context-group>
      </trans-unit>
      <trans-unit id="import.csv.separator" datatype="html">
        <source>Feldtrennzeichen</source>
        <target state="final">Separatore di campo</target>
        <context-group purpose="location">
          <context context-type="sourcefile">src/app/components/import/import.html</context>
          <context context-type="linenumber">219</context>
        </context-group>
      </trans-unit>
      <trans-unit id="import.geojson.info" datatype="html">
        <source> Beim GeoJSON-Import werden keine neuen Ressourcen angelegt, sondern existierenden Ressourcen Geometrien hinzugefügt. Bitte beachten Sie, dass bereits vorhandene Geometrien dabei überschrieben werden. Die Zuordnung von Datensätzen geschieht per Bezeichner (Feld <x id="START_EMPHASISED_TEXT" ctype="x-em" equiv-text="&lt;em>"/>identifier<x id="CLOSE_EMPHASISED_TEXT" ctype="x-em" equiv-text="&lt;/em>"/> im Objekt <x id="START_EMPHASISED_TEXT" ctype="x-em" equiv-text="&lt;em>"/>properties<x id="CLOSE_EMPHASISED_TEXT" ctype="x-em" equiv-text="&lt;/em>"/>). Datensätze in der Importdatei, die nicht zugeordnet werden können, werden ignoriert. </source>
        <target state="final">
                        L'importazione dei file GeoJSON non crea nuovi elementi, ma aggiunge
                        la geometria alle risorse esistenti. Notare bene che le geometrie esistenti
                        vengono sovrascritte. L'assegnazione dei record dei dati avviene per
                        identificatore (campo <x id="START_EMPHASISED_TEXT" ctype="x-em" equiv-text="&lt;em>"/>identifier<x id="CLOSE_EMPHASISED_TEXT" ctype="x-em" equiv-text="&lt;/em>"/> im Objekt <x id="START_EMPHASISED_TEXT" ctype="x-em" equiv-text="&lt;em>"/>properties<x id="CLOSE_EMPHASISED_TEXT" ctype="x-em" equiv-text="&lt;/em>"/>). I record dei dati nel
                        file di importazione che non possono essere assegnati vengono ignorati.
                    </target>
        <context-group purpose="location">
          <context context-type="sourcefile">src/app/components/import/import.html</context>
          <context context-type="linenumber">219</context>
        </context-group>
      </trans-unit>
      <trans-unit id="import.shapefile.javaWarning" datatype="html">
        <source> Zur Durchführung eines Shapefile-Imports ist die Installation von Java 8 oder höher erforderlich. </source>
        <target state="final">
                        Per eseguire l'importazione dal formato shapefile è necessario installare Java 8 o versione
                        successiva.
                    </target>
        <context-group purpose="location">
          <context context-type="sourcefile">src/app/components/import/import.html</context>
          <context context-type="linenumber">193</context>
        </context-group>
      </trans-unit>
      <trans-unit id="import.shapefile.info" datatype="html">
        <source> Beim Shapefile-Import werden keine neuen Ressourcen angelegt, sondern existierenden Ressourcen Geometrien hinzugefügt. Bitte beachten Sie, dass bereits vorhandene Geometrien dabei überschrieben werden. Die Zuordnung von Datensätzen geschieht per Bezeichner (Feld <x id="START_EMPHASISED_TEXT" ctype="x-em" equiv-text="&lt;em>"/>identifier<x id="CLOSE_EMPHASISED_TEXT" ctype="x-em" equiv-text="&lt;/em>"/>). Datensätze im Shapefile, die nicht zugeordnet werden können, werden ignoriert. </source>
        <target state="final">
                        Durante l'importazione dal formato shapefile non vengono creati nuovi elementi, ma
                        vengono aggiunte le geometrie alle risorse esistenti. Si prega di notare che le geometrie
                        già presenti vengono sovrascritte. L'assegnazione dei record di dati avviene per
                        identificatore (campo <x id="START_EMPHASISED_TEXT" ctype="x-em" equiv-text="&lt;em>"/>identifier<x id="CLOSE_EMPHASISED_TEXT" ctype="x-em" equiv-text="&lt;/em>"/>). I record dei dati nello shapefile che non possono essere assegnati
                        vengono ignorati.
                    </target>
        <context-group purpose="location">
          <context context-type="sourcefile">src/app/components/import/import.html</context>
          <context context-type="linenumber">219</context>
        </context-group>
      </trans-unit>
      <trans-unit id="import.nonImportedResources" datatype="html">
        <source>Nicht importierte Ressourcen</source>
        <target state="final">Risorse non importate</target>
        <context-group purpose="location">
          <context context-type="sourcefile">src/app/components/import/import.html</context>
          <context context-type="linenumber">205</context>
        </context-group>
      </trans-unit>
      <trans-unit id="buttons.back" datatype="html">
        <source>Zurück</source>
        <target state="final">Indietro</target>
        <context-group purpose="location">
          <context context-type="sourcefile">src/app/components/export/export.html</context>
          <context context-type="linenumber">140</context>
        </context-group>
        <context-group purpose="location">
          <context context-type="sourcefile">src/app/components/import/import.html</context>
          <context context-type="linenumber">219</context>
        </context-group>
      </trans-unit>
      <trans-unit id="export.invalidFields.resource" datatype="html">
        <source>(Ressource <x id="INTERPOLATION" equiv-text="{{invalidField.identifier}}"/>)</source>
        <target state="new">(Ressource <x id="INTERPOLATION" equiv-text="{{invalidField.identifier}}"/>)</target>
        <context-group purpose="location">
          <context context-type="sourcefile">src/app/components/export/export.html</context>
          <context context-type="linenumber">140,126</context>
        </context-group>
      </trans-unit>
      <trans-unit id="export.modal.info" datatype="html">
        <source>Daten werden exportiert...</source>
        <target state="final">Esportazione dei dati in corso...</target>
        <context-group purpose="location">
          <context context-type="sourcefile">src/app/components/export/export-modal.component.ts</context>
          <context context-type="linenumber">12</context>
        </context-group>
      </trans-unit>
      <trans-unit id="export.startExport" datatype="html">
        <source>Export starten</source>
        <target state="final">Avviare l'esportazione</target>
        <context-group purpose="location">
          <context context-type="sourcefile">src/app/components/export/export.component.ts</context>
          <context context-type="linenumber">51</context>
        </context-group>
      </trans-unit>
      <trans-unit id="export.operationSelect.label" datatype="html">
        <source>Kontext</source>
        <target state="new">Kontext</target>
        <context-group purpose="location">
          <context context-type="sourcefile">src/app/components/export/export.component.ts</context>
<<<<<<< HEAD
          <context context-type="linenumber">245</context>
=======
          <context context-type="linenumber">246</context>
>>>>>>> baa09305
        </context-group>
      </trans-unit>
      <trans-unit id="export.operationSelect.all" datatype="html">
        <source>Keine Einschränkung</source>
        <target state="final">Nessuna limitazione</target>
        <context-group purpose="location">
          <context context-type="sourcefile">src/app/components/export/export.component.ts</context>
<<<<<<< HEAD
          <context context-type="linenumber">270</context>
=======
          <context context-type="linenumber">267</context>
>>>>>>> baa09305
        </context-group>
      </trans-unit>
      <trans-unit id="export.catalogSelect.label" datatype="html">
        <source>Katalog</source>
        <target state="final">Catalogo</target>
        <context-group purpose="location">
          <context context-type="sourcefile">src/app/components/export/export.component.ts</context>
<<<<<<< HEAD
          <context context-type="linenumber">306</context>
=======
          <context context-type="linenumber">295</context>
>>>>>>> baa09305
        </context-group>
      </trans-unit>
      <trans-unit id="export.format.categorySelect" datatype="html">
        <source>Kategorie</source>
        <target state="final">Categoria</target>
        <context-group purpose="location">
          <context context-type="sourcefile">src/app/components/export/export.component.ts</context>
<<<<<<< HEAD
          <context context-type="linenumber">336</context>
=======
          <context context-type="linenumber">327</context>
>>>>>>> baa09305
        </context-group>
      </trans-unit>
      <trans-unit id="export.format" datatype="html">
        <source>Format</source>
        <target state="final">Formato</target>
        <context-group purpose="location">
          <context context-type="sourcefile">src/app/components/export/export.component.ts</context>
          <context context-type="linenumber">72</context>
        </context-group>
      </trans-unit>
      <trans-unit id="export.formats.geojson" datatype="html">
        <source>GeoJSON</source>
        <target state="final">GeoJSON</target>
        <context-group purpose="location">
          <context context-type="sourcefile">src/app/components/export/export.component.ts</context>
<<<<<<< HEAD
          <context context-type="linenumber">122</context>
=======
          <context context-type="linenumber">121</context>
>>>>>>> baa09305
        </context-group>
      </trans-unit>
      <trans-unit id="export.formats.shapefile" datatype="html">
        <source>Shapefile</source>
        <target state="final">Shapefile</target>
        <context-group purpose="location">
          <context context-type="sourcefile">src/app/components/export/export.component.ts</context>
<<<<<<< HEAD
          <context context-type="linenumber">148</context>
=======
          <context context-type="linenumber">149</context>
>>>>>>> baa09305
        </context-group>
      </trans-unit>
      <trans-unit id="export.formats.catalog" datatype="html">
        <source>Katalog</source>
        <target state="final">Catalogo</target>
        <context-group purpose="location">
          <context context-type="sourcefile">src/app/components/export/export.component.ts</context>
          <context context-type="linenumber">173</context>
        </context-group>
      </trans-unit>
      <trans-unit id="export.formats.csv" datatype="html">
        <source>CSV</source>
        <target state="final">CSV</target>
        <context-group purpose="location">
          <context context-type="sourcefile">src/app/components/export/export.component.ts</context>
<<<<<<< HEAD
          <context context-type="linenumber">92</context>
=======
          <context context-type="linenumber">93</context>
>>>>>>> baa09305
        </context-group>
      </trans-unit>
      <trans-unit id="export.csvimportmode.complete" datatype="html">
        <source>Komplett</source>
        <target state="final">Completo</target>
        <context-group purpose="location">
          <context context-type="sourcefile">src/app/components/export/export.component.ts</context>
<<<<<<< HEAD
          <context context-type="linenumber">202</context>
=======
          <context context-type="linenumber">199</context>
>>>>>>> baa09305
        </context-group>
      </trans-unit>
      <trans-unit id="export.csvimportmode.schema" datatype="html">
        <source>Nur Schema</source>
        <target state="final">Solo la struttura</target>
        <context-group purpose="location">
          <context context-type="sourcefile">src/app/components/export/export.component.ts</context>
<<<<<<< HEAD
          <context context-type="linenumber">231</context>
=======
          <context context-type="linenumber">223</context>
>>>>>>> baa09305
        </context-group>
      </trans-unit>
      <trans-unit id="export.csv.noResources" datatype="html">
        <source> Keine Ressourcen gefunden. </source>
        <target state="final">
                        Nessun elemento trovato.
                    </target>
        <context-group purpose="location">
          <context context-type="sourcefile">src/app/components/export/export.component.ts</context>
          <context context-type="linenumber">356</context>
        </context-group>
      </trans-unit>
      <trans-unit id="export.csv.noCatalogs" datatype="html">
        <source> Keine Kataloge gefunden. </source>
        <target state="final">
                        Nessun catalogo trovato.
                    </target>
        <context-group purpose="location">
          <context context-type="sourcefile">src/app/components/export/export.component.ts</context>
          <context context-type="linenumber">360</context>
        </context-group>
      </trans-unit>
      <trans-unit id="export.geojson.info" datatype="html">
        <source> Exportiert werden Geometrien und die Felder <x id="START_EMPHASISED_TEXT" ctype="x-em" equiv-text="&lt;em>"/>Bezeichner<x id="CLOSE_EMPHASISED_TEXT" ctype="x-em" equiv-text="&lt;/em>"/> (identifier), <x id="START_EMPHASISED_TEXT" ctype="x-em" equiv-text="&lt;em>"/>Kurzbeschreibung<x id="CLOSE_EMPHASISED_TEXT" ctype="x-em" equiv-text="&lt;/em>"/> (shortDescription) und <x id="START_EMPHASISED_TEXT" ctype="x-em" equiv-text="&lt;em>"/>Kategorie<x id="CLOSE_EMPHASISED_TEXT" ctype="x-em" equiv-text="&lt;/em>"/> (category) der jeweiligen Ressourcen. </source>
        <target state="final">
                        Verranno esportati i geodati e i campi <x id="START_EMPHASISED_TEXT" ctype="x-em" equiv-text="&lt;em>"/>identificatore<x id="CLOSE_EMPHASISED_TEXT" ctype="x-em" equiv-text="&lt;/em>"/> (identifier),
                        <x id="START_EMPHASISED_TEXT" ctype="x-em" equiv-text="&lt;em>"/>breve descrizione<x id="CLOSE_EMPHASISED_TEXT" ctype="x-em" equiv-text="&lt;/em>"/> (shortDescription) e <x id="START_EMPHASISED_TEXT" ctype="x-em" equiv-text="&lt;em>"/>categoria<x id="CLOSE_EMPHASISED_TEXT" ctype="x-em" equiv-text="&lt;/em>"/> (category) dei
                        rispettivi elementi.
                    </target>
        <context-group purpose="location">
          <context context-type="sourcefile">src/app/components/export/export.component.ts</context>
          <context context-type="linenumber">360</context>
        </context-group>
      </trans-unit>
      <trans-unit id="export.shapefile.javaWarning" datatype="html">
        <source> Zur Durchführung eines Shapefile-Exports ist die Installation von Java 8 oder höher erforderlich. </source>
        <target state="final">
                        Per eseguire un'esportazione dal formato shapefile è necessario installare Java 8 o versione
                        successiva.
                    </target>
        <context-group purpose="location">
          <context context-type="sourcefile">src/app/components/export/export.html</context>
          <context context-type="linenumber">114</context>
        </context-group>
      </trans-unit>
      <trans-unit id="export.invalidFields.heading" datatype="html">
        <source>Nicht exportierte Felder:</source>
        <target state="new">Nicht exportierte Felder:</target>
        <context-group purpose="location">
          <context context-type="sourcefile">src/app/components/export/export.html</context>
          <context context-type="linenumber">126,132</context>
        </context-group>
      </trans-unit>
      <trans-unit id="export.shapefile.info" datatype="html">
        <source> Exportiert werden Geometrien und die Felder <x id="START_EMPHASISED_TEXT" ctype="x-em" equiv-text="&lt;em>"/>Bezeichner<x id="CLOSE_EMPHASISED_TEXT" ctype="x-em" equiv-text="&lt;/em>"/> (identifier), <x id="START_EMPHASISED_TEXT" ctype="x-em" equiv-text="&lt;em>"/>Kurzbeschreibung<x id="CLOSE_EMPHASISED_TEXT" ctype="x-em" equiv-text="&lt;/em>"/> (shortdesc) und <x id="START_EMPHASISED_TEXT" ctype="x-em" equiv-text="&lt;em>"/>Kategorie<x id="CLOSE_EMPHASISED_TEXT" ctype="x-em" equiv-text="&lt;/em>"/> (category) der jeweiligen Ressourcen. </source>
        <target state="final">
                        Verranno esportate le geometrie e i campi <x id="START_EMPHASISED_TEXT" ctype="x-em" equiv-text="&lt;em>"/>identificatore<x id="CLOSE_EMPHASISED_TEXT" ctype="x-em" equiv-text="&lt;/em>"/> (identifier),
                        <x id="START_EMPHASISED_TEXT" ctype="x-em" equiv-text="&lt;em>"/>breve descrizione<x id="CLOSE_EMPHASISED_TEXT" ctype="x-em" equiv-text="&lt;/em>"/> (shortdesc) e <x id="START_EMPHASISED_TEXT" ctype="x-em" equiv-text="&lt;em>"/>categoria<x id="CLOSE_EMPHASISED_TEXT" ctype="x-em" equiv-text="&lt;/em>"/> (category) dei rispettivi
                        elementi.
                    </target>
        <context-group purpose="location">
          <context context-type="sourcefile">src/app/components/export/export.html</context>
          <context context-type="linenumber">140</context>
        </context-group>
      </trans-unit>
      <trans-unit id="backup.creation.modal.info" datatype="html">
        <source>Datenbank wird gesichert.</source>
        <target state="final">Salvataggio della banca dati.</target>
        <context-group purpose="location">
          <context context-type="sourcefile">src/app/components/backup/backup-creation-modal.component.ts</context>
          <context context-type="linenumber">14</context>
        </context-group>
      </trans-unit>
      <trans-unit id="backup.creation.createBackup" datatype="html">
        <source>Backup erstellen</source>
        <target state="final">Esegui il backup</target>
        <context-group purpose="location">
          <context context-type="sourcefile">src/app/components/backup/backup-creation.component.ts</context>
          <context context-type="linenumber">47</context>
        </context-group>
      </trans-unit>
      <trans-unit id="backup.creation.info" datatype="html">
        <source> Erstellt ein Backup des aktuell geöffneten Projekts. Regelmäßige Backups erhöhen die Datensicherheit und erlauben es bei Datenverlusten, die Datenbank aus dem letzten gesicherten Zwischenstand wiederherzustellen. <x id="LINE_BREAK" ctype="lb" equiv-text="&lt;br>"/><x id="LINE_BREAK" ctype="lb" equiv-text="&lt;br>"/> Bitte beachten Sie, dass Originale von Bildern nicht mitgesichert werden. Diese befinden sich in dem unter <x id="START_ITALIC_TEXT" ctype="x-i" equiv-text="&lt;i>"/>Einstellungen<x id="CLOSE_ITALIC_TEXT" ctype="x-i" equiv-text="&lt;/i>"/> angezeigten Pfad und sollten separat gesichert werden. </source>
        <target state="final">
                        Crea una copia di backup del progetto attualmente attivo. I backup regolari aumentano la sicurezza dei dati
                        e in caso di perdita dei dati, consentono di ripristinare il database dall'ultimo
                        file salvato.
                        <x id="LINE_BREAK" ctype="lb" equiv-text="&lt;br/>"/><x id="LINE_BREAK" ctype="lb" equiv-text="&lt;br/>"/>
                        Si prega di notare che gli originali delle immagini non vengono salvati nel file di backup. Questi si trovano
                        nel percorso mostrato nelle <x id="START_ITALIC_TEXT" ctype="x-i" equiv-text="&lt;i>"/>Impostazioni<x id="CLOSE_ITALIC_TEXT" ctype="x-i" equiv-text="&lt;/i>"/> e devono essere salvati separatamente.
                    </target>
        <context-group purpose="location">
          <context context-type="sourcefile">src/app/components/backup/backup-creation.component.ts</context>
          <context context-type="linenumber">102</context>
        </context-group>
      </trans-unit>
      <trans-unit id="backup.loading.modal.info" datatype="html">
        <source>Datenbank wird eingelesen.</source>
        <target state="final">Trasferimento della banca dati in corso.</target>
        <context-group purpose="location">
          <context context-type="sourcefile">src/app/components/backup/backup-loading-modal.component.ts</context>
          <context context-type="linenumber">14</context>
        </context-group>
      </trans-unit>
      <trans-unit id="backup.loading.loadBackup" datatype="html">
        <source>Backup einlesen</source>
        <target state="final">Caricare il backup</target>
        <context-group purpose="location">
          <context context-type="sourcefile">src/app/components/backup/backup-loading.component.ts</context>
          <context context-type="linenumber">52</context>
        </context-group>
      </trans-unit>
      <trans-unit id="backup.loading.info.1" datatype="html">
        <source> Geben Sie hier den vollständigen Pfad einer Backup-Datei sowie den Namen einer Zieldatenbank / eines Zielprojekts ein. Der Name des Zielprojekts darf nicht mit dem aktuell geöffneten Projekt übereinstimmen. </source>
        <target state="final">
                        Inserire qui il percorso completo di un file di backup e il nome di un database o di un progetto di destinazione.
                        Il nome del progetto di destinazione non può corrispondere a quello del progetto attualmente aperto.
                    </target>
        <context-group purpose="location">
          <context context-type="sourcefile">src/app/components/backup/backup-loading.component.ts</context>
          <context context-type="linenumber">88</context>
        </context-group>
      </trans-unit>
      <trans-unit id="backup.loading.info.2" datatype="html">
        <source> Hinweis: Nach dem Einspielen eines Backups werden Vorschaubilder erneut aus den Originaldaten errechnet, weshalb die Anwendung zunächst möglicherweise etwas langsamer laufen kann. </source>
        <target state="final">
                        Nota: dopo il ripristino di un backup le immagini di anteprima verranno ricalcolate in base ai dati originali.
                        L'applicazione può funzionare più lentamente per un breve periodo di tempo dopo il processo.
                    </target>
        <context-group purpose="location">
          <context context-type="sourcefile">src/app/components/backup/backup-loading.component.ts</context>
          <context context-type="linenumber">125</context>
        </context-group>
      </trans-unit>
      <trans-unit id="backup.loading.info.3" datatype="html">
        <source><x id="START_BOLD_TEXT" ctype="x-b" equiv-text="&lt;b>"/>Achtung:<x id="CLOSE_BOLD_TEXT" ctype="x-b" equiv-text="&lt;/b>"/> Beim Einspielen einer Backup-Datei wird eine eventuell vorhandene Zieldatenbank mit dem angegebenen Namen <x id="START_BOLD_TEXT" ctype="x-b" equiv-text="&lt;b>"/>vollständig überschrieben<x id="CLOSE_BOLD_TEXT" ctype="x-b" equiv-text="&lt;/b>"/>. </source>
        <target state="final"><x id="START_BOLD_TEXT" ctype="x-b" equiv-text="&lt;b>"/>Attenzione:<x id="CLOSE_BOLD_TEXT" ctype="x-b" equiv-text="&lt;/b>"/> Durante l'importazione del file di backup la banca dati di destinazione
                        con il nome specificato <x id="START_BOLD_TEXT" ctype="x-b" equiv-text="&lt;b>"/>verrà completamente sovrascritta<x id="CLOSE_BOLD_TEXT" ctype="x-b" equiv-text="&lt;/b>"/>.
                    </target>
        <context-group purpose="location">
          <context context-type="sourcefile">src/app/components/backup/backup-loading.component.ts</context>
          <context context-type="linenumber">125</context>
        </context-group>
      </trans-unit>
      <trans-unit id="backup.loading.path" datatype="html">
        <source>Pfad</source>
        <target state="final">Percorso</target>
        <context-group purpose="location">
          <context context-type="sourcefile">src/app/components/backup/backup-loading.html</context>
          <context context-type="linenumber">47</context>
        </context-group>
      </trans-unit>
      <trans-unit id="backup.loading.project" datatype="html">
        <source>Projekt</source>
        <target state="final">Progetto</target>
        <context-group purpose="location">
          <context context-type="sourcefile">src/app/components/backup/backup-loading.html</context>
          <context context-type="linenumber">59</context>
        </context-group>
      </trans-unit>
      <trans-unit id="configuration.selectForm" datatype="html">
        <source>Formular auswählen</source>
        <target state="new">Formular auswählen</target>
        <context-group purpose="location">
          <context context-type="sourcefile">src/app/components/configuration/add/category/add-category-form-modal.component.ts</context>
          <context context-type="linenumber">154</context>
        </context-group>
      </trans-unit>
      <trans-unit id="configuration.addCategory" datatype="html">
        <source>Kategorie hinzufügen</source>
        <target state="new">Kategorie hinzufügen</target>
        <context-group purpose="location">
          <context context-type="sourcefile">src/app/components/configuration/add/category/add-category-form-modal.component.ts</context>
<<<<<<< HEAD
          <context context-type="linenumber">184</context>
=======
          <context context-type="linenumber">181</context>
>>>>>>> baa09305
        </context-group>
      </trans-unit>
      <trans-unit id="configuration.addField" datatype="html">
        <source>Feld hinzufügen</source>
        <target state="new">Feld hinzufügen</target>
        <context-group purpose="location">
          <context context-type="sourcefile">src/app/components/configuration/add/field/add-field-modal.component.ts</context>
          <context context-type="linenumber">43</context>
        </context-group>
        <context-group purpose="location">
          <context context-type="sourcefile">src/app/components/configuration/browse/configuration-category.component.ts</context>
<<<<<<< HEAD
          <context context-type="linenumber">132</context>
=======
          <context context-type="linenumber">125</context>
>>>>>>> baa09305
        </context-group>
      </trans-unit>
      <trans-unit id="configuration.selectField" datatype="html">
        <source>Feld auswählen</source>
        <target state="new">Feld auswählen</target>
        <context-group purpose="location">
          <context context-type="sourcefile">src/app/components/configuration/add/field/add-field-modal.component.ts</context>
          <context context-type="linenumber">90</context>
        </context-group>
      </trans-unit>
      <trans-unit id="configuration.newField" datatype="html">
        <source>Neues Feld <x id="START_TAG_CODE" ctype="x-code" equiv-text="&lt;code>"/><x id="INTERPOLATION" equiv-text="{{emptyField.name}}"/><x id="CLOSE_TAG_CODE" ctype="x-code" equiv-text="&lt;/code>"/> erstellen</source>
        <target state="new">Neues Feld</target>
        <context-group purpose="location">
          <context context-type="sourcefile">src/app/components/configuration/add/field/field-listing.component.ts</context>
          <context context-type="linenumber">38</context>
        </context-group>
      </trans-unit>
      <trans-unit id="configuration.addGroup" datatype="html">
        <source>Gruppe hinzufügen</source>
        <target state="new">Gruppe hinzufügen</target>
        <context-group purpose="location">
          <context context-type="sourcefile">src/app/components/configuration/add/group/add-group-modal.component.ts</context>
          <context context-type="linenumber">43</context>
        </context-group>
        <context-group purpose="location">
          <context context-type="sourcefile">src/app/components/configuration/browse/configuration-category.component.ts</context>
<<<<<<< HEAD
          <context context-type="linenumber">103</context>
=======
          <context context-type="linenumber">95</context>
>>>>>>> baa09305
        </context-group>
      </trans-unit>
      <trans-unit id="configuration.selectGroup" datatype="html">
        <source>Gruppe auswählen</source>
        <target state="new">Gruppe auswählen</target>
        <context-group purpose="location">
          <context context-type="sourcefile">src/app/components/configuration/add/group/add-group-modal.component.ts</context>
          <context context-type="linenumber">87</context>
        </context-group>
      </trans-unit>
      <trans-unit id="configuration.newGroup" datatype="html">
        <source>Neue Gruppe <x id="START_TAG_CODE" ctype="x-code" equiv-text="&lt;code>"/><x id="INTERPOLATION" equiv-text="{{emptyGroup.name}}"/><x id="CLOSE_TAG_CODE" ctype="x-code" equiv-text="&lt;/code>"/> erstellen</source>
        <target state="new">Neue Gruppe <x id="START_TAG_CODE" ctype="x-code" equiv-text="&lt;code>"/><x id="INTERPOLATION" equiv-text="{{searchTerm}}"/><x id="CLOSE_TAG_CODE" ctype="x-code" equiv-text="&lt;/code>"/> erstellen</target>
        <context-group purpose="location">
          <context context-type="sourcefile">src/app/components/configuration/add/group/group-listing.component.ts</context>
          <context context-type="linenumber">41</context>
        </context-group>
      </trans-unit>
      <trans-unit id="configuration.selectValuelist" datatype="html">
        <source>Werteliste auswählen</source>
        <target state="new">Werteliste auswählen</target>
        <context-group purpose="location">
          <context context-type="sourcefile">src/app/components/configuration/add/valuelist/add-valuelist-modal.component.ts</context>
          <context context-type="linenumber">54</context>
        </context-group>
        <context-group purpose="location">
          <context context-type="sourcefile">src/app/components/configuration/add/valuelist/add-valuelist-modal.component.ts</context>
          <context context-type="linenumber">69</context>
        </context-group>
      </trans-unit>
      <trans-unit id="configuration.extendValuelist" datatype="html">
        <source>Werteliste erweitern</source>
        <target state="new">Werteliste erweitern</target>
        <context-group purpose="location">
          <context context-type="sourcefile">src/app/components/configuration/add/valuelist/extend-valuelist-modal.component.ts</context>
          <context context-type="linenumber">44</context>
        </context-group>
      </trans-unit>
      <trans-unit id="configuration.extendValuelistInfo" datatype="html">
        <source> Bitte wählen Sie einen Bezeichner für Ihre Erweiterung der Werteliste <x id="START_TAG_CODE" ctype="x-code" equiv-text="&lt;code>"/><x id="INTERPOLATION" equiv-text="{{valuelistToExtend.id}}"/><x id="CLOSE_TAG_CODE" ctype="x-code" equiv-text="&lt;/code>"/>. </source>
        <target state="new"> Bitte wählen Sie einen Bezeichner für Ihre Erweiterung der Werteliste <x id="START_TAG_CODE" ctype="x-code" equiv-text="&lt;code>"/><x id="INTERPOLATION" equiv-text="{{valuelistToExtend.id}}"/><x id="CLOSE_TAG_CODE" ctype="x-code" equiv-text="&lt;/code>"/>. </target>
        <context-group purpose="location">
          <context context-type="sourcefile">src/app/components/configuration/add/valuelist/extend-valuelist-modal.component.ts</context>
          <context context-type="linenumber">44</context>
        </context-group>
      </trans-unit>
      <trans-unit id="configuration.createExtendingValuelist" datatype="html">
        <source>Erweiterung erstellen</source>
        <target state="new">Erweiterung erstellen</target>
        <context-group purpose="location">
          <context context-type="sourcefile">src/app/components/configuration/add/valuelist/extend-valuelist-modal.html</context>
          <context context-type="linenumber">25</context>
        </context-group>
      </trans-unit>
      <trans-unit id="configuration.manageValuelists" datatype="html">
        <source>Wertelisten verwalten</source>
        <target state="new">Wertelisten verwalten</target>
        <context-group purpose="location">
          <context context-type="sourcefile">src/app/components/configuration/add/valuelist/manage-valuelists-modal.component.ts</context>
          <context context-type="linenumber">50</context>
        </context-group>
      </trans-unit>
      <trans-unit id="configuration.newValuelist" datatype="html">
        <source>Neue Werteliste <x id="START_TAG_CODE" ctype="x-code" equiv-text="&lt;code>"/><x id="INTERPOLATION" equiv-text="{{emptyValuelist.id}}"/><x id="CLOSE_TAG_CODE" ctype="x-code" equiv-text="&lt;/code>"/> erstellen</source>
        <target state="new">Neue Werteliste</target>
        <context-group purpose="location">
          <context context-type="sourcefile">src/app/components/configuration/add/valuelist/valuelist-listing.component.ts</context>
<<<<<<< HEAD
          <context context-type="linenumber">47</context>
=======
          <context context-type="linenumber">46</context>
>>>>>>> baa09305
        </context-group>
      </trans-unit>
      <trans-unit id="configuration.valuelistExtensionTooltip" datatype="html">
        <source>Diese Werteliste stellt eine Erweiterung einer bestehenden Werteliste dar.</source>
        <target state="new">Diese Werteliste stellt eine Erweiterung einer bestehenden Werteliste dar.</target>
        <context-group purpose="location">
          <context context-type="sourcefile">src/app/components/configuration/add/valuelist/valuelist-preview.component.ts</context>
          <context context-type="linenumber">35</context>
        </context-group>
      </trans-unit>
      <trans-unit id="configuration.valuesHeading" datatype="html">
        <source>Werte:</source>
        <target state="new">Werte:</target>
        <context-group purpose="location">
          <context context-type="sourcefile">src/app/components/configuration/add/valuelist/valuelist-preview.component.ts</context>
          <context context-type="linenumber">35</context>
        </context-group>
      </trans-unit>
      <trans-unit id="config.form.custom" datatype="html">
        <source>Projektspezifisches Formular</source>
        <target state="final">Scheda specifica del progetto</target>
        <context-group purpose="location">
          <context context-type="sourcefile">src/app/components/configuration/browse/configuration-category.component.ts</context>
          <context context-type="linenumber">53</context>
        </context-group>
      </trans-unit>
      <trans-unit id="configuration.seletedForm" datatype="html">
        <source>Ausgewähltes Formular</source>
        <target state="new">Ausgewähltes Formular</target>
        <context-group purpose="location">
          <context context-type="sourcefile">src/app/components/configuration/browse/configuration-category.component.ts</context>
<<<<<<< HEAD
          <context context-type="linenumber">76</context>
=======
          <context context-type="linenumber">74</context>
>>>>>>> baa09305
        </context-group>
      </trans-unit>
      <trans-unit id="configuration.field.inputType" datatype="html">
        <source>Eingabetyp</source>
        <target state="final">Tipologia di inserimento dati</target>
        <context-group purpose="location">
          <context context-type="sourcefile">src/app/components/configuration/add/field/field-preview.component.ts</context>
          <context context-type="linenumber">32</context>
        </context-group>
        <context-group purpose="location">
          <context context-type="sourcefile">src/app/components/configuration/browse/configuration-field.component.ts</context>
          <context context-type="linenumber">74</context>
        </context-group>
        <context-group purpose="location">
          <context context-type="sourcefile">src/app/components/configuration/editor/field-editor-modal.html</context>
          <context context-type="linenumber">21</context>
        </context-group>
      </trans-unit>
      <trans-unit id="configuration.addSupercategory" datatype="html">
        <source>Oberkategorie hinzufügen</source>
        <target state="new">Oberkategorie hinzufügen</target>
        <context-group purpose="location">
          <context context-type="sourcefile">src/app/components/configuration/add/category/add-category-form-modal.component.ts</context>
          <context context-type="linenumber">105</context>
        </context-group>
        <context-group purpose="location">
          <context context-type="sourcefile">src/app/components/configuration/configuration.component.ts</context>
          <context context-type="linenumber">79</context>
        </context-group>
      </trans-unit>
      <trans-unit id="configuration.addSubcategory" datatype="html">
        <source>Unterkategorie hinzufügen</source>
        <target state="new">Unterkategorie hinzufügen</target>
        <context-group purpose="location">
          <context context-type="sourcefile">src/app/components/configuration/add/category/add-category-form-modal.component.ts</context>
          <context context-type="linenumber">129</context>
        </context-group>
        <context-group purpose="location">
          <context context-type="sourcefile">src/app/components/widgets/category-picker.component.ts</context>
          <context context-type="linenumber">79</context>
        </context-group>
      </trans-unit>
      <trans-unit id="configuration.fieldLabel" datatype="html">
        <source> Feldbezeichnung </source>
        <target state="new">Feldbezeichnung</target>
        <context-group purpose="location">
          <context context-type="sourcefile">src/app/components/configuration/editor/field-editor-modal.component.ts</context>
          <context context-type="linenumber">127</context>
        </context-group>
      </trans-unit>
      <trans-unit id="configuration.createSpecificField" datatype="html">
        <source> Feld <x id="START_TAG_CODE" ctype="x-code" equiv-text="&lt;code>"/><x id="INTERPOLATION" equiv-text="{{field.name}}"/><x id="CLOSE_TAG_CODE" ctype="x-code" equiv-text="&lt;/code>"/> erstellen </source>
        <target state="new"> Feld <x id="START_TAG_CODE" ctype="x-code" equiv-text="&lt;code>"/><x id="INTERPOLATION" equiv-text="{{field.name}}"/><x id="CLOSE_TAG_CODE" ctype="x-code" equiv-text="&lt;/code>"/> erstellen </target>
        <context-group purpose="location">
          <context context-type="sourcefile">src/app/components/configuration/editor/field-editor-modal.component.ts</context>
          <context context-type="linenumber">184</context>
        </context-group>
      </trans-unit>
      <trans-unit id="configuration.showField" datatype="html">
        <source>Feld anzeigen</source>
        <target state="new">Feld einblenden</target>
        <context-group purpose="location">
          <context context-type="sourcefile">src/app/components/configuration/editor/field-editor-modal.html</context>
          <context context-type="linenumber">39</context>
        </context-group>
      </trans-unit>
      <trans-unit id="configuration.valuelist" datatype="html">
        <source> Werteliste </source>
        <target state="new"> Werteliste </target>
        <context-group purpose="location">
          <context context-type="sourcefile">src/app/components/configuration/editor/field-editor-modal.html</context>
<<<<<<< HEAD
          <context context-type="linenumber">80</context>
=======
          <context context-type="linenumber">77</context>
>>>>>>> baa09305
        </context-group>
      </trans-unit>
      <trans-unit id="configuration.replaceValuelist" datatype="html">
        <source>Werteliste wechseln</source>
        <target state="new">Werteliste wechseln</target>
        <context-group purpose="location">
          <context context-type="sourcefile">src/app/components/configuration/editor/field-editor-modal.html</context>
<<<<<<< HEAD
          <context context-type="linenumber">98</context>
=======
          <context context-type="linenumber">96</context>
>>>>>>> baa09305
        </context-group>
      </trans-unit>
      <trans-unit id="configuration.editValuelist" datatype="html">
        <source>Werteliste bearbeiten</source>
        <target state="new">Werteliste bearbeiten</target>
        <context-group purpose="location">
          <context context-type="sourcefile">src/app/components/configuration/editor/field-editor-modal.html</context>
<<<<<<< HEAD
          <context context-type="linenumber">116</context>
=======
          <context context-type="linenumber">113</context>
>>>>>>> baa09305
        </context-group>
      </trans-unit>
      <trans-unit id="configuration.addValuelist" datatype="html">
        <source>Werteliste hinzufügen</source>
        <target state="new">Werteliste hinzufügen</target>
        <context-group purpose="location">
          <context context-type="sourcefile">src/app/components/configuration/editor/field-editor-modal.html</context>
<<<<<<< HEAD
          <context context-type="linenumber">135</context>
=======
          <context context-type="linenumber">132</context>
>>>>>>> baa09305
        </context-group>
      </trans-unit>
      <trans-unit id="configuration.groupLabel" datatype="html">
        <source> Gruppenbezeichnung </source>
        <target state="new"> Gruppenbezeichnung </target>
        <context-group purpose="location">
          <context context-type="sourcefile">src/app/components/configuration/editor/group-editor-modal.component.ts</context>
          <context context-type="linenumber">92</context>
        </context-group>
      </trans-unit>
      <trans-unit id="configuration.createSpecificGroup" datatype="html">
        <source> Gruppe <x id="START_TAG_CODE" ctype="x-code" equiv-text="&lt;code>"/><x id="INTERPOLATION" equiv-text="{{group.name}}"/><x id="CLOSE_TAG_CODE" ctype="x-code" equiv-text="&lt;/code>"/> erstellen </source>
        <target state="new"> Gruppe <x id="START_TAG_CODE" ctype="x-code" equiv-text="&lt;code>"/><x id="INTERPOLATION" equiv-text="{{group.name}}"/><x id="CLOSE_TAG_CODE" ctype="x-code" equiv-text="&lt;/code>"/> erstellen </target>
        <context-group purpose="location">
          <context context-type="sourcefile">src/app/components/configuration/editor/group-editor-modal.component.ts</context>
          <context context-type="linenumber">92</context>
        </context-group>
      </trans-unit>
      <trans-unit id="configuration.editSpecificGroup" datatype="html">
        <source> Gruppe <x id="START_TAG_CODE" ctype="x-code" equiv-text="&lt;code>"/><x id="INTERPOLATION" equiv-text="{{group.name}}"/><x id="CLOSE_TAG_CODE" ctype="x-code" equiv-text="&lt;/code>"/> bearbeiten </source>
        <target state="new"> Gruppe <x id="START_TAG_CODE" ctype="x-code" equiv-text="&lt;code>"/><x id="INTERPOLATION" equiv-text="{{group.name}}"/><x id="CLOSE_TAG_CODE" ctype="x-code" equiv-text="&lt;/code>"/> bearbeiten </target>
        <context-group purpose="location">
          <context context-type="sourcefile">src/app/components/configuration/editor/group-editor-modal.html</context>
          <context context-type="linenumber">22</context>
        </context-group>
      </trans-unit>
      <trans-unit id="config.inputType.input" datatype="html">
        <source>Einzeiliger Text</source>
        <target state="final">Testo a riga singola</target>
        <context-group purpose="location">
          <context context-type="sourcefile">src/app/components/configuration/configuration.component.ts</context>
          <context context-type="linenumber">1</context>
        </context-group>
      </trans-unit>
      <trans-unit id="config.inputType.unsignedInt" datatype="html">
        <source>Positive Ganzzahl</source>
        <target state="final">Numero intero positivo</target>
        <context-group purpose="location">
          <context context-type="sourcefile">src/app/components/configuration/configuration.component.ts</context>
          <context context-type="linenumber">1</context>
        </context-group>
      </trans-unit>
      <trans-unit id="config.inputType.float" datatype="html">
        <source>Kommazahl</source>
        <target state="final">Numero decimale</target>
        <context-group purpose="location">
          <context context-type="sourcefile">src/app/components/configuration/configuration.component.ts</context>
          <context context-type="linenumber">1</context>
        </context-group>
      </trans-unit>
      <trans-unit id="config.inputType.unsignedFloat" datatype="html">
        <source>Positive Kommazahl</source>
        <target state="final">Numero decimale positivo</target>
        <context-group purpose="location">
          <context context-type="sourcefile">src/app/components/configuration/configuration.component.ts</context>
          <context context-type="linenumber">1</context>
        </context-group>
      </trans-unit>
      <trans-unit id="config.inputType.multiInput" datatype="html">
        <source>Einzeiliger Text mit Mehrfachauswahl</source>
        <target state="final">Testo a riga singola con selezione multipla</target>
        <context-group purpose="location">
          <context context-type="sourcefile">src/app/components/configuration/configuration.component.ts</context>
          <context context-type="linenumber">1</context>
        </context-group>
      </trans-unit>
      <trans-unit id="config.inputType.text" datatype="html">
        <source>Mehrzeiliger Text</source>
        <target state="final">Testo multilinea</target>
        <context-group purpose="location">
          <context context-type="sourcefile">src/app/components/configuration/configuration.component.ts</context>
          <context context-type="linenumber">1</context>
        </context-group>
      </trans-unit>
      <trans-unit id="config.inputType.dropdown" datatype="html">
        <source>Dropdown-Liste</source>
        <target state="final">Elenco a tendina</target>
        <context-group purpose="location">
          <context context-type="sourcefile">src/app/components/configuration/configuration.component.ts</context>
          <context context-type="linenumber">1</context>
        </context-group>
      </trans-unit>
      <trans-unit id="config.inputType.dropdownRange" datatype="html">
        <source>Dropdown-Liste (Bereich)</source>
        <target state="final">Elenco a tendina (ambiente)</target>
        <context-group purpose="location">
          <context context-type="sourcefile">src/app/components/configuration/configuration.component.ts</context>
          <context context-type="linenumber">1</context>
        </context-group>
      </trans-unit>
      <trans-unit id="config.inputType.radio" datatype="html">
        <source>Radiobutton</source>
        <target state="final">Elenco a scelta singola</target>
        <context-group purpose="location">
          <context context-type="sourcefile">src/app/components/configuration/configuration.component.ts</context>
          <context context-type="linenumber">1</context>
        </context-group>
      </trans-unit>
      <trans-unit id="config.inputType.boolean" datatype="html">
        <source>Ja / Nein</source>
        <target state="final">Sì / No</target>
        <context-group purpose="location">
          <context context-type="sourcefile">src/app/components/configuration/configuration.component.ts</context>
          <context context-type="linenumber">1</context>
        </context-group>
      </trans-unit>
      <trans-unit id="config.inputType.checkboxes" datatype="html">
        <source>Checkboxen</source>
        <target state="final">Elenco a scelta multipla</target>
        <context-group purpose="location">
          <context context-type="sourcefile">src/app/components/configuration/configuration.component.ts</context>
          <context context-type="linenumber">1</context>
        </context-group>
      </trans-unit>
      <trans-unit id="config.inputType.dating" datatype="html">
        <source>Datierungsangabe</source>
        <target state="final">Datazione</target>
        <context-group purpose="location">
          <context context-type="sourcefile">src/app/components/configuration/configuration.component.ts</context>
          <context context-type="linenumber">1</context>
        </context-group>
      </trans-unit>
      <trans-unit id="config.inputType.date" datatype="html">
        <source>Datum</source>
        <target state="final">Data</target>
        <context-group purpose="location">
          <context context-type="sourcefile">src/app/components/configuration/configuration.component.ts</context>
          <context context-type="linenumber">1</context>
        </context-group>
      </trans-unit>
      <trans-unit id="config.inputType.dimension" datatype="html">
        <source>Maßangabe</source>
        <target state="final">Dimensione</target>
        <context-group purpose="location">
          <context context-type="sourcefile">src/app/components/configuration/configuration.component.ts</context>
          <context context-type="linenumber">1</context>
        </context-group>
      </trans-unit>
      <trans-unit id="config.inputType.literature" datatype="html">
        <source>Literaturangabe</source>
        <target state="final">Riferimento bibliografico</target>
        <context-group purpose="location">
          <context context-type="sourcefile">src/app/components/configuration/configuration.component.ts</context>
          <context context-type="linenumber">1</context>
        </context-group>
      </trans-unit>
      <trans-unit id="config.inputType.geometry" datatype="html">
        <source>Geometrie</source>
        <target state="final">Geometria</target>
        <context-group purpose="location">
          <context context-type="sourcefile">src/app/components/configuration/configuration.component.ts</context>
          <context context-type="linenumber">1</context>
        </context-group>
      </trans-unit>
      <trans-unit id="config.inputType.instanceOf" datatype="html">
        <source>Typenauswahl</source>
        <target state="final">Selezione del tipo</target>
        <context-group purpose="location">
          <context context-type="sourcefile">src/app/components/configuration/configuration.component.ts</context>
          <context context-type="linenumber">1</context>
        </context-group>
      </trans-unit>
      <trans-unit id="config.inputType.relation" datatype="html">
        <source>Relation</source>
        <target state="final">Relazione</target>
        <context-group purpose="location">
          <context context-type="sourcefile">src/app/components/configuration/configuration.component.ts</context>
          <context context-type="linenumber">1</context>
        </context-group>
      </trans-unit>
      <trans-unit id="config.inputType.category" datatype="html">
        <source>Kategorie</source>
        <target state="new">Kategorie</target>
        <context-group purpose="location">
          <context context-type="sourcefile">src/app/components/configuration/configuration.component.ts</context>
          <context context-type="linenumber">1</context>
        </context-group>
      </trans-unit>
      <trans-unit id="configuration.changes" datatype="html">
        <source>An der Konfiguration wurden Änderungen vorgenommen.</source>
        <target state="new">An der Konfiguration wurden Änderungen vorgenommen.</target>
        <context-group purpose="location">
          <context context-type="sourcefile">src/app/components/configuration/configuration.component.ts</context>
          <context context-type="linenumber">1</context>
        </context-group>
      </trans-unit>
      <trans-unit id="configuration.conflicts.changed" datatype="html">
        <source>Es wurden bereits Konflikte gelöst.</source>
        <target state="new">Es wurden bereits Konflikte gelöst.</target>
        <context-group purpose="location">
          <context context-type="sourcefile">src/app/components/configuration/conflicts/configuration-conflicts-modal.component.ts</context>
          <context context-type="linenumber">1</context>
        </context-group>
      </trans-unit>
      <trans-unit id="configuration.categoryChanged" datatype="html">
        <source>Die Kategorie wurde geändert.</source>
        <target state="new">Die Kategorie wurde geändert.</target>
        <context-group purpose="location">
          <context context-type="sourcefile">src/app/components/configuration/editor/category-editor-modal.component.ts</context>
          <context context-type="linenumber">1</context>
        </context-group>
      </trans-unit>
      <trans-unit id="configuration.fieldChanged" datatype="html">
        <source>Das Feld wurde geändert.</source>
        <target state="new">Das Feld wurde geändert.</target>
        <context-group purpose="location">
          <context context-type="sourcefile">src/app/components/configuration/editor/field-editor-modal.component.ts</context>
          <context context-type="linenumber">1</context>
        </context-group>
      </trans-unit>
      <trans-unit id="configuration.editSpecificCategory" datatype="html">
        <source> Kategorie <x id="START_TAG_CODE" ctype="x-code" equiv-text="&lt;code>"/><x id="INTERPOLATION" equiv-text="{{category.name}}"/><x id="CLOSE_TAG_CODE" ctype="x-code" equiv-text="&lt;/code>"/> bearbeiten </source>
        <target state="new"> Kategorie <x id="START_TAG_CODE" ctype="x-code" equiv-text="&lt;code>"/><x id="INTERPOLATION" equiv-text="{{category.name}}"/><x id="CLOSE_TAG_CODE" ctype="x-code" equiv-text="&lt;/code>"/> bearbeiten </target>
        <context-group purpose="location">
          <context context-type="sourcefile">src/app/components/configuration/editor/category-editor-modal.component.ts</context>
          <context context-type="linenumber">142</context>
        </context-group>
      </trans-unit>
      <trans-unit id="configuration.addSpecificCategory" datatype="html">
        <source> Kategorie <x id="START_TAG_CODE" ctype="x-code" equiv-text="&lt;code>"/><x id="INTERPOLATION" equiv-text="{{category.name}}"/><x id="CLOSE_TAG_CODE" ctype="x-code" equiv-text="&lt;/code>"/> hinzufügen </source>
        <target state="new"> Kategorie <x id="START_TAG_CODE" ctype="x-code" equiv-text="&lt;code>"/><x id="INTERPOLATION" equiv-text="{{category.name}}"/><x id="CLOSE_TAG_CODE" ctype="x-code" equiv-text="&lt;/code>"/> hinzufügen </target>
        <context-group purpose="location">
          <context context-type="sourcefile">src/app/components/configuration/editor/category-editor-modal.html</context>
          <context context-type="linenumber">24</context>
        </context-group>
      </trans-unit>
      <trans-unit id="configuration.references" datatype="html">
        <source> Verweise </source>
        <target state="new"> Verweise </target>
        <context-group purpose="location">
          <context context-type="sourcefile">src/app/components/configuration/editor/category-editor-modal.html</context>
          <context context-type="linenumber">41</context>
        </context-group>
        <context-group purpose="location">
          <context context-type="sourcefile">src/app/components/configuration/editor/field-editor-modal.html</context>
          <context context-type="linenumber">60</context>
        </context-group>
        <context-group purpose="location">
          <context context-type="sourcefile">src/app/components/configuration/editor/value-editor-modal.component.ts</context>
          <context context-type="linenumber">63</context>
        </context-group>
        <context-group purpose="location">
          <context context-type="sourcefile">src/app/components/configuration/editor/valuelist-editor-modal.component.ts</context>
          <context context-type="linenumber">98</context>
        </context-group>
      </trans-unit>
      <trans-unit id="configuration.basicSettings" datatype="html">
        <source> Grundeinstellungen </source>
        <target state="new"> Grundeinstellungen </target>
        <context-group purpose="location">
          <context context-type="sourcefile">src/app/components/configuration/editor/field-editor-modal.component.ts</context>
          <context context-type="linenumber">75</context>
        </context-group>
      </trans-unit>
      <trans-unit id="configuration.allowFieldSpecificSearch" datatype="html">
        <source>Feldspezifische Suche erlauben</source>
        <target state="new">Feldspezifische Suche erlauben</target>
        <context-group purpose="location">
          <context context-type="sourcefile">src/app/components/configuration/editor/field-editor-modal.component.ts</context>
          <context context-type="linenumber">99</context>
        </context-group>
      </trans-unit>
      <trans-unit id="configuration.multiLanguageInput.chooseLanguage" datatype="html">
        <source>Sprache auswählen</source>
        <target state="new">Sprache auswählen</target>
        <context-group purpose="location">
          <context context-type="sourcefile">src/app/components/configuration/editor/widgets/multi-language-input.component.ts</context>
          <context context-type="linenumber">46</context>
        </context-group>
      </trans-unit>
      <trans-unit id="configuration.changeNotification.header" datatype="html">
        <source> Die Projektkonfiguration hat sich geändert. </source>
        <target state="new"> Die Projektkonfiguration hat sich geändert. </target>
        <context-group purpose="location">
          <context context-type="sourcefile">src/app/components/configuration/notifications/configuration-change-notification-modal.component.ts</context>
          <context context-type="linenumber">22</context>
        </context-group>
      </trans-unit>
      <trans-unit id="configuration.changeNotification.applyChanges" datatype="html">
        <source>Änderungen anwenden</source>
        <target state="new">Änderungen anwenden</target>
        <context-group purpose="location">
          <context context-type="sourcefile">src/app/components/configuration/notifications/configuration-change-notification-modal.component.ts</context>
          <context context-type="linenumber">22</context>
        </context-group>
      </trans-unit>
      <trans-unit id="configuration.saveChanges" datatype="html">
        <source>Konfigurationsänderungen speichern</source>
        <target state="new">Konfigurationsänderungen speichern</target>
        <context-group purpose="location">
          <context context-type="sourcefile">src/app/components/configuration/save/save-modal.component.ts</context>
          <context context-type="linenumber">20</context>
        </context-group>
      </trans-unit>
      <trans-unit id="configuration.saveInfo.general" datatype="html">
        <source> Möchten Sie die von Ihnen vorgenommenen Änderungen an der Konfiguration wirklich speichern? Bitte beachten Sie, dass Ihre Änderungen das gesamte Projekt betreffen. </source>
        <target state="new"> Möchten Sie die von Ihnen vorgenommenen Änderungen an der Konfiguration wirklich speichern? Bitte beachten Sie, dass Ihre Änderungen das gesamte Projekt betreffen. </target>
        <context-group purpose="location">
          <context context-type="sourcefile">src/app/components/configuration/save/save-modal.component.ts</context>
          <context context-type="linenumber">20</context>
        </context-group>
      </trans-unit>
      <trans-unit id="configuration.saveInfo.synchronization" datatype="html">
        <source> Andere Benutzerinnen und Benutzer, die über eine Synchronisationsverbindung am gleichen Projekt arbeiten, werden die iDAI.field-Anwendung neustarten müssen, um die Konfigurationsänderungen zu übernehmen. </source>
        <target state="new"> Andere Benutzerinnen und Benutzer, die über eine Synchronisationsverbindung am gleichen Projekt arbeiten, werden die iDAI.field-Anwendung neustarten müssen, um die Konfigurationsänderungen zu übernehmen. </target>
        <context-group purpose="location">
          <context context-type="sourcefile">src/app/components/configuration/save/save-modal.component.ts</context>
          <context context-type="linenumber">20</context>
        </context-group>
      </trans-unit>
      <trans-unit id="configuration.valueLabel" datatype="html">
        <source> Anzeigetext </source>
        <target state="new"> Anzeigetext </target>
        <context-group purpose="location">
          <context context-type="sourcefile">src/app/components/configuration/editor/value-editor-modal.component.ts</context>
          <context context-type="linenumber">45</context>
        </context-group>
      </trans-unit>
      <trans-unit id="configuration.valueDescription" datatype="html">
        <source> Beschreibung </source>
        <target state="new"> Beschreibung </target>
        <context-group purpose="location">
          <context context-type="sourcefile">src/app/components/configuration/editor/value-editor-modal.component.ts</context>
          <context context-type="linenumber">63</context>
        </context-group>
      </trans-unit>
      <trans-unit id="configuration.editValue" datatype="html">
        <source>Wert <x id="START_TAG_CODE" ctype="x-code" equiv-text="&lt;code>"/><x id="INTERPOLATION" equiv-text="{{valueId}}"/><x id="CLOSE_TAG_CODE" ctype="x-code" equiv-text="&lt;/code>"/> bearbeiten</source>
        <target state="new">Wert <x id="START_TAG_CODE" ctype="x-code" equiv-text="&lt;code>"/><x id="INTERPOLATION" equiv-text="{{valueId}}"/><x id="CLOSE_TAG_CODE" ctype="x-code" equiv-text="&lt;/code>"/> bearbeiten</target>
        <context-group purpose="location">
          <context context-type="sourcefile">src/app/components/configuration/editor/value-editor-modal.component.ts</context>
          <context context-type="linenumber">63</context>
        </context-group>
      </trans-unit>
      <trans-unit id="configuration.createValue" datatype="html">
        <source>Wert <x id="START_TAG_CODE" ctype="x-code" equiv-text="&lt;code>"/><x id="INTERPOLATION" equiv-text="{{valueId}}"/><x id="CLOSE_TAG_CODE" ctype="x-code" equiv-text="&lt;/code>"/> erstellen</source>
        <target state="new">Wert <x id="START_TAG_CODE" ctype="x-code" equiv-text="&lt;code>"/><x id="INTERPOLATION" equiv-text="{{valueId}}"/><x id="CLOSE_TAG_CODE" ctype="x-code" equiv-text="&lt;/code>"/> erstellen</target>
        <context-group purpose="location">
          <context context-type="sourcefile">src/app/components/configuration/editor/value-editor-modal.html</context>
          <context context-type="linenumber">20</context>
        </context-group>
      </trans-unit>
      <trans-unit id="configuration.values" datatype="html">
        <source>Werte</source>
        <target state="new">Werte</target>
        <context-group purpose="location">
          <context context-type="sourcefile">src/app/components/configuration/editor/valuelist-editor-modal.component.ts</context>
          <context context-type="linenumber">119</context>
        </context-group>
      </trans-unit>
      <trans-unit id="configuration.createdBy" datatype="html">
        <source>Erstellt von:</source>
        <target state="new">Erstellt von:</target>
        <context-group purpose="location">
          <context context-type="sourcefile">src/app/components/configuration/add/valuelist/valuelist-preview.component.ts</context>
          <context context-type="linenumber">35</context>
        </context-group>
      </trans-unit>
      <trans-unit id="configuration.descriptionHeading" datatype="html">
        <source>Beschreibung:</source>
        <target state="new">Beschreibung:</target>
        <context-group purpose="location">
          <context context-type="sourcefile">src/app/components/configuration/add/valuelist/valuelist-preview.component.ts</context>
          <context context-type="linenumber">35</context>
        </context-group>
      </trans-unit>
      <trans-unit id="configuration.usedBy" datatype="html">
        <source>Verwendet von:</source>
        <target state="new">Verwendet von:</target>
        <context-group purpose="location">
          <context context-type="sourcefile">src/app/components/configuration/add/valuelist/valuelist-preview.component.ts</context>
          <context context-type="linenumber">35</context>
        </context-group>
      </trans-unit>
      <trans-unit id="configuation.filterResults" datatype="html">
        <source>Suchergebnisse filtern:</source>
        <target state="new">Suchergebnisse filtern:</target>
        <context-group purpose="location">
          <context context-type="sourcefile">src/app/components/configuration/add/valuelist/valuelist-search-bar.component.ts</context>
          <context context-type="linenumber">51</context>
        </context-group>
      </trans-unit>
      <trans-unit id="configuration.customFilter" datatype="html">
        <source> Projektspezifische Wertelisten </source>
        <target state="new"> Projektspezifische Wertelisten </target>
        <context-group purpose="location">
          <context context-type="sourcefile">src/app/components/configuration/add/valuelist/valuelist-search-bar.component.ts</context>
          <context context-type="linenumber">55</context>
        </context-group>
      </trans-unit>
      <trans-unit id="configuration.inUseFilter" datatype="html">
        <source> Verwendete Wertelisten </source>
        <target state="new"> Verwendete Wertelisten </target>
        <context-group purpose="location">
          <context context-type="sourcefile">src/app/components/configuration/add/valuelist/valuelist-search-bar.component.ts</context>
          <context context-type="linenumber">55</context>
        </context-group>
      </trans-unit>
      <trans-unit id="configuration.saving" datatype="html">
        <source>Konfiguration wird gespeichert...</source>
        <target state="new">Konfiguration wird gespeichert...</target>
        <context-group purpose="location">
          <context context-type="sourcefile">src/app/components/configuration/save/save-process-modal.component.ts</context>
          <context context-type="linenumber">15</context>
        </context-group>
      </trans-unit>
      <trans-unit id="widgets.documentInfo.thumbnail.oneLinkedImage" datatype="html">
        <source>Ein verknüpftes Bild</source>
        <target state="final">Immagine collegata</target>
        <context-group purpose="location">
          <context context-type="sourcefile">src/app/components/widgets/documentinfo/thumbnail.component.ts</context>
          <context context-type="linenumber">1</context>
        </context-group>
      </trans-unit>
      <trans-unit id="widgets.documentInfo.thumbnail.linkedImages" datatype="html">
        <source>verknüpfte Bilder</source>
        <target state="final">immagini collegate</target>
        <context-group purpose="location">
          <context context-type="sourcefile">src/app/components/widgets/documentinfo/thumbnail.component.ts</context>
          <context context-type="linenumber">1</context>
        </context-group>
      </trans-unit>
      <trans-unit id="resources.searchBar.constraints.tooltips.setupAdditionalSearchCriteria" datatype="html">
        <source>Weitere Suchkriterien einstellen</source>
        <target state="final">Specificare criteri di ricerca aggiuntivi</target>
        <context-group purpose="location">
          <context context-type="sourcefile">src/app/components/widgets/search-constraints.component.ts</context>
          <context context-type="linenumber">1</context>
        </context-group>
      </trans-unit>
      <trans-unit id="resources.searchBar.constraints.tooltips.activeSearchCriteria" datatype="html">
        <source>Aktive Suchkriterien</source>
        <target state="final">Criteri di ricerca attivi</target>
        <context-group purpose="location">
          <context context-type="sourcefile">src/app/components/widgets/search-constraints.component.ts</context>
          <context context-type="linenumber">1</context>
        </context-group>
      </trans-unit>
      <trans-unit id="searchConstraints.dropdownRange.from" datatype="html">
        <source> (von)</source>
        <target state="final"> (da)</target>
        <context-group purpose="location">
          <context context-type="sourcefile">src/app/components/widgets/search-constraints.component.ts</context>
          <context context-type="linenumber">1</context>
        </context-group>
      </trans-unit>
      <trans-unit id="searchConstraints.dropdownRange.to" datatype="html">
        <source> (bis)</source>
        <target state="final"> (a)</target>
        <context-group purpose="location">
          <context context-type="sourcefile">src/app/components/widgets/search-constraints.component.ts</context>
          <context context-type="linenumber">1</context>
        </context-group>
        <context-group purpose="location">
          <context context-type="sourcefile">src/app/components/widgets/search-constraints.component.ts</context>
          <context context-type="linenumber">1</context>
        </context-group>
      </trans-unit>
      <trans-unit id="configuration.categoryLabel" datatype="html">
        <source> Kategoriebezeichnung </source>
        <target state="new">Kategoriebezeichnung</target>
        <context-group purpose="location">
          <context context-type="sourcefile">src/app/components/configuration/editor/category-editor-modal.component.ts</context>
<<<<<<< HEAD
          <context context-type="linenumber">76</context>
=======
          <context context-type="linenumber">73</context>
>>>>>>> baa09305
        </context-group>
      </trans-unit>
      <trans-unit id="configuration.description" datatype="html">
        <source> Beschreibung </source>
        <target state="new">Beschreibung</target>
        <context-group purpose="location">
          <context context-type="sourcefile">src/app/components/configuration/editor/category-editor-modal.html</context>
          <context context-type="linenumber">24</context>
        </context-group>
        <context-group purpose="location">
          <context context-type="sourcefile">src/app/components/configuration/editor/field-editor-modal.component.ts</context>
          <context context-type="linenumber">153</context>
        </context-group>
      </trans-unit>
      <trans-unit id="configuration.color" datatype="html">
        <source> Farbe </source>
        <target state="new"> Farbe </target>
        <context-group purpose="location">
          <context context-type="sourcefile">src/app/components/configuration/editor/category-editor-modal.component.ts</context>
          <context context-type="linenumber">103</context>
        </context-group>
      </trans-unit>
      <trans-unit id="configuration.editSpecificField" datatype="html">
        <source> Feld <x id="START_TAG_CODE" ctype="x-code" equiv-text="&lt;code>"/><x id="INTERPOLATION" equiv-text="{{field.name}}"/><x id="CLOSE_TAG_CODE" ctype="x-code" equiv-text="&lt;/code>"/> bearbeiten </source>
        <target state="new"> Feld <x id="START_TAG_CODE" ctype="x-code" equiv-text="&lt;code>"/><x id="INTERPOLATION" equiv-text="{{field.name}}"/><x id="CLOSE_TAG_CODE" ctype="x-code" equiv-text="&lt;/code>"/> bearbeiten </target>
        <context-group purpose="location">
          <context context-type="sourcefile">src/app/components/configuration/editor/field-editor-modal.html</context>
          <context context-type="linenumber">21</context>
        </context-group>
      </trans-unit>
      <trans-unit id="navbar.taskbar.conflicts" datatype="html">
        <source>Konflikte</source>
        <target state="final">Conflitti</target>
        <context-group purpose="location">
          <context context-type="sourcefile">src/app/components/navbar/taskbar-conflicts.component.ts</context>
          <context context-type="linenumber">53</context>
        </context-group>
      </trans-unit>
      <trans-unit id="navbar.taskbar.conflicts.projectConfiguration" datatype="html">
        <source> Projektkonfiguration </source>
        <target state="new"> Projektkonfiguration </target>
        <context-group purpose="location">
          <context context-type="sourcefile">src/app/components/navbar/taskbar-conflicts.component.ts</context>
          <context context-type="linenumber">81</context>
        </context-group>
      </trans-unit>
      <trans-unit id="navbar.taskbar.synchronization.uploading" datatype="html">
        <source>Es werden Daten hochgeladen.</source>
        <target state="final">Caricamento dei dati in corso.</target>
        <context-group purpose="location">
          <context context-type="sourcefile">src/app/components/navbar/taskbar-sync-status.component.ts</context>
          <context context-type="linenumber">36</context>
        </context-group>
      </trans-unit>
      <trans-unit id="navbar.taskbar.synchronization.downloading" datatype="html">
        <source>Es werden Daten heruntergeladen.</source>
        <target state="final">Scaricamento dei dati in corso.</target>
        <context-group purpose="location">
          <context context-type="sourcefile">src/app/components/navbar/taskbar-sync-status.component.ts</context>
          <context context-type="linenumber">58</context>
        </context-group>
      </trans-unit>
      <trans-unit id="navbar.taskbar.synchronization.offline" datatype="html">
        <source>Synchronisation ist deaktiviert.</source>
        <target state="final">La sincronizzazione è disattivata.</target>
        <context-group purpose="location">
          <context context-type="sourcefile">src/app/components/navbar/taskbar-sync-status.component.ts</context>
          <context context-type="linenumber">58</context>
        </context-group>
      </trans-unit>
      <trans-unit id="navbar.taskbar.synchronization.inSync" datatype="html">
        <source>Synchronisation abgeschlossen.</source>
        <target state="final">Sincronizzazione completata.</target>
        <context-group purpose="location">
          <context context-type="sourcefile">src/app/components/navbar/taskbar-sync-status.component.ts</context>
          <context context-type="linenumber">58</context>
        </context-group>
      </trans-unit>
      <trans-unit id="navbar.taskbar.synchronization.error" datatype="html">
        <source>Synchronisation fehlgeschlagen</source>
        <target state="final">Sincronizzazione non riuscita</target>
        <context-group purpose="location">
          <context context-type="sourcefile">src/app/components/navbar/taskbar-sync-status.component.ts</context>
          <context context-type="linenumber">58</context>
        </context-group>
        <context-group purpose="location">
          <context context-type="sourcefile">src/app/components/navbar/taskbar-sync-status.component.ts</context>
          <context context-type="linenumber">58</context>
        </context-group>
        <context-group purpose="location">
          <context context-type="sourcefile">src/app/components/navbar/taskbar-sync-status.component.ts</context>
          <context context-type="linenumber">58</context>
        </context-group>
      </trans-unit>
      <trans-unit id="navbar.taskbar.synchronization.error.general" datatype="html">
        <source>Stellen Sie sicher, dass die angegebene Adresse korrekt ist und eine Netzwerkverbindung zum Synchronisationsziel besteht. Prüfen Sie ggf. auch die Firewalleinstellungen Ihres Systems und des Zielsystems.</source>
        <target state="final">Assicurarsi che l'indirizzo specificato sia corretto e che vi sia una connessione di rete funzionante con l'indirizzo scelto per la sincronizzazione. Se necessario, controllare anche le impostazioni del firewall del proprio sistema e del sistema di destinazione.</target>
        <context-group purpose="location">
          <context context-type="sourcefile">src/app/components/navbar/taskbar-sync-status.component.ts</context>
          <context context-type="linenumber">58</context>
        </context-group>
      </trans-unit>
      <trans-unit id="navbar.taskbar.synchronization.error.authentication" datatype="html">
        <source>Stellen Sie sicher, dass das Projekt am Synchronisationsziel existiert und prüfen Sie das Passwort.</source>
        <target state="final">Assicurarsi che il progetto sia presente all'interno del percorso di destinazione per la sincronizzazione e controllare la password.</target>
        <context-group purpose="location">
          <context context-type="sourcefile">src/app/components/navbar/taskbar-sync-status.component.ts</context>
          <context context-type="linenumber">58</context>
        </context-group>
      </trans-unit>
      <trans-unit id="navbar.taskbar.synchronization.error.authorization" datatype="html">
        <source>Sie besitzen nicht die nötigen Rechte.</source>
        <target state="final">Permesso negato.</target>
        <context-group purpose="location">
          <context context-type="sourcefile">src/app/components/navbar/taskbar-sync-status.component.ts</context>
          <context context-type="linenumber">58</context>
        </context-group>
      </trans-unit>
      <trans-unit id="navbar.taskbar.update.tooltips.downloading" datatype="html">
        <source>Version <x id="INTERPOLATION" equiv-text="{{version}}"/> wird heruntergeladen...</source>
        <target state="final">Scaricamento della versione <x id="INTERPOLATION" equiv-text="{{version}}"/> in corso...</target>
        <context-group purpose="location">
          <context context-type="sourcefile">src/app/components/navbar/taskbar-update.component.ts</context>
          <context context-type="linenumber">77</context>
        </context-group>
        <context-group purpose="location">
          <context context-type="sourcefile">src/app/components/navbar/taskbar-update.html</context>
          <context context-type="linenumber">17</context>
        </context-group>
      </trans-unit>
      <trans-unit id="navbar.taskbar.update.tooltips.downloadComplete" datatype="html">
        <source>Version <x id="INTERPOLATION" equiv-text="{{version}}"/> wurde heruntergeladen und wird beim Neustart installiert</source>
        <target state="final">La versione <x id="INTERPOLATION" equiv-text="{{version}}"/> è stata scaricata e verrà installata al riavvio</target>
        <context-group purpose="location">
          <context context-type="sourcefile">src/app/components/navbar/taskbar-update.html</context>
          <context context-type="linenumber">29</context>
        </context-group>
      </trans-unit>
      <trans-unit id="navbar.taskbar.update.tooltips.downloadInterrupted" datatype="html">
        <source>Der Download von Version <x id="INTERPOLATION" equiv-text="{{version}}"/> wurde unterbrochen. Bitte starten Sie die Anwendung neu, um es erneut zu versuchen.</source>
        <target state="final">Il download della versione <x id="INTERPOLATION" equiv-text="{{version}}"/> è stato interrotto. Riavviare l'applicazione per riprovare.</target>
        <context-group purpose="location">
          <context context-type="sourcefile">src/app/components/navbar/taskbar-update.html</context>
          <context context-type="linenumber">37</context>
        </context-group>
      </trans-unit>
      <trans-unit id="navbar.taskbar.update.tooltips.downloadError" datatype="html">
        <source>Beim Download von Version <x id="INTERPOLATION" equiv-text="{{version}}"/> ist ein Fehler aufgetreten. Bitte laden Sie die aktuelle Version von http://field.dainst.org herunter.</source>
        <target state="final">Si è verificato un errore durante lo scaricamento della versione <x id="INTERPOLATION" equiv-text="{{version}}"/>. Si prega di scaricare l'ultima versione da http://field.dainst.org.</target>
        <context-group purpose="location">
          <context context-type="sourcefile">src/app/components/navbar/taskbar-update.html</context>
          <context context-type="linenumber">46</context>
        </context-group>
      </trans-unit>
      <trans-unit id="project.cancelModal.header" datatype="html">
        <source> Download abbrechen? </source>
        <target state="final"> Interrompere il processo di scaricamento? </target>
        <context-group purpose="location">
          <context context-type="sourcefile">src/app/components/project/cancel-modal.component.ts</context>
          <context context-type="linenumber">15</context>
        </context-group>
      </trans-unit>
      <trans-unit id="project.cancelModal.info" datatype="html">
        <source> Bitte beachten Sie, dass der Download im Falle eines Abbruchs von vorn beginnt, wenn Sie das Projekt zu einem späteren Zeitpunkt erneut herunterladen. </source>
        <target state="final"> Se si procede a scaricare un progetto più recente dopo un'interruzione, assicurarsi che il processo di scaricamento ricominci da capo.  </target>
        <context-group purpose="location">
          <context context-type="sourcefile">src/app/components/project/cancel-modal.component.ts</context>
          <context context-type="linenumber">15</context>
        </context-group>
      </trans-unit>
      <trans-unit id="project.download.abort" datatype="html">
        <source>Abbrechen</source>
        <target state="final">Annullare</target>
        <context-group purpose="location">
          <context context-type="sourcefile">src/app/components/project/cancel-modal.component.ts</context>
          <context context-type="linenumber">15</context>
        </context-group>
        <context-group purpose="location">
          <context context-type="sourcefile">src/app/components/project/download-project-progress-modal.html</context>
          <context context-type="linenumber">26</context>
        </context-group>
      </trans-unit>
      <trans-unit id="project.cancelModal.continue" datatype="html">
        <source>Fortsetzen</source>
        <target state="final">Continuare</target>
        <context-group purpose="location">
          <context context-type="sourcefile">src/app/components/project/cancel-modal.component.ts</context>
          <context context-type="linenumber">15</context>
        </context-group>
      </trans-unit>
      <trans-unit id="project.createModal.header" datatype="html">
        <source> Neues Projekt erstellen </source>
        <target state="final"> Cominciare un nuovo progetto </target>
        <context-group purpose="location">
          <context context-type="sourcefile">src/app/components/project/create-project-modal.component.ts</context>
          <context context-type="linenumber">45</context>
        </context-group>
      </trans-unit>
      <trans-unit id="project.createModal.projectName" datatype="html">
        <source>Projektname:</source>
        <target state="new">Projektname:</target>
        <context-group purpose="location">
          <context context-type="sourcefile">src/app/components/project/create-project-modal.component.ts</context>
          <context context-type="linenumber">76</context>
        </context-group>
      </trans-unit>
      <trans-unit id="project.createModal.configuration" datatype="html">
        <source>Konfiguration:</source>
        <target state="new">Konfiguration:</target>
        <context-group purpose="location">
          <context context-type="sourcefile">src/app/components/project/create-project-modal.component.ts</context>
          <context context-type="linenumber">85</context>
        </context-group>
      </trans-unit>
      <trans-unit id="buttons.create" datatype="html">
        <source>Erstellen</source>
        <target state="final">Eseguire</target>
        <context-group purpose="location">
          <context context-type="sourcefile">src/app/components/project/create-project-modal.component.ts</context>
          <context context-type="linenumber">85</context>
        </context-group>
      </trans-unit>
      <trans-unit id="project.deleteModal.header" datatype="html">
        <source> Projekt <x id="START_BOLD_TEXT" ctype="x-b" equiv-text="&lt;b>"/><x id="INTERPOLATION" equiv-text="{{projectName}}"/><x id="CLOSE_BOLD_TEXT" ctype="x-b" equiv-text="&lt;/b>"/> löschen? </source>
        <target state="final"> Cancellare il progetto <x id="START_BOLD_TEXT" ctype="x-b" equiv-text="&lt;b>"/><x id="INTERPOLATION" equiv-text="{{projectName}}"/><x id="CLOSE_BOLD_TEXT" ctype="x-b" equiv-text="&lt;/b>"/>? </target>
        <context-group purpose="location">
          <context context-type="sourcefile">src/app/components/project/delete-project-modal.component.ts</context>
          <context context-type="linenumber">54</context>
        </context-group>
      </trans-unit>
      <trans-unit id="settings.deleteModal.deleteFiles" datatype="html">
        <source>Bilder löschen</source>
        <target state="new">Bilder löschen</target>
        <context-group purpose="location">
          <context context-type="sourcefile">src/app/components/project/delete-project-modal.html</context>
          <context context-type="linenumber">20</context>
        </context-group>
      </trans-unit>
      <trans-unit id="project.deleteModal.confirmDeleteInfo" datatype="html">
        <source> Bitte geben Sie den Projektnamen ein, um den Löschvorgang zu bestätigen. </source>
        <target state="final"> Inserire il nome del progetto per proseguire con il processo di eliminazione. </target>
        <context-group purpose="location">
          <context context-type="sourcefile">src/app/components/project/delete-project-modal.html</context>
          <context context-type="linenumber">41</context>
        </context-group>
      </trans-unit>
      <trans-unit id="project.download.progressInfo.files" datatype="html">
        <source><x id="INTERPOLATION" equiv-text="{{getRoundedProgress(filesProgressPercent)}}"/>% der Bilder geladen... </source>
        <target state="new"><x id="INTERPOLATION" equiv-text="{{getRoundedProgress(filesProgressPercent)}}"/>% der Bilder geladen... </target>
        <context-group purpose="location">
          <context context-type="sourcefile">src/app/components/project/download-project-progress-modal.component.ts</context>
          <context context-type="linenumber">44</context>
        </context-group>
      </trans-unit>
      <trans-unit id="project.download.progressInfo.databaseFinished" datatype="html">
        <source><x id="INTERPOLATION" equiv-text="{{getRoundedProgress(databaseProgressPercent)}}"/>% der Projektdaten geladen. </source>
        <target state="new"><x id="INTERPOLATION" equiv-text="{{getRoundedProgress(databaseProgressPercent)}}"/>% der Projektdaten geladen. </target>
        <context-group purpose="location">
          <context context-type="sourcefile">src/app/components/project/download-project-progress-modal.html</context>
          <context context-type="linenumber">20,11</context>
        </context-group>
      </trans-unit>
      <trans-unit id="project.download.connecting" datatype="html">
        <source>Verbindung wird hergestellt...</source>
        <target state="final">Connessione in corso...</target>
        <context-group purpose="location">
          <context context-type="sourcefile">src/app/components/project/download-project-progress-modal.html</context>
          <context context-type="linenumber">26</context>
        </context-group>
      </trans-unit>
      <trans-unit id="project.download.progressInfo.database" datatype="html">
        <source><x id="INTERPOLATION" equiv-text="{{getRoundedProgress(databaseProgressPercent)}}"/>% der Projektdaten geladen... </source>
        <target state="new"><x id="INTERPOLATION" equiv-text="{{getRoundedProgress(databaseProgressPercent)}}"/>% der Projektdaten geladen... </target>
        <context-group purpose="location">
          <context context-type="sourcefile">src/app/components/project/download-project-progress-modal.html</context>
          <context context-type="linenumber">26,10</context>
        </context-group>
      </trans-unit>
      <trans-unit id="project.download.connect" datatype="html">
        <source>Download starten</source>
        <target state="final">Avviare lo scaricamento</target>
        <context-group purpose="location">
          <context context-type="sourcefile">src/app/components/project/download-project.component.ts</context>
          <context context-type="linenumber">47</context>
        </context-group>
      </trans-unit>
      <trans-unit id="project.download.address" datatype="html">
        <source>Adresse</source>
        <target state="final">Indirizzo</target>
        <context-group purpose="location">
          <context context-type="sourcefile">src/app/components/project/download-project.component.ts</context>
          <context context-type="linenumber">74</context>
        </context-group>
      </trans-unit>
      <trans-unit id="project.download.address.info" datatype="html">
        <source> Als Adresse kann sowohl die URL eines iDAI.field-Datenbankservers als auch die Netzwerkadresse einer anderen iDAI.field-Desktopinstallation angegeben werden. </source>
        <target state="final"> Come indirizzo può essere indicato l'URL di un server con banca dati di iDAI.field dell'Istituto Archeologico Germanico o l'indirizzo di rete di un'altra installazione di iDAI.field su un altro computer. </target>
        <context-group purpose="location">
          <context context-type="sourcefile">src/app/components/project/download-project.component.ts</context>
          <context context-type="linenumber">101</context>
        </context-group>
      </trans-unit>
      <trans-unit id="project.download.projectName" datatype="html">
        <source>Projektname</source>
        <target state="final">Nome del progetto</target>
        <context-group purpose="location">
          <context context-type="sourcefile">src/app/components/project/download-project.component.ts</context>
          <context context-type="linenumber">128</context>
        </context-group>
      </trans-unit>
      <trans-unit id="project.download.password" datatype="html">
        <source>Passwort</source>
        <target state="final">Password</target>
        <context-group purpose="location">
          <context context-type="sourcefile">src/app/components/project/download-project.component.ts</context>
          <context context-type="linenumber">154</context>
        </context-group>
      </trans-unit>
      <trans-unit id="project.download.thumbnailImageFiles" datatype="html">
        <source>Vorschaubilder herunterladen</source>
        <target state="new">Vorschaubilder herunterladen</target>
        <context-group purpose="location">
          <context context-type="sourcefile">src/app/components/project/download-project.component.ts</context>
          <context context-type="linenumber">179</context>
        </context-group>
      </trans-unit>
      <trans-unit id="project.download.originalImageFiles" datatype="html">
        <source>Originalbilder herunterladen</source>
        <target state="new">Originalbilder herunterladen</target>
        <context-group purpose="location">
          <context context-type="sourcefile">src/app/components/project/download-project.component.ts</context>
          <context context-type="linenumber">202</context>
        </context-group>
      </trans-unit>
      <trans-unit id="settings.synchronization.thumbnailImageFiles" datatype="html">
        <source>Vorschaubilder synchronisieren</source>
        <target state="new">Vorschaubilder synchronisieren</target>
        <context-group purpose="location">
          <context context-type="sourcefile">src/app/components/project/synchronization-modal.component.ts</context>
          <context context-type="linenumber">109</context>
        </context-group>
      </trans-unit>
      <trans-unit id="settings.synchronization.originalImageFiles" datatype="html">
        <source>Originalbilder synchronisieren</source>
        <target state="new">Originalbilder synchronisieren</target>
        <context-group purpose="location">
          <context context-type="sourcefile">src/app/components/project/synchronization-modal.component.ts</context>
          <context context-type="linenumber">109</context>
        </context-group>
      </trans-unit>
      <trans-unit id="project.synchronization" datatype="html">
        <source>Projekt synchronisieren</source>
        <target state="final">Sincronizzare il progetto</target>
        <context-group purpose="location">
          <context context-type="sourcefile">src/app/components/project/synchronization-modal.component.ts</context>
          <context context-type="linenumber">41</context>
        </context-group>
      </trans-unit>
      <trans-unit id="navbar.taskbar.update.tooltips.deactivated" datatype="html">
        <source>Die automatische Prüfung auf Updates wurde deaktiviert. Sie verwenden möglicherweise nicht die neueste Version von iDAI.field.</source>
        <target state="final">Il controllo automatico degli aggiornamenti è stato disattivato. È possibile che non si stia utilizzando l'ultima versione di iDAI.field.</target>
        <context-group purpose="location">
          <context context-type="sourcefile">src/app/components/navbar/taskbar-update.component.ts</context>
          <context context-type="linenumber">42</context>
        </context-group>
      </trans-unit>
      <trans-unit id="imageUpload.imageCategoryPickerModal.warning" datatype="html">
        <source> Bitte beachten Sie, dass das Einlesen von <x id="INTERPOLATION" equiv-text="{{fileCount}}"/> Bilddateien einige Zeit in Anspruch nehmen kann. </source>
        <target state="final">
        Attenzione: il trasferimento <x id="INTERPOLATION" equiv-text="{{fileCount}}"/> delle immagini può richiedere del tempo.
    </target>
        <context-group purpose="location">
          <context context-type="sourcefile">src/app/components/image/upload/image-category-picker-modal.component.ts</context>
          <context context-type="linenumber">39</context>
        </context-group>
      </trans-unit>
      <trans-unit id="imageUpload.imageCategoryPickerModal.linkInfo.single" datatype="html">
        <source> Das importierte Bild wird mit der Ressource <x id="START_BOLD_TEXT" ctype="x-b" equiv-text="&lt;b>"/><x id="INTERPOLATION" equiv-text="{{depictsRelationTarget.resource.identifier}}"/><x id="CLOSE_BOLD_TEXT" ctype="x-b" equiv-text="&lt;/b>"/> verknüpft. </source>
        <target state="final">
            L'immagine trasferita sarà collegata all'elemento <x id="START_BOLD_TEXT" ctype="x-b" equiv-text="&lt;b>"/><x id="INTERPOLATION" equiv-text="{{depictsRelationTarget.resource.identifier}}"/><x id="CLOSE_BOLD_TEXT" ctype="x-b" equiv-text="&lt;/b>"/>.
        </target>
        <context-group purpose="location">
          <context context-type="sourcefile">src/app/components/image/upload/image-category-picker-modal.html</context>
          <context context-type="linenumber">19</context>
        </context-group>
      </trans-unit>
      <trans-unit id="imageUpload.imageCategoryPickerModal.linkInfo.multiple" datatype="html">
        <source> Die importierten Bilder werden mit der Ressource <x id="START_BOLD_TEXT" ctype="x-b" equiv-text="&lt;b>"/><x id="INTERPOLATION" equiv-text="{{depictsRelationTarget.resource.identifier}}"/><x id="CLOSE_BOLD_TEXT" ctype="x-b" equiv-text="&lt;/b>"/> verknüpft. </source>
        <target state="final">
            Le immagini trasferite saranno collegate all'elemento <x id="START_BOLD_TEXT" ctype="x-b" equiv-text="&lt;b>"/><x id="INTERPOLATION" equiv-text="{{depictsRelationTarget.resource.identifier}}"/><x id="CLOSE_BOLD_TEXT" ctype="x-b" equiv-text="&lt;/b>"/>.
        </target>
        <context-group purpose="location">
          <context context-type="sourcefile">src/app/components/image/upload/image-category-picker-modal.html</context>
          <context context-type="linenumber">23</context>
        </context-group>
      </trans-unit>
      <trans-unit id="imageUpload.imageCategoryPickerModal.chooseCategory" datatype="html">
        <source> Bitte wählen Sie die gewünschte Kategorie aus. </source>
        <target state="final">
            Selezionare la categoria desiderata.
        </target>
        <context-group purpose="location">
          <context context-type="sourcefile">src/app/components/image/upload/image-category-picker-modal.html</context>
          <context context-type="linenumber">24</context>
        </context-group>
      </trans-unit>
      <trans-unit id="docedit.conflictDeletedModal.header" datatype="html">
        <source>Konflikt behandeln</source>
        <target state="final">Risolvere il conflitto</target>
        <context-group purpose="location">
          <context context-type="sourcefile">src/app/components/docedit/dialog/conflict-deleted-modal.component.ts</context>
          <context context-type="linenumber">24</context>
        </context-group>
      </trans-unit>
      <trans-unit id="docedit.conflictDeletedModal.info" datatype="html">
        <source> Die aktuelle Ressource wurde in der Zwischenzeit von jemand anderem gelöscht. Sie können die Ressource neu anlegen, indem Sie <x id="START_BOLD_TEXT" ctype="x-b" equiv-text="&lt;b>"/>Speichern<x id="CLOSE_BOLD_TEXT" ctype="x-b" equiv-text="&lt;/b>"/> wählen. Bei Klick auf <x id="START_BOLD_TEXT" ctype="x-b" equiv-text="&lt;b>"/>Abbrechen<x id="CLOSE_BOLD_TEXT" ctype="x-b" equiv-text="&lt;/b>"/> wird sie verworfen. </source>
        <target state="final">
        L'attuale elemento è stato nel frattempo cancellato da qualcun altro.
        È possibile creare di nuovo l'elemento scegliendo <x id="START_BOLD_TEXT" ctype="x-b" equiv-text="&lt;b>"/>Salvare<x id="CLOSE_BOLD_TEXT" ctype="x-b" equiv-text="&lt;/b>"/>. Cliccando su
        <x id="START_BOLD_TEXT" ctype="x-b" equiv-text="&lt;b>"/>Annullare<x id="CLOSE_BOLD_TEXT" ctype="x-b" equiv-text="&lt;/b>"/> verrà eliminato.
    </target>
        <context-group purpose="location">
          <context context-type="sourcefile">src/app/components/docedit/dialog/conflict-deleted-modal.component.ts</context>
          <context context-type="linenumber">24</context>
        </context-group>
      </trans-unit>
      <trans-unit id="docedit.conflictDeletedModal.close" datatype="html">
        <source> Zurück zur Editieransicht </source>
        <target state="final">
        Tornare al modulo di modifica
    </target>
        <context-group purpose="location">
          <context context-type="sourcefile">src/app/components/docedit/dialog/conflict-deleted-modal.html</context>
          <context context-type="linenumber">18</context>
        </context-group>
      </trans-unit>
      <trans-unit id="buttons.delete" datatype="html">
        <source>Löschen</source>
        <target state="final">Eliminare</target>
        <context-group purpose="location">
          <context context-type="sourcefile">src/app/components/configuration/delete/delete-category-modal.html</context>
          <context context-type="linenumber">53</context>
        </context-group>
        <context-group purpose="location">
          <context context-type="sourcefile">src/app/components/configuration/delete/delete-field-modal.html</context>
          <context context-type="linenumber">20</context>
        </context-group>
        <context-group purpose="location">
          <context context-type="sourcefile">src/app/components/configuration/delete/delete-group-modal.html</context>
          <context context-type="linenumber">27</context>
        </context-group>
        <context-group purpose="location">
          <context context-type="sourcefile">src/app/components/configuration/delete/delete-valuelist-modal.html</context>
          <context context-type="linenumber">46</context>
        </context-group>
        <context-group purpose="location">
          <context context-type="sourcefile">src/app/components/image/overview/deletion/delete-modal.component.ts</context>
          <context context-type="linenumber">28</context>
        </context-group>
        <context-group purpose="location">
          <context context-type="sourcefile">src/app/components/project/delete-project-modal.html</context>
          <context context-type="linenumber">46</context>
        </context-group>
        <context-group purpose="location">
          <context context-type="sourcefile">src/app/components/resources/deletion/delete-modal.html</context>
          <context context-type="linenumber">97</context>
        </context-group>
        <context-group purpose="location">
          <context context-type="sourcefile">src/app/components/widgets/documentinfo/georeference-view.component.ts</context>
          <context context-type="linenumber">100</context>
        </context-group>
      </trans-unit>
      <trans-unit id="configuration.deleteCategory.warning.resources.single" datatype="html">
        <source> Im Projekt existiert eine Ressource dieser Kategorie, die nach dem Löschen nicht mehr sichtbar sein wird. Wenn Sie die Kategorie zu einem späteren Zeitpunkt erneut hinzufügen, wird die Ressource wieder angezeigt werden. </source>
        <target state="new"> Im Projekt existiert eine Ressource dieser Kategorie, die nach dem Löschen nicht mehr sichtbar sein wird. Wenn Sie die Kategorie zu einem späteren Zeitpunkt erneut hinzufügen, wird die Ressource wieder angezeigt werden. </target>
        <context-group purpose="location">
          <context context-type="sourcefile">src/app/components/configuration/delete/delete-category-modal.html</context>
          <context context-type="linenumber">56</context>
        </context-group>
      </trans-unit>
      <trans-unit id="configuration.deleteCategory.warning.resources.multiple" datatype="html">
        <source> Im Projekt existieren <x id="INTERPOLATION" equiv-text="{{resourceCount}}"/> Ressourcen dieser Kategorie, die nach dem Löschen nicht mehr sichtbar sein werden. Wenn Sie die Kategorie zu einem späteren Zeitpunkt erneut hinzufügen, werden die Ressourcen wieder angezeigt werden. </source>
        <target state="new"> Im Projekt existieren <x id="INTERPOLATION" equiv-text="{{resourceCount}}"/> Ressourcen dieser Kategorie, die nach dem Löschen nicht mehr sichtbar sein werden. Wenn Sie die Kategorie zu einem späteren Zeitpunkt erneut hinzufügen, werden die Ressourcen wieder angezeigt werden. </target>
        <context-group purpose="location">
          <context context-type="sourcefile">src/app/components/configuration/delete/delete-category-modal.html</context>
          <context context-type="linenumber">56</context>
        </context-group>
      </trans-unit>
      <trans-unit id="configuration.deleteCategory.warning.changes" datatype="html">
        <source> An dieser Kategorie wurden Änderungen vorgenommen, die beim Löschen verloren gehen. </source>
        <target state="new"> An dieser Kategorie wurden Änderungen vorgenommen, die beim Löschen verloren gehen. </target>
        <context-group purpose="location">
          <context context-type="sourcefile">src/app/components/configuration/delete/delete-category-modal.html</context>
          <context context-type="linenumber">38</context>
        </context-group>
      </trans-unit>
      <trans-unit id="configuration.deleteCategory.hasChildren" datatype="html">
        <source> Die Kategorie <x id="START_TAG_CODE" ctype="x-code" equiv-text="&lt;code>"/><x id="INTERPOLATION" equiv-text="{{category.name}}"/><x id="CLOSE_TAG_CODE" ctype="x-code" equiv-text="&lt;/code>"/> kann nicht gelöscht werden, solange sie Unterkategorien besitzt. Bitte entfernen Sie zunächst die Unterkategorien. </source>
        <target state="new"> Die Kategorie <x id="START_TAG_CODE" ctype="x-code" equiv-text="&lt;code>"/><x id="INTERPOLATION" equiv-text="{{category.name}}"/><x id="CLOSE_TAG_CODE" ctype="x-code" equiv-text="&lt;/code>"/> kann nicht gelöscht werden, solange sie Unterkategorien besitzt. Bitte entfernen Sie zunächst die Unterkategorien. </target>
        <context-group purpose="location">
          <context context-type="sourcefile">src/app/components/configuration/delete/delete-category-modal.html</context>
          <context context-type="linenumber">38</context>
        </context-group>
      </trans-unit>
      <trans-unit id="configuration.deleteField.header" datatype="html">
        <source>Feld löschen?</source>
        <target state="new">Feld löschen?</target>
        <context-group purpose="location">
          <context context-type="sourcefile">src/app/components/configuration/delete/delete-field-modal.component.ts</context>
          <context context-type="linenumber">40</context>
        </context-group>
      </trans-unit>
      <trans-unit id="32820add8357812575446cb4f6b8b35ecc51f00f" datatype="html">
        <source>Möchten Sie das Feld <x id="START_TAG_CODE" ctype="x-code" equiv-text="&lt;code>"/><x id="INTERPOLATION" equiv-text="{{field.name}}"/><x id="CLOSE_TAG_CODE" ctype="x-code" equiv-text="&lt;/code>"/> wirklich löschen?</source>
        <target state="new">Möchten Sie das Feld <x id="START_TAG_CODE" ctype="x-code" equiv-text="&lt;code>"/><x id="INTERPOLATION" equiv-text="{{field.name}}"/><x id="CLOSE_TAG_CODE" ctype="x-code" equiv-text="&lt;/code>"/> wirklich löschen?</target>
        <note priority="1" from="description">configuration.deleteField.body</note>
        <context-group purpose="location">
          <context context-type="sourcefile">src/app/components/configuration/delete/delete-field-modal.component.ts</context>
          <context context-type="linenumber">40</context>
        </context-group>
      </trans-unit>
      <trans-unit id="configuration.deleteGroup.header" datatype="html">
        <source>Gruppe löschen?</source>
        <target state="new">Gruppe löschen?</target>
        <context-group purpose="location">
          <context context-type="sourcefile">src/app/components/configuration/delete/delete-group-modal.component.ts</context>
          <context context-type="linenumber">46</context>
        </context-group>
      </trans-unit>
      <trans-unit id="90026491151501a7c5b791694c673a36d810e3cb" datatype="html">
        <source> Möchten Sie die Gruppe <x id="START_TAG_CODE" ctype="x-code" equiv-text="&lt;code>"/><x id="INTERPOLATION" equiv-text="{{group.name}}"/><x id="CLOSE_TAG_CODE" ctype="x-code" equiv-text="&lt;/code>"/> wirklich löschen? </source>
        <target state="new"> Möchten Sie die Gruppe <x id="START_TAG_CODE" ctype="x-code" equiv-text="&lt;code>"/><x id="INTERPOLATION" equiv-text="{{group.name}}"/><x id="CLOSE_TAG_CODE" ctype="x-code" equiv-text="&lt;/code>"/> wirklich löschen? </target>
        <note priority="1" from="description">configuration.deleteGroup.body</note>
        <context-group purpose="location">
          <context context-type="sourcefile">src/app/components/configuration/delete/delete-group-modal.component.ts</context>
          <context context-type="linenumber">46</context>
        </context-group>
      </trans-unit>
      <trans-unit id="configuration.deleteGroup.notAllowed" datatype="html">
        <source> Die Gruppe <x id="START_TAG_CODE" ctype="x-code" equiv-text="&lt;code>"/><x id="INTERPOLATION" equiv-text="{{group.name}}"/><x id="CLOSE_TAG_CODE" ctype="x-code" equiv-text="&lt;/code>"/> kann nicht gelöscht werden, solange ihr Felder zugeordnet sind. Bitte verschieben Sie die Felder zunächst in eine andere Gruppe oder löschen Sie sie. </source>
        <target state="new"> Die Gruppe <x id="START_TAG_CODE" ctype="x-code" equiv-text="&lt;code>"/><x id="INTERPOLATION" equiv-text="{{group.name}}"/><x id="CLOSE_TAG_CODE" ctype="x-code" equiv-text="&lt;/code>"/> kann nicht gelöscht werden, solange ihr Felder zugeordnet sind. Bitte verschieben Sie die Felder zunächst in eine andere Gruppe oder löschen Sie sie. </target>
        <context-group purpose="location">
          <context context-type="sourcefile">src/app/components/configuration/delete/delete-group-modal.html</context>
          <context context-type="linenumber">27,11</context>
        </context-group>
      </trans-unit>
      <trans-unit id="configuration.deleteValuelist.header" datatype="html">
        <source>Werteliste löschen?</source>
        <target state="new">Werteliste löschen?</target>
        <context-group purpose="location">
          <context context-type="sourcefile">src/app/components/configuration/delete/delete-valuelist-modal.component.ts</context>
          <context context-type="linenumber">44</context>
        </context-group>
      </trans-unit>
      <trans-unit id="configuration.deleteValuelist.body" datatype="html">
        <source> Möchten Sie die Werteliste <x id="START_TAG_CODE" ctype="x-code" equiv-text="&lt;code>"/><x id="INTERPOLATION" equiv-text="{{valuelist.id}}"/><x id="CLOSE_TAG_CODE" ctype="x-code" equiv-text="&lt;/code>"/> wirklich löschen? </source>
        <target state="new"> Möchten Sie die Werteliste <x id="START_TAG_CODE" ctype="x-code" equiv-text="&lt;code>"/><x id="INTERPOLATION" equiv-text="{{valuelist.id}}"/><x id="CLOSE_TAG_CODE" ctype="x-code" equiv-text="&lt;/code>"/> wirklich löschen? </target>
        <context-group purpose="location">
          <context context-type="sourcefile">src/app/components/configuration/delete/delete-valuelist-modal.component.ts</context>
          <context context-type="linenumber">53</context>
        </context-group>
      </trans-unit>
      <trans-unit id="configuration.deleteValuelist.confirmInfo" datatype="html">
        <source> Bitte geben Sie den Bezeichner der Werteliste ein, um den Löschvorgang zu bestätigen. </source>
        <target state="new"> Bitte geben Sie den Bezeichner der Werteliste ein, um den Löschvorgang zu bestätigen. </target>
        <context-group purpose="location">
          <context context-type="sourcefile">src/app/components/configuration/delete/delete-valuelist-modal.html</context>
          <context context-type="linenumber">23</context>
        </context-group>
      </trans-unit>
      <trans-unit id="configuration.deleteValuelist.isInUse.multiple" datatype="html">
        <source> Die Werteliste <x id="START_TAG_CODE" ctype="x-code" equiv-text="&lt;code>"/><x id="INTERPOLATION" equiv-text="{{valuelist.id}}"/><x id="CLOSE_TAG_CODE" ctype="x-code" equiv-text="&lt;/code>"/> kann nicht gelöscht werden, solange sie Feldern zugewiesen ist. Bitte weisen Sie den Feldern zunächst eine andere Werteliste zu. </source>
        <target state="new"> Die Werteliste <x id="START_TAG_CODE" ctype="x-code" equiv-text="&lt;code>"/><x id="INTERPOLATION" equiv-text="{{valuelist.id}}"/><x id="CLOSE_TAG_CODE" ctype="x-code" equiv-text="&lt;/code>"/> kann nicht gelöscht werden, solange sie Feldern zugewiesen ist. Bitte weisen Sie den Feldern zunächst eine andere Werteliste zu. </target>
        <context-group purpose="location">
          <context context-type="sourcefile">src/app/components/configuration/delete/delete-valuelist-modal.html</context>
          <context context-type="linenumber">46</context>
        </context-group>
      </trans-unit>
      <trans-unit id="configuration.deleteValuelist.isInUse.single" datatype="html">
        <source> Die Werteliste <x id="START_TAG_CODE" ctype="x-code" equiv-text="&lt;code>"/><x id="INTERPOLATION" equiv-text="{{valuelist.id}}"/><x id="CLOSE_TAG_CODE" ctype="x-code" equiv-text="&lt;/code>"/> kann nicht gelöscht werden, solange sie einem Feld zugewiesen ist. Bitte weisen Sie dem Feld zunächst eine andere Werteliste zu. </source>
        <target state="new"> Die Werteliste <x id="START_TAG_CODE" ctype="x-code" equiv-text="&lt;code>"/><x id="INTERPOLATION" equiv-text="{{valuelist.id}}"/><x id="CLOSE_TAG_CODE" ctype="x-code" equiv-text="&lt;/code>"/> kann nicht gelöscht werden, solange sie einem Feld zugewiesen ist. Bitte weisen Sie dem Feld zunächst eine andere Werteliste zu. </target>
        <context-group purpose="location">
          <context context-type="sourcefile">src/app/components/configuration/delete/delete-valuelist-modal.html</context>
          <context context-type="linenumber">46,24</context>
        </context-group>
      </trans-unit>
      <trans-unit id="imageOverview.taskbar.tooltips.delete" datatype="html">
        <source>Löschen</source>
        <target state="final">Eliminare</target>
        <context-group purpose="location">
          <context context-type="sourcefile">src/app/components/image/overview/image-overview-taskbar.component.ts</context>
          <context context-type="linenumber">50</context>
        </context-group>
      </trans-unit>
      <trans-unit id="imageOverview.taskbar.tooltips.removeLinks" datatype="html">
        <source>Verknüpfungen entfernen</source>
        <target state="final">Rimuovere il collegamento</target>
        <context-group purpose="location">
          <context context-type="sourcefile">src/app/components/image/overview/image-overview-taskbar.component.ts</context>
          <context context-type="linenumber">80</context>
        </context-group>
      </trans-unit>
      <trans-unit id="imageOverview.taskbar.tooltips.createLink" datatype="html">
        <source>Verknüpfen</source>
        <target state="final">Collegare</target>
        <context-group purpose="location">
          <context context-type="sourcefile">src/app/components/image/overview/image-overview-taskbar.component.ts</context>
          <context context-type="linenumber">112</context>
        </context-group>
      </trans-unit>
      <trans-unit id="imageOverview.taskbar.tooltips.deselect" datatype="html">
        <source>Auswahl aufheben</source>
        <target state="final">Annullare la selezione</target>
        <context-group purpose="location">
          <context context-type="sourcefile">src/app/components/image/overview/image-overview-taskbar.component.ts</context>
          <context context-type="linenumber">137</context>
        </context-group>
      </trans-unit>
      <trans-unit id="widgets.searchBar.imageCategoryFilter" datatype="html">
        <source>Nach Bildkategorie filtern:</source>
        <target state="final">Filtrare per categoria delle immagini:</target>
        <context-group purpose="location">
          <context context-type="sourcefile">src/app/components/image/overview/searchbar/image-overview-search-bar.component.ts</context>
          <context context-type="linenumber">27</context>
        </context-group>
      </trans-unit>
      <trans-unit id="resources.searchBar.constraints.header" datatype="html">
        <source>Suchkriterien</source>
        <target state="final">Criteri di ricerca</target>
        <context-group purpose="location">
          <context context-type="sourcefile">src/app/components/image/overview/searchbar/image-overview-search-constraints.component.ts</context>
          <context context-type="linenumber">46</context>
        </context-group>
        <context-group purpose="location">
          <context context-type="sourcefile">src/app/components/resources/searchbar/resources-search-constraints.component.ts</context>
          <context context-type="linenumber">44</context>
        </context-group>
      </trans-unit>
      <trans-unit id="resources.searchBar.constraints.chooseField" datatype="html">
        <source>Feld wählen</source>
        <target state="final">Selezionare il campo</target>
        <context-group purpose="location">
          <context context-type="sourcefile">src/app/components/image/overview/searchbar/image-overview-search-constraints.component.ts</context>
          <context context-type="linenumber">65</context>
        </context-group>
        <context-group purpose="location">
          <context context-type="sourcefile">src/app/components/resources/searchbar/resources-search-constraints.component.ts</context>
          <context context-type="linenumber">67</context>
        </context-group>
      </trans-unit>
      <trans-unit id="resources.searchBar.constraints.searchTerm" datatype="html">
        <source>Suchbegriff</source>
        <target state="final">Termini da cercare</target>
        <context-group purpose="location">
          <context context-type="sourcefile">src/app/components/image/overview/searchbar/image-overview-search-constraints.component.ts</context>
          <context context-type="linenumber">65</context>
        </context-group>
        <context-group purpose="location">
          <context context-type="sourcefile">src/app/components/image/overview/searchbar/image-overview-search-constraints.component.ts</context>
          <context context-type="linenumber">65</context>
        </context-group>
        <context-group purpose="location">
          <context context-type="sourcefile">src/app/components/image/overview/searchbar/image-overview-search-constraints.component.ts</context>
          <context context-type="linenumber">65</context>
        </context-group>
        <context-group purpose="location">
          <context context-type="sourcefile">src/app/components/image/overview/searchbar/image-overview-search-constraints.component.ts</context>
          <context context-type="linenumber">65</context>
        </context-group>
        <context-group purpose="location">
          <context context-type="sourcefile">src/app/components/resources/searchbar/resources-search-constraints.component.ts</context>
          <context context-type="linenumber">105</context>
        </context-group>
        <context-group purpose="location">
          <context context-type="sourcefile">src/app/components/resources/searchbar/resources-search-constraints.component.ts</context>
          <context context-type="linenumber">126</context>
        </context-group>
        <context-group purpose="location">
          <context context-type="sourcefile">src/app/components/resources/searchbar/resources-search-constraints.component.ts</context>
          <context context-type="linenumber">126</context>
        </context-group>
        <context-group purpose="location">
          <context context-type="sourcefile">src/app/components/resources/searchbar/resources-search-constraints.component.ts</context>
          <context context-type="linenumber">126</context>
        </context-group>
      </trans-unit>
      <trans-unit id="resources.searchBar.constraints.anyValue" datatype="html">
        <source>Beliebiger Wert</source>
        <target state="final">Qualsiasi valore</target>
        <context-group purpose="location">
          <context context-type="sourcefile">src/app/components/image/overview/searchbar/image-overview-search-constraints.component.ts</context>
          <context context-type="linenumber">65</context>
        </context-group>
        <context-group purpose="location">
          <context context-type="sourcefile">src/app/components/resources/searchbar/resources-search-constraints.component.ts</context>
          <context context-type="linenumber">126</context>
        </context-group>
      </trans-unit>
      <trans-unit id="resources.searchBar.constraints.noValue" datatype="html">
        <source>Kein Wert</source>
        <target state="final">Nessun valore</target>
        <context-group purpose="location">
          <context context-type="sourcefile">src/app/components/image/overview/searchbar/image-overview-search-constraints.component.ts</context>
          <context context-type="linenumber">65</context>
        </context-group>
        <context-group purpose="location">
          <context context-type="sourcefile">src/app/components/resources/searchbar/resources-search-constraints.component.ts</context>
          <context context-type="linenumber">126</context>
        </context-group>
      </trans-unit>
      <trans-unit id="resources.searchBar.constraints.enterSearchTerm" datatype="html">
        <source>Suchbegriff eingeben</source>
        <target state="final">Inserire un termine da cercare</target>
        <context-group purpose="location">
          <context context-type="sourcefile">src/app/components/image/overview/searchbar/image-overview-search-constraints.component.ts</context>
          <context context-type="linenumber">65</context>
        </context-group>
        <context-group purpose="location">
          <context context-type="sourcefile">src/app/components/resources/searchbar/resources-search-constraints.component.ts</context>
          <context context-type="linenumber">126</context>
        </context-group>
      </trans-unit>
      <trans-unit id="resources.searchBar.constraints.options.anyValue" datatype="html">
        <source>- Beliebiger Wert -</source>
        <target state="final">- Qualsiasi valore -</target>
        <context-group purpose="location">
          <context context-type="sourcefile">src/app/components/image/overview/searchbar/image-overview-search-constraints.component.ts</context>
          <context context-type="linenumber">65</context>
        </context-group>
        <context-group purpose="location">
          <context context-type="sourcefile">src/app/components/image/overview/searchbar/image-overview-search-constraints.component.ts</context>
          <context context-type="linenumber">65</context>
        </context-group>
        <context-group purpose="location">
          <context context-type="sourcefile">src/app/components/resources/searchbar/resources-search-constraints.component.ts</context>
          <context context-type="linenumber">126</context>
        </context-group>
        <context-group purpose="location">
          <context context-type="sourcefile">src/app/components/resources/searchbar/resources-search-constraints.component.ts</context>
          <context context-type="linenumber">126</context>
        </context-group>
      </trans-unit>
      <trans-unit id="resources.searchBar.constraints.options.noValue" datatype="html">
        <source>- Kein Wert -</source>
        <target state="final">- Nessun valore -</target>
        <context-group purpose="location">
          <context context-type="sourcefile">src/app/components/image/overview/searchbar/image-overview-search-constraints.component.ts</context>
          <context context-type="linenumber">65</context>
        </context-group>
        <context-group purpose="location">
          <context context-type="sourcefile">src/app/components/image/overview/searchbar/image-overview-search-constraints.component.ts</context>
          <context context-type="linenumber">65</context>
        </context-group>
        <context-group purpose="location">
          <context context-type="sourcefile">src/app/components/resources/searchbar/resources-search-constraints.component.ts</context>
          <context context-type="linenumber">126</context>
        </context-group>
        <context-group purpose="location">
          <context context-type="sourcefile">src/app/components/resources/searchbar/resources-search-constraints.component.ts</context>
          <context context-type="linenumber">126</context>
        </context-group>
      </trans-unit>
      <trans-unit id="resources.moveModal.chooseParentResource.single" datatype="html">
        <source> Bitte wählen Sie die neue übergeordnete Ressource aus, der die Ressource <x id="START_BOLD_TEXT" ctype="x-b" equiv-text="&lt;b>"/><x id="INTERPOLATION" equiv-text="{{documents[0].resource.identifier}}"/><x id="CLOSE_BOLD_TEXT" ctype="x-b" equiv-text="&lt;/b>"/> zugewiesen werden soll: </source>
        <target state="final">
            Selezionare il nuovo elemento superiore al quale assegnare la risorsa
            <x id="START_BOLD_TEXT" ctype="x-b" equiv-text="&lt;b>"/><x id="INTERPOLATION" equiv-text="{{documents[0].resource.identifier}}"/><x id="CLOSE_BOLD_TEXT" ctype="x-b" equiv-text="&lt;/b>"/>:
        </target>
        <context-group purpose="location">
          <context context-type="sourcefile">src/app/components/resources/move-modal.component.ts</context>
          <context context-type="linenumber">53</context>
        </context-group>
      </trans-unit>
      <trans-unit id="resources.moveModal.chooseParentResource.multiple" datatype="html">
        <source> Bitte wählen Sie die neue übergeordnete Ressource aus, der die ausgewählten <x id="START_BOLD_TEXT" ctype="x-b" equiv-text="&lt;b>"/><x id="INTERPOLATION" equiv-text="{{documents.length}}"/> Ressourcen<x id="CLOSE_BOLD_TEXT" ctype="x-b" equiv-text="&lt;/b>"/> zugewiesen werden sollen: </source>
        <target state="final">
            Selezionare il nuovo elemento superiore, al quale assegnare gli elementi
            selezionati <x id="START_BOLD_TEXT" ctype="x-b" equiv-text="&lt;b>"/>{{documents[0].resource.identifier}}<x id="CLOSE_BOLD_TEXT" ctype="x-b" equiv-text="&lt;/b>"/>:
      </target>
        <context-group purpose="location">
          <context context-type="sourcefile">src/app/components/resources/move-modal.html</context>
          <context context-type="linenumber">20</context>
        </context-group>
      </trans-unit>
      <trans-unit id="resources.moveModal.moving.single" datatype="html">
        <source> Ressource wird verschoben... </source>
        <target state="final">
                L'elemento viene spostato...
            </target>
        <context-group purpose="location">
          <context context-type="sourcefile">src/app/components/resources/move-modal.html</context>
          <context context-type="linenumber">20</context>
        </context-group>
      </trans-unit>
      <trans-unit id="resources.moveModal.moving.multiple" datatype="html">
        <source> <x id="INTERPOLATION" equiv-text="{{documents.length}}"/> Ressourcen werden verschoben... </source>
        <target state="final"><x id="INTERPOLATION" equiv-text="{{documents.length}}"/> Gli elementi vengono spostati...
            </target>
        <context-group purpose="location">
          <context context-type="sourcefile">src/app/components/resources/move-modal.html</context>
          <context context-type="linenumber">35</context>
        </context-group>
      </trans-unit>
      <trans-unit id="resources.deleteModal.header.single" datatype="html">
        <source> Ressource <x id="INTERPOLATION" equiv-text="{{documents[0].resource.identifier}}"/> löschen? </source>
        <target state="final">
        Eliminare la risorsa <x id="INTERPOLATION" equiv-text="{{documents[0].resource.identifier}}"/> ?
    </target>
        <context-group purpose="location">
          <context context-type="sourcefile">src/app/components/resources/deletion/delete-modal.component.ts</context>
          <context context-type="linenumber">39</context>
        </context-group>
      </trans-unit>
      <trans-unit id="resources.deleteModal.header.multiple" datatype="html">
        <source> <x id="INTERPOLATION" equiv-text="{{documents.length}}"/> Ressourcen löschen? </source>
        <target state="final"><x id="INTERPOLATION" equiv-text="{{documents.length}}"/> Eliminare le risorse?
    </target>
        <context-group purpose="location">
          <context context-type="sourcefile">src/app/components/resources/deletion/delete-modal.html</context>
          <context context-type="linenumber">18</context>
        </context-group>
      </trans-unit>
      <trans-unit id="resources.deleteModal.warning.descendant.single" datatype="html">
        <source> Zu dieser Ressource gehört eine weitere Ressource, die beim Löschen ebenfalls entfernt wird. </source>
        <target state="final">
        A questo elemento appartiene un altro elemento che verrà rimosso con la cancellazione.
    </target>
        <context-group purpose="location">
          <context context-type="sourcefile">src/app/components/resources/deletion/delete-modal.html</context>
          <context context-type="linenumber">21</context>
        </context-group>
      </trans-unit>
      <trans-unit id="resources.deleteModal.warning.descendants.single" datatype="html">
        <source> Zu dieser Ressource gehören insgesamt <x id="INTERPOLATION" equiv-text="{{descendantsCount}}"/> weitere Ressourcen, die beim Löschen ebenfalls entfernt werden. </source>
        <target state="final">
        A questo elemento appartengono <x id="INTERPOLATION" equiv-text="{{descendantsCount}}"/> altri elementi che verranno rimossi
        con la cancellazione.
    </target>
        <context-group purpose="location">
          <context context-type="sourcefile">src/app/components/resources/deletion/delete-modal.html</context>
          <context context-type="linenumber">45</context>
        </context-group>
      </trans-unit>
      <trans-unit id="resources.deleteModal.warning.descendant.multiple" datatype="html">
        <source> Zu diesen Ressourcen gehört eine weitere Ressource, die beim Löschen ebenfalls entfernt wird. </source>
        <target state="final">
        A questo elemento appartiene un altro elemento che verrà rimosso con la cancellazione.
    </target>
        <context-group purpose="location">
          <context context-type="sourcefile">src/app/components/resources/deletion/delete-modal.html</context>
          <context context-type="linenumber">30</context>
        </context-group>
      </trans-unit>
      <trans-unit id="resources.deleteModal.warning.descendants.multiple" datatype="html">
        <source> Zu diesen Ressourcen gehören insgesamt <x id="INTERPOLATION" equiv-text="{{descendantsCount}}"/> weitere Ressourcen, die beim Löschen ebenfalls entfernt werden. </source>
        <target state="final">
        A questo elemento appartengono in totale <x id="INTERPOLATION" equiv-text="{{descendantsCount}}"/> altri elementi che verranno rimossi
        con la cancellazione.
    </target>
        <context-group purpose="location">
          <context context-type="sourcefile">src/app/components/resources/deletion/delete-modal.html</context>
          <context context-type="linenumber">55</context>
        </context-group>
      </trans-unit>
      <trans-unit id="resources.deleteModel.warning.importedCatalog" datatype="html">
        <source> Dies ist ein importierter Katalog. Bitte beachten Sie, dass beim Löschen auch Zuordnungen von Funden zu Typen des Katalogs entfernt werden. </source>
        <target state="final">
        Questo è un elenco importato. Si noti che la cancellazione
        rimuove anche le assegnazioni di reperti ai tipi in questo elenco.
    </target>
        <context-group purpose="location">
          <context context-type="sourcefile">src/app/components/resources/deletion/delete-modal.html</context>
          <context context-type="linenumber">43</context>
        </context-group>
      </trans-unit>
      <trans-unit id="resources.deleteModel.warning.ownedCatalog" datatype="html">
        <source> Bitte beachten Sie, dass beim Löschen von Katalogen sämtliche enthaltenen Typen sowie Zuordnungen von Funden zu Typen des Katalogs entfernt werden. </source>
        <target state="final">
        Notare che quando si cancellano i cataloghi, tutti i tipi contenuti così come
        le assegnazioni di reperti ai tipi del catalogo vengono rimossi.
    </target>
        <context-group purpose="location">
          <context context-type="sourcefile">src/app/components/resources/deletion/delete-modal.html</context>
          <context context-type="linenumber">72</context>
        </context-group>
      </trans-unit>
      <trans-unit id="resources.deleteModel.warning.ownedType" datatype="html">
        <source> Bitte beachten Sie, dass beim Löschen von Typen sämtliche Untertypen sowie Zuordnungen von Funden zu Typen und Untertypen entfernt werden. </source>
        <target state="final">
        Notare che la cancellazione dei tipi comporta la rimozione di tutti i sottotipi
        e delle assegnazioni di reperti a tipi e sottotipi.
   </target>
        <context-group purpose="location">
          <context context-type="sourcefile">src/app/components/resources/deletion/delete-modal.html</context>
          <context context-type="linenumber">100</context>
        </context-group>
      </trans-unit>
      <trans-unit id="resources.deleteModal.confirmDeleteInfo.single" datatype="html">
        <source> Bitte geben Sie den Bezeichner der Ressource ein, um den Löschvorgang zu bestätigen. </source>
        <target state="final">
             Inserire l'identificatore dell'elemento per confermare la cancellazione.
        </target>
        <context-group purpose="location">
          <context context-type="sourcefile">src/app/components/resources/deletion/delete-modal.html</context>
          <context context-type="linenumber">100</context>
        </context-group>
      </trans-unit>
      <trans-unit id="resources.deleteModal.confirmDeleteInfo.multiple" datatype="html">
        <source> Bitte geben Sie den Bezeichner einer der zu löschenden Ressourcen ein, um den Löschvorgang zu bestätigen. </source>
        <target state="final">
            Inserire l'identificatore di una delle risorse da cancellare 
            per confermare la cancellazione.
         </target>
        <context-group purpose="location">
          <context context-type="sourcefile">src/app/components/resources/deletion/delete-modal.html</context>
          <context context-type="linenumber">100</context>
        </context-group>
      </trans-unit>
      <trans-unit id="resources.deleteModal.deleteImages.info" datatype="html">
        <source> Verknüpfte Bilder löschen, bei denen keine Verknüpfungen zu anderen Ressourcen bestehen </source>
        <target state="final">
                    Eliminare le immagini collegate che non hanno collegamenti ad altri elementi
                </target>
        <context-group purpose="location">
          <context context-type="sourcefile">src/app/components/resources/deletion/delete-modal.html</context>
          <context context-type="linenumber">100</context>
        </context-group>
      </trans-unit>
      <trans-unit id="resources.deleteModal.deleteImages.single" datatype="html">
        <source> (Ein Bild) </source>
        <target state="final">
                    (Un'immagine)
                </target>
        <context-group purpose="location">
          <context context-type="sourcefile">src/app/components/resources/deletion/delete-modal.html</context>
          <context context-type="linenumber">100</context>
        </context-group>
      </trans-unit>
      <trans-unit id="resources.deleteModal.deleteImages.multiple" datatype="html">
        <source> (<x id="INTERPOLATION" equiv-text="{{relatedImagesCount}}"/> Bilder) </source>
        <target state="final">
                    (<x id="INTERPOLATION" equiv-text="{{relatedImagesCount}}"/> Immagini)
                </target>
        <context-group purpose="location">
          <context context-type="sourcefile">src/app/components/resources/deletion/delete-modal.html</context>
          <context context-type="linenumber">100</context>
        </context-group>
      </trans-unit>
      <trans-unit id="resources.deletionInProgressModal.info.single" datatype="html">
        <source>Ressource wird gelöscht...</source>
        <target state="final">L'elemento viene cancellato...</target>
        <context-group purpose="location">
          <context context-type="sourcefile">src/app/components/resources/deletion/deletion-in-progress-modal.component.ts</context>
          <context context-type="linenumber">18</context>
        </context-group>
      </trans-unit>
      <trans-unit id="resources.deletionInProgressModal.info.multiple" datatype="html">
        <source>Ressourcen werden gelöscht...</source>
        <target state="final">Gli elementi vengono cancellati...</target>
        <context-group purpose="location">
          <context context-type="sourcefile">src/app/components/resources/deletion/deletion-in-progress-modal.component.ts</context>
          <context context-type="linenumber">18</context>
        </context-group>
      </trans-unit>
      <trans-unit id="imageGrid.dropArea.tooltip" datatype="html">
        <source>Um Bilder hinzuzufügen, ziehen Sie sie in die markierte Fläche oder öffnen Sie per Klick ein Auswahlmenü.</source>
        <target state="final">Per aggiungere le immagini, trascinarle nell'area selezionata o fare clic per aprire un menù di selezione.</target>
        <context-group purpose="location">
          <context context-type="sourcefile">src/app/components/image/grid/drop-area.component.ts</context>
          <context context-type="linenumber">66</context>
        </context-group>
        <context-group purpose="location">
          <context context-type="sourcefile">src/app/components/viewmodal/image/view-modal-drop-area.component.ts</context>
          <context context-type="linenumber">22</context>
        </context-group>
      </trans-unit>
      <trans-unit id="imageView.georeferenceView.deleteModal.question" datatype="html">
        <source> Möchten Sie die Georeferenzdaten, die für dieses Bild hinterlegt wurden, wirklich löschen? </source>
        <target state="final">
        Si è sicuri di voler eliminare i dati di georeferenziazione memorizzati per questa immagine?
    </target>
        <context-group purpose="location">
          <context context-type="sourcefile">src/app/components/widgets/documentinfo/georeference-view.component.ts</context>
          <context context-type="linenumber">63</context>
        </context-group>
      </trans-unit>
      <trans-unit id="imageView.georeferenceView.georeferenceData" datatype="html">
        <source>Georeferenzdaten</source>
        <target state="final">Dati di georeferenziazione</target>
        <context-group purpose="location">
          <context context-type="sourcefile">src/app/components/widgets/documentinfo/georeference-view.component.ts</context>
          <context context-type="linenumber">119</context>
        </context-group>
      </trans-unit>
      <trans-unit id="imageView.georeferenceView.present" datatype="html">
        <source>Vorhanden</source>
        <target state="final">Disponibile</target>
        <context-group purpose="location">
          <context context-type="sourcefile">src/app/components/widgets/documentinfo/georeference-view.component.ts</context>
          <context context-type="linenumber">119</context>
        </context-group>
      </trans-unit>
      <trans-unit id="imageView.georeferenceView.tooltips.exportGeoreferenceData" datatype="html">
        <source>Georeferenzdaten als Worldfile exportieren</source>
        <target state="final">Esportare i dati di georeferenziazione come file World</target>
        <context-group purpose="location">
          <context context-type="sourcefile">src/app/components/widgets/documentinfo/georeference-view.component.ts</context>
          <context context-type="linenumber">119</context>
        </context-group>
      </trans-unit>
      <trans-unit id="imageView.georeferenceView.tooltips.deleteGeoreferenceData" datatype="html">
        <source>Georeferenzdaten löschen</source>
        <target state="final">Eliminare i dati di georeferenziazione</target>
        <context-group purpose="location">
          <context context-type="sourcefile">src/app/components/widgets/documentinfo/georeference-view.component.ts</context>
          <context context-type="linenumber">119</context>
        </context-group>
      </trans-unit>
      <trans-unit id="imageView.georeferenceView.notPresent" datatype="html">
        <source>Nicht vorhanden</source>
        <target state="final">Non disponibile</target>
        <context-group purpose="location">
          <context context-type="sourcefile">src/app/components/widgets/documentinfo/georeference-view.component.ts</context>
          <context context-type="linenumber">119</context>
        </context-group>
      </trans-unit>
      <trans-unit id="imageView.georeferenceView.tooltips.loadWorldfile" datatype="html">
        <source>Worldfile laden</source>
        <target state="final">Caricare il file World</target>
        <context-group purpose="location">
          <context context-type="sourcefile">src/app/components/widgets/documentinfo/georeference-view.component.ts</context>
          <context context-type="linenumber">119</context>
        </context-group>
      </trans-unit>
      <trans-unit id="widgets.saveModal.header" datatype="html">
        <source>Speichern?</source>
        <target state="new">Speichern?</target>
        <context-group purpose="location">
          <context context-type="sourcefile">src/app/components/widgets/edit-save-dialog.component.ts</context>
          <context context-type="linenumber">36</context>
        </context-group>
      </trans-unit>
      <trans-unit id="widgets.saveModal.question" datatype="html">
        <source>Möchten Sie die Änderungen speichern?</source>
        <target state="new">Möchten Sie die Änderungen speichern?</target>
        <context-group purpose="location">
          <context context-type="sourcefile">src/app/components/widgets/edit-save-dialog.component.ts</context>
          <context context-type="linenumber">36</context>
        </context-group>
      </trans-unit>
      <trans-unit id="widgets.saveModal.applyQuestion" datatype="html">
        <source>Möchten Sie die Änderungen übernehmen?</source>
        <target state="new">Möchten Sie die Änderungen übernehmen?</target>
        <context-group purpose="location">
          <context context-type="sourcefile">src/app/components/widgets/edit-save-dialog.component.ts</context>
          <context context-type="linenumber">36</context>
        </context-group>
      </trans-unit>
      <trans-unit id="buttons.apply" datatype="html">
        <source>Übernehmen</source>
        <target state="new">Übernehmen</target>
        <context-group purpose="location">
          <context context-type="sourcefile">src/app/components/widgets/edit-save-dialog.component.ts</context>
          <context context-type="linenumber">36</context>
        </context-group>
      </trans-unit>
      <trans-unit id="imageView.depictsRelationsView.depictedResources" datatype="html">
        <source>Dargestellte Ressourcen</source>
        <target state="final">Elementi visualizzati</target>
        <context-group purpose="location">
          <context context-type="sourcefile">src/app/components/widgets/documentinfo/depicts-relations-view.component.ts</context>
          <context context-type="linenumber">47</context>
        </context-group>
      </trans-unit>
      <trans-unit id="resources.searchResultsInfo.resourcesFound.single" datatype="html">
        <source> Eine Ressource gefunden </source>
        <target state="final">
                Trovato un elemento
            </target>
        <context-group purpose="location">
          <context context-type="sourcefile">src/app/components/resources/resources.component.ts</context>
          <context context-type="linenumber">54</context>
        </context-group>
      </trans-unit>
      <trans-unit id="resources.searchResultsInfo.resourcesFound.multiple" datatype="html">
        <source> <x id="INTERPOLATION" equiv-text="{{viewFacade.getTotalDocumentCount()}}"/> Ressourcen gefunden </source>
        <target state="final"><x id="INTERPOLATION" equiv-text="{{viewFacade.getTotalDocumentCount()}}"/> elementi trovati
            </target>
        <context-group purpose="location">
          <context context-type="sourcefile">src/app/components/resources/resources.component.ts</context>
          <context context-type="linenumber">80</context>
        </context-group>
      </trans-unit>
      <trans-unit id="resources.searchResultsInfo.documentLimitExceeded" datatype="html">
        <source> Limitiert auf <x id="INTERPOLATION" equiv-text="{{viewFacade.getDocuments().length}}"/> Ressourcen </source>
        <target state="final"> Massimo <x id="INTERPOLATION" equiv-text="{{viewFacade.getDocuments().length}}"/> elementi visualizzati
                </target>
        <context-group purpose="location">
          <context context-type="sourcefile">src/app/components/resources/resources.html</context>
          <context context-type="linenumber">24</context>
        </context-group>
      </trans-unit>
      <trans-unit id="resources.searchResultsInfo.documentLimitRemove" datatype="html">
        <source>Die Darstellung von sehr großen Suchergebnissen kann je nach Gerät und Anzahl der Treffer sehr lange dauern. Daher wurde die aktuelle Darstellung zunächst auf <x id="INTERPOLATION" equiv-text="{{viewFacade.getDocuments().length}}"/> Ressourcen begrenzt. Klicken Sie hier, um das gesamte Ergebnis zu laden.</source>
        <target state="final">La visualizzazione di risultati di ricerca molto grandi può richiedere molto tempo a seconda del dispositivo e del totale dei risultati. Per questo motivo la visualizzazione attuale è stata limitata a <x id="INTERPOLATION" equiv-text="{{viewFacade.getDocuments().length}}"/> elementi. Cliccare qui per caricare il risultato completo.</target>
        <context-group purpose="location">
          <context context-type="sourcefile">src/app/components/resources/resources.html</context>
          <context context-type="linenumber">34</context>
        </context-group>
      </trans-unit>
      <trans-unit id="resources.tooltips.mode.map" datatype="html">
        <source>Kartendarstellung</source>
        <target state="final">Visualizzazione della mappa</target>
        <context-group purpose="location">
          <context context-type="sourcefile">src/app/components/resources/resources.html</context>
          <context context-type="linenumber">35</context>
        </context-group>
      </trans-unit>
      <trans-unit id="resources.tooltips.mode.list" datatype="html">
        <source>Listendarstellung</source>
        <target state="final">Visualizzazione dell'elenco</target>
        <context-group purpose="location">
          <context context-type="sourcefile">src/app/components/resources/resources.html</context>
          <context context-type="linenumber">50</context>
        </context-group>
      </trans-unit>
      <trans-unit id="resources.map.delete" datatype="html">
        <source>Löschen</source>
        <target state="final">Cancellare</target>
        <context-group purpose="location">
          <context context-type="sourcefile">src/app/components/resources/map/map/editable-map.component.ts</context>
          <context context-type="linenumber">62</context>
        </context-group>
      </trans-unit>
      <trans-unit id="resources.map.addPolygon" datatype="html">
        <source>Polygon hinzufügen</source>
        <target state="final">Aggiungere un poligono</target>
        <context-group purpose="location">
          <context context-type="sourcefile">src/app/components/resources/map/map/editable-map.component.ts</context>
          <context context-type="linenumber">96</context>
        </context-group>
      </trans-unit>
      <trans-unit id="resources.map.addPolyline" datatype="html">
        <source>Polyline hinzufügen</source>
        <target state="final">Aggiungere una polilinea</target>
        <context-group purpose="location">
          <context context-type="sourcefile">src/app/components/resources/map/map/editable-map.component.ts</context>
          <context context-type="linenumber">133</context>
        </context-group>
      </trans-unit>
      <trans-unit id="resources.map.addPoint" datatype="html">
        <source>Punkt hinzufügen</source>
        <target state="final">Aggiungere un punto</target>
        <context-group purpose="location">
          <context context-type="sourcefile">src/app/components/resources/map/map/editable-map.component.ts</context>
          <context context-type="linenumber">159</context>
        </context-group>
      </trans-unit>
      <trans-unit id="resources.map.drag" datatype="html">
        <source>Verschieben</source>
        <target state="final">Spostare</target>
        <context-group purpose="location">
          <context context-type="sourcefile">src/app/components/resources/map/map/editable-map.component.ts</context>
          <context context-type="linenumber">185</context>
        </context-group>
      </trans-unit>
      <trans-unit id="resources.plusButton.selectCategory" datatype="html">
        <source>Bitte wählen Sie eine Kategorie aus.</source>
        <target state="final">Scegliere una categoria.</target>
        <context-group purpose="location">
          <context context-type="sourcefile">src/app/components/resources/plus-button.component.ts</context>
          <context context-type="linenumber">63</context>
        </context-group>
      </trans-unit>
      <trans-unit id="resources.contextMenu.edit" datatype="html">
        <source>Bearbeiten</source>
        <target state="final">Modificare</target>
        <context-group purpose="location">
          <context context-type="sourcefile">src/app/components/resources/widgets/resources-context-menu.component.ts</context>
          <context context-type="linenumber">49</context>
        </context-group>
      </trans-unit>
      <trans-unit id="resources.contextMenu.move" datatype="html">
        <source>Verschieben</source>
        <target state="final">Spostare</target>
        <context-group purpose="location">
          <context context-type="sourcefile">src/app/components/resources/widgets/resources-context-menu.component.ts</context>
          <context context-type="linenumber">107</context>
        </context-group>
      </trans-unit>
      <trans-unit id="resources.contextMenu.delete" datatype="html">
        <source>Löschen</source>
        <target state="final">Eliminare</target>
        <context-group purpose="location">
          <context context-type="sourcefile">src/app/components/resources/widgets/resources-context-menu.component.ts</context>
          <context context-type="linenumber">112</context>
        </context-group>
      </trans-unit>
      <trans-unit id="configuration.deleteCategory.header" datatype="html">
        <source>Kategorie löschen?</source>
        <target state="new">Kategorie löschen?</target>
        <context-group purpose="location">
          <context context-type="sourcefile">src/app/components/configuration/delete/delete-category-modal.component.ts</context>
          <context context-type="linenumber">40</context>
        </context-group>
      </trans-unit>
      <trans-unit id="36ee20e03ddf97efb9b22a20d20f32f0a116eec8" datatype="html">
        <source>Möchten Sie die Kategorie <x id="START_TAG_CODE" ctype="x-code" equiv-text="&lt;code>"/><x id="INTERPOLATION" equiv-text="{{category.name}}"/><x id="CLOSE_TAG_CODE" ctype="x-code" equiv-text="&lt;/code>"/> wirklich löschen?</source>
        <target state="new">Möchten Sie die Kategorie <x id="START_TAG_CODE" ctype="x-code" equiv-text="&lt;code>"/><x id="INTERPOLATION" equiv-text="{{category.name}}"/><x id="CLOSE_TAG_CODE" ctype="x-code" equiv-text="&lt;/code>"/> wirklich löschen?</target>
        <note priority="1" from="description">configuration.deleteCategory.body</note>
        <context-group purpose="location">
          <context context-type="sourcefile">src/app/components/configuration/delete/delete-category-modal.component.ts</context>
          <context context-type="linenumber">50</context>
        </context-group>
      </trans-unit>
      <trans-unit id="configuration.deleteCategory.confirmInfo" datatype="html">
        <source> Bitte geben Sie den Namen der Kategorie ein, um den Löschvorgang zu bestätigen. </source>
        <target state="new"> Bitte geben Sie den Namen der Kategorie ein, um den Löschvorgang zu bestätigen. </target>
        <context-group purpose="location">
          <context context-type="sourcefile">src/app/components/configuration/delete/delete-category-modal.html</context>
          <context context-type="linenumber">17</context>
        </context-group>
      </trans-unit>
      <trans-unit id="resources.contextMenu.images" datatype="html">
        <source>Bilder verknüpfen</source>
        <target state="new">Bilder</target>
        <context-group purpose="location">
          <context context-type="sourcefile">src/app/components/resources/widgets/resources-context-menu.component.ts</context>
          <context context-type="linenumber">81</context>
        </context-group>
      </trans-unit>
      <trans-unit id="resources.contextMenu.createGeometry.polygon" datatype="html">
        <source>Polygon anlegen</source>
        <target state="final">Creare un poligono</target>
        <context-group purpose="location">
          <context context-type="sourcefile">src/app/components/resources/widgets/resources-context-menu.component.ts</context>
          <context context-type="linenumber">112</context>
        </context-group>
      </trans-unit>
      <trans-unit id="resources.contextMenu.createGeometry.polyline" datatype="html">
        <source>Polyline anlegen</source>
        <target state="final">Creare una polilinea</target>
        <context-group purpose="location">
          <context context-type="sourcefile">src/app/components/resources/widgets/resources-context-menu.component.ts</context>
          <context context-type="linenumber">112</context>
        </context-group>
      </trans-unit>
      <trans-unit id="resources.contextMenu.createGeometry.point" datatype="html">
        <source>Punkt anlegen</source>
        <target state="final">Creare un punto</target>
        <context-group purpose="location">
          <context context-type="sourcefile">src/app/components/resources/widgets/resources-context-menu.component.ts</context>
          <context context-type="linenumber">112</context>
        </context-group>
      </trans-unit>
      <trans-unit id="resources.contextMenu.editGeometry.polygon" datatype="html">
        <source>Polygon bearbeiten</source>
        <target state="final">Modificare un poligono</target>
        <context-group purpose="location">
          <context context-type="sourcefile">src/app/components/resources/widgets/resources-context-menu.component.ts</context>
          <context context-type="linenumber">112</context>
        </context-group>
      </trans-unit>
      <trans-unit id="resources.contextMenu.editGeometry.multipolygon" datatype="html">
        <source>Multipolygon bearbeiten</source>
        <target state="final">Modificare un multipoligono</target>
        <context-group purpose="location">
          <context context-type="sourcefile">src/app/components/resources/widgets/resources-context-menu.component.ts</context>
          <context context-type="linenumber">112</context>
        </context-group>
      </trans-unit>
      <trans-unit id="resources.contextMenu.editGeometry.polyline" datatype="html">
        <source>Polyline bearbeiten</source>
        <target state="final">Modificare una polilinea</target>
        <context-group purpose="location">
          <context context-type="sourcefile">src/app/components/resources/widgets/resources-context-menu.component.ts</context>
          <context context-type="linenumber">112</context>
        </context-group>
      </trans-unit>
      <trans-unit id="resources.contextMenu.editGeometry.multipolyline" datatype="html">
        <source>Multipolyline bearbeiten</source>
        <target state="final">Modificare una multipolilinea</target>
        <context-group purpose="location">
          <context context-type="sourcefile">src/app/components/resources/widgets/resources-context-menu.component.ts</context>
          <context context-type="linenumber">112</context>
        </context-group>
      </trans-unit>
      <trans-unit id="resources.contextMenu.editGeometry.point" datatype="html">
        <source>Punkt bearbeiten</source>
        <target state="final">Modificare un punto</target>
        <context-group purpose="location">
          <context context-type="sourcefile">src/app/components/resources/widgets/resources-context-menu.component.ts</context>
          <context context-type="linenumber">112</context>
        </context-group>
      </trans-unit>
      <trans-unit id="resources.contextMenu.editGeometry.multipoint" datatype="html">
        <source>Multipunkt bearbeiten</source>
        <target state="final">Modifica un multipunto</target>
        <context-group purpose="location">
          <context context-type="sourcefile">src/app/components/resources/widgets/resources-context-menu.component.ts</context>
          <context context-type="linenumber">112</context>
        </context-group>
      </trans-unit>
      <trans-unit id="resources.sidebarList.expandAllGroups" datatype="html">
        <source>Alle Gruppen ausklappen</source>
        <target state="final">Espandere tutti i gruppi</target>
        <context-group purpose="location">
          <context context-type="sourcefile">src/app/components/resources/widgets/popovermenu/popover-menu.component.ts</context>
          <context context-type="linenumber">39</context>
        </context-group>
        <context-group purpose="location">
          <context context-type="sourcefile">src/app/components/widgets/documentinfo/document-info.component.ts</context>
          <context context-type="linenumber">50</context>
        </context-group>
      </trans-unit>
      <trans-unit id="resources.plusButton.selectGeometryType" datatype="html">
        <source>Bitte wählen Sie einen Geometrietyp aus.</source>
        <target state="final">Selezionare un tipo di geometria.</target>
        <context-group purpose="location">
          <context context-type="sourcefile">src/app/components/resources/plus-button.component.ts</context>
          <context context-type="linenumber">96</context>
        </context-group>
      </trans-unit>
      <trans-unit id="resources.plusButton.selectGeometryType.polygon" datatype="html">
        <source>Polygon</source>
        <target state="final">Poligono</target>
        <context-group purpose="location">
          <context context-type="sourcefile">src/app/components/resources/plus-button.component.ts</context>
          <context context-type="linenumber">133</context>
        </context-group>
      </trans-unit>
      <trans-unit id="resources.plusButton.selectGeometryType.polyline" datatype="html">
        <source>Polyline</source>
        <target state="final">Polilinea</target>
        <context-group purpose="location">
          <context context-type="sourcefile">src/app/components/resources/plus-button.component.ts</context>
          <context context-type="linenumber">161</context>
        </context-group>
      </trans-unit>
      <trans-unit id="resources.plusButton.selectGeometryType.point" datatype="html">
        <source>Punkt</source>
        <target state="final">Punto</target>
        <context-group purpose="location">
          <context context-type="sourcefile">src/app/components/resources/plus-button.component.ts</context>
          <context context-type="linenumber">186</context>
        </context-group>
      </trans-unit>
      <trans-unit id="resources.plusButton.selectGeometryType.noGeometryData" datatype="html">
        <source>Keine Geometriedaten</source>
        <target state="final">Nessuna geometria</target>
        <context-group purpose="location">
          <context context-type="sourcefile">src/app/components/resources/plus-button.component.ts</context>
          <context context-type="linenumber">209</context>
        </context-group>
      </trans-unit>
      <trans-unit id="resources.typeGrid.types" datatype="html">
        <source>Typen</source>
        <target state="final">Tipi</target>
        <context-group purpose="location">
          <context context-type="sourcefile">src/app/components/resources/types/types.component.ts</context>
          <context context-type="linenumber">72</context>
        </context-group>
      </trans-unit>
      <trans-unit id="resources.typeGrid.subtypes" datatype="html">
        <source>Untertypen</source>
        <target state="final">Sottotipi</target>
        <context-group purpose="location">
          <context context-type="sourcefile">src/app/components/resources/types/types.component.ts</context>
          <context context-type="linenumber">92</context>
        </context-group>
      </trans-unit>
      <trans-unit id="resources.typeGrid.linkedFinds" datatype="html">
        <source><x id="START_TAG_SPAN" ctype="x-span" equiv-text="&lt;span [ngClass]=&quot;isSectionVisible('finds') ? 'mdi mdi-chevron-down' : 'mdi mdi-chevron-right'&quot;>"/><x id="CLOSE_TAG_SPAN" ctype="x-span" equiv-text="&lt;/span>"/> Zugeordnete Funde </source>
        <target state="final">
            <x id="START_TAG_SPAN" ctype="x-span" equiv-text="&lt;span>"/><x id="CLOSE_TAG_SPAN" ctype="x-span" equiv-text="&lt;/span>"/>
            Reperti associati
        </target>
        <context-group purpose="location">
          <context context-type="sourcefile">src/app/components/resources/types/types.component.ts</context>
          <context context-type="linenumber">122</context>
        </context-group>
      </trans-unit>
      <trans-unit id="resources.list.headers.category" datatype="html">
        <source>Kategorie</source>
        <target state="final">Categoria</target>
        <context-group purpose="location">
          <context context-type="sourcefile">src/app/components/resources/list/list.component.ts</context>
          <context context-type="linenumber">43</context>
        </context-group>
      </trans-unit>
      <trans-unit id="resources.list.headers.identifier" datatype="html">
        <source>Bezeichner</source>
        <target state="final">Identificatore</target>
        <context-group purpose="location">
          <context context-type="sourcefile">src/app/components/resources/list/list.component.ts</context>
          <context context-type="linenumber">57</context>
        </context-group>
      </trans-unit>
      <trans-unit id="resources.list.headers.shortDescription" datatype="html">
        <source>Kurzbeschreibung</source>
        <target state="final">Breve descrizione</target>
        <context-group purpose="location">
          <context context-type="sourcefile">src/app/components/resources/list/list.component.ts</context>
          <context context-type="linenumber">57</context>
        </context-group>
      </trans-unit>
      <trans-unit id="resources.moveIntoButton.tooltip" datatype="html">
        <source>Untergeordnete Ressourcen ansehen</source>
        <target state="final">Visualizzare le risorse secondarie</target>
        <context-group purpose="location">
          <context context-type="sourcefile">src/app/components/resources/list/row.component.ts</context>
          <context context-type="linenumber">46</context>
        </context-group>
      </trans-unit>
      <trans-unit id="resources.showInContext.tooltip" datatype="html">
        <source>Im Kontext anzeigen</source>
        <target state="final">Visualizzare l'elemento nel contesto</target>
        <context-group purpose="location">
          <context context-type="sourcefile">src/app/components/resources/list/row.component.ts</context>
          <context context-type="linenumber">64</context>
        </context-group>
        <context-group purpose="location">
          <context context-type="sourcefile">src/app/components/resources/widgets/list-button-group.component.ts</context>
          <context context-type="linenumber">49</context>
        </context-group>
      </trans-unit>
      <trans-unit id="resources.showInOperationContext.tooltip" datatype="html">
        <source>Im Kontext der Maßnahme anzeigen</source>
        <target state="final">Visualizzare l'elemento nel contesto dell'operazione</target>
        <context-group purpose="location">
          <context context-type="sourcefile">src/app/components/resources/list/row.component.ts</context>
          <context context-type="linenumber">99</context>
        </context-group>
        <context-group purpose="location">
          <context context-type="sourcefile">src/app/components/resources/widgets/list-button-group.component.ts</context>
          <context context-type="linenumber">49</context>
        </context-group>
      </trans-unit>
      <trans-unit id="resources.jumpToView.tooltip" datatype="html">
        <source>Zur Maßnahme wechseln</source>
        <target state="final">Passare all'operazione</target>
        <context-group purpose="location">
          <context context-type="sourcefile">src/app/components/resources/list/row.component.ts</context>
          <context context-type="linenumber">131</context>
        </context-group>
        <context-group purpose="location">
          <context context-type="sourcefile">src/app/components/resources/widgets/list-button-group.component.ts</context>
          <context context-type="linenumber">49</context>
        </context-group>
      </trans-unit>
      <trans-unit id="resources.list.editButton.tooltip" datatype="html">
        <source>Bearbeiten</source>
        <target state="final">Modificare</target>
        <context-group purpose="location">
          <context context-type="sourcefile">src/app/components/resources/list/row.component.ts</context>
          <context context-type="linenumber">153</context>
        </context-group>
      </trans-unit>
      <trans-unit id="resources.list.moveButton.tooltip" datatype="html">
        <source>Verschieben</source>
        <target state="final">Spostare</target>
        <context-group purpose="location">
          <context context-type="sourcefile">src/app/components/resources/list/row.component.ts</context>
          <context context-type="linenumber">153</context>
        </context-group>
      </trans-unit>
      <trans-unit id="resources.list.deleteButton.tooltip" datatype="html">
        <source>Löschen</source>
        <target state="final">Eliminare</target>
        <context-group purpose="location">
          <context context-type="sourcefile">src/app/components/resources/list/row.component.ts</context>
          <context context-type="linenumber">153</context>
        </context-group>
      </trans-unit>
      <trans-unit id="resources.searchResultsInfo.documentLimitRemoveTooltip" datatype="html">
        <source>Die Darstellung von sehr großen Suchergebnissen kann je nach Gerät und Anzahl der Treffer sehr lange dauern. Daher wurde die aktuelle Darstellung zunächst auf <x id="INTERPOLATION" equiv-text="{{viewFacade.getDocuments().length}}"/> Ressourcen begrenzt. Klicken Sie hier, um das gesamte Ergebnis zu laden.</source>
        <target state="final">La visualizzazione di risultati di ricerca molto grandi può richiedere molto tempo a seconda del dispositivo e del numero di risultati. Per questo motivo la visualizzazione attuale è stata limitata a<x id="INTERPOLATION" equiv-text="{{viewFacade.getDocuments().length}}"/> elementi. Cliccare qui per caricare il risultato completo.</target>
        <context-group purpose="location">
          <context context-type="sourcefile">src/app/components/resources/map/list/sidebar-list.component.ts</context>
          <context context-type="linenumber">63</context>
        </context-group>
      </trans-unit>
      <trans-unit id="resources.showResourceData.tooltip" datatype="html">
        <source>Daten anzeigen</source>
        <target state="final">Visualizzare i dati</target>
        <context-group purpose="location">
          <context context-type="sourcefile">src/app/components/resources/widgets/list-button-group.component.ts</context>
          <context context-type="linenumber">36</context>
        </context-group>
      </trans-unit>
      <trans-unit id="resources.showChildResources.tooltip" datatype="html">
        <source>Untergeordnete Ressourcen anzeigen</source>
        <target state="final">Mostrare gli elementi secondari</target>
        <context-group purpose="location">
          <context context-type="sourcefile">src/app/components/resources/widgets/list-button-group.component.ts</context>
          <context context-type="linenumber">49</context>
        </context-group>
      </trans-unit>
      <trans-unit id="resources.navigation.project" datatype="html">
        <source>Projekt</source>
        <target state="final">Progetto</target>
        <context-group purpose="location">
          <context context-type="sourcefile">src/app/components/resources/navigation/navigation.component.ts</context>
          <context context-type="linenumber">38</context>
        </context-group>
      </trans-unit>
      <trans-unit id="resources.navigation.typeCatalogs" datatype="html">
        <source>Typenkataloge</source>
        <target state="final">Lista dei tipi</target>
        <context-group purpose="location">
          <context context-type="sourcefile">src/app/components/resources/navigation/navigation.component.ts</context>
          <context context-type="linenumber">62</context>
        </context-group>
      </trans-unit>
      <trans-unit id="resources.searchBar.suggestions.resultsInOtherContexts" datatype="html">
        <source>Suchergebnisse in anderen Kontexten</source>
        <target state="final">Risultati della ricerca in altri contesti</target>
        <context-group purpose="location">
          <context context-type="sourcefile">src/app/components/resources/searchbar/search-suggestions.component.ts</context>
          <context context-type="linenumber">39</context>
        </context-group>
      </trans-unit>
      <trans-unit id="resources.searchBar.suggestions.noResourcesFound" datatype="html">
        <source>Keine Ressourcen gefunden.</source>
        <target state="final">Nessun elemento trovato.</target>
        <context-group purpose="location">
          <context context-type="sourcefile">src/app/components/resources/searchbar/search-suggestions.component.ts</context>
          <context context-type="linenumber">79</context>
        </context-group>
      </trans-unit>
      <trans-unit id="resources.childrenView.oneResource" datatype="html">
        <source>Eine Ressource</source>
        <target state="final">Un elemento</target>
        <context-group purpose="location">
          <context context-type="sourcefile">src/app/components/resources/widgets/popovermenu/children-view.component.ts</context>
          <context context-type="linenumber">45</context>
        </context-group>
      </trans-unit>
      <trans-unit id="resources.childrenView.resources" datatype="html">
        <source> <x id="INTERPOLATION" equiv-text="{{childrenCount}}"/> Ressourcen </source>
        <target state="final"><x id="INTERPOLATION" equiv-text="{{childrenCount}}"/> Elementi
    </target>
        <context-group purpose="location">
          <context context-type="sourcefile">src/app/components/resources/widgets/popovermenu/children-view.component.ts</context>
          <context context-type="linenumber">79</context>
        </context-group>
      </trans-unit>
      <trans-unit id="docedit.imagePicker.linkImage" datatype="html">
        <source>Bild verknüpfen</source>
        <target state="final">Collegare un'immagine</target>
        <context-group purpose="location">
          <context context-type="sourcefile">src/app/components/docedit/widgets/image-picker.component.ts</context>
          <context context-type="linenumber">45</context>
        </context-group>
      </trans-unit>
      <trans-unit id="docedit.imagePicker.linkLayer" datatype="html">
        <source>Bild als Kartenhintergrund verknüpfen</source>
        <target state="final">Collegare l'immagine come sfondo della mappa</target>
        <context-group purpose="location">
          <context context-type="sourcefile">src/app/components/docedit/widgets/image-picker.component.ts</context>
          <context context-type="linenumber">71</context>
        </context-group>
      </trans-unit>
      <trans-unit id="docedit.imagePicker.linkImages" datatype="html">
        <source><x id="INTERPOLATION" equiv-text="{{selectedDocuments.length}}"/> Bilder verknüpfen</source>
        <target state="final"><x id="INTERPOLATION" equiv-text="{{selectedDocuments.length}}"/> collegare le immagini</target>
        <context-group purpose="location">
          <context context-type="sourcefile">src/app/components/docedit/widgets/image-picker.component.ts</context>
          <context context-type="linenumber">119</context>
        </context-group>
      </trans-unit>
      <trans-unit id="docedit.imagePicker.linkLayers" datatype="html">
        <source><x id="INTERPOLATION" equiv-text="{{selectedDocuments.length}}"/> Bilder als Kartenhintergrund verknüpfen</source>
        <target state="final"><x id="INTERPOLATION" equiv-text="{{selectedDocuments.length}}"/> Collegare le immagini come sfondo della mappa</target>
        <context-group purpose="location">
          <context context-type="sourcefile">src/app/components/docedit/widgets/image-picker.html</context>
          <context context-type="linenumber">39</context>
        </context-group>
      </trans-unit>
      <trans-unit id="resources.map.layerMenu.editLayers" datatype="html">
        <source>Kartenhintergründe bearbeiten</source>
        <target state="final">Modificare gli sfondi della mappa</target>
        <context-group purpose="location">
          <context context-type="sourcefile">src/app/components/resources/map/map/layers/layer-menu.component.ts</context>
          <context context-type="linenumber">52</context>
        </context-group>
      </trans-unit>
      <trans-unit id="resources.map.layerMenu.noLayersInfo" datatype="html">
        <source> Benutzen Sie den Bearbeiten-Button, um georeferenzierte Bilder als Kartenhintergründe hinzuzufügen. </source>
        <target state="final">
                                Usare il pulsante Modifica per aggiungere immagini georeferenziate 
                                come sfondi della mappa.
                          </target>
        <context-group purpose="location">
          <context context-type="sourcefile">src/app/components/resources/map/map/layers/layer-menu.component.ts</context>
          <context context-type="linenumber">174</context>
        </context-group>
      </trans-unit>
      <trans-unit id="resources.map.layerMenu.showOrHideLayer" datatype="html">
        <source>Kartenhintergrund ein-/ausblenden</source>
        <target state="final">Mostrare/nascondere lo sfondo della mappa</target>
        <context-group purpose="location">
          <context context-type="sourcefile">src/app/components/resources/map/map/layers/layer-menu.component.ts</context>
          <context context-type="linenumber">174</context>
        </context-group>
      </trans-unit>
      <trans-unit id="resources.map.layerMenu.focusLayer" datatype="html">
        <source>Kartenhintergrund fokussieren</source>
        <target state="final">Mettere a fuoco lo sfondo della mappa</target>
        <context-group purpose="location">
          <context context-type="sourcefile">src/app/components/resources/map/map/layers/layer-menu.component.ts</context>
          <context context-type="linenumber">174</context>
        </context-group>
      </trans-unit>
      <trans-unit id="resources.map.layerMenu.removeLayer" datatype="html">
        <source>Kartenhintergrund entfernen</source>
        <target state="final">Rimuovere lo sfondo della mappa</target>
        <context-group purpose="location">
          <context context-type="sourcefile">src/app/components/resources/map/map/layers/layer-menu.component.ts</context>
          <context context-type="linenumber">174</context>
        </context-group>
      </trans-unit>
      <trans-unit id="resources.map.layerMenu.addLayer" datatype="html">
        <source>Kartenhintergrund hinzufügen</source>
        <target state="final">Aggiungere lo sfondo della mappa</target>
        <context-group purpose="location">
          <context context-type="sourcefile">src/app/components/resources/map/map/layers/layer-menu.component.ts</context>
          <context context-type="linenumber">148</context>
        </context-group>
      </trans-unit>
      <trans-unit id="docedit.tabs.images.tooltips.setMainImage" datatype="html">
        <source>Als Hauptbild festlegen</source>
        <target state="final">Impostare come immagine principale</target>
        <context-group purpose="location">
          <context context-type="sourcefile">src/app/components/viewmodal/image/image-view-modal.html</context>
          <context context-type="linenumber">14</context>
        </context-group>
      </trans-unit>
      <trans-unit id="docedit.tabs.images.tooltips.deselect" datatype="html">
        <source>Auswahl aufheben</source>
        <target state="final">Rimuovere la selezione</target>
        <context-group purpose="location">
          <context context-type="sourcefile">src/app/components/viewmodal/image/image-view-modal.html</context>
          <context context-type="linenumber">35</context>
        </context-group>
      </trans-unit>
      <trans-unit id="viewModal.noImages" datatype="html">
        <source> Mit dieser Ressource sind keine Bilder verknüpft. </source>
        <target state="new"> Mit dieser Ressource sind keine Bilder verknüpft. </target>
        <context-group purpose="location">
          <context context-type="sourcefile">src/app/components/viewmodal/image/image-view-modal.html</context>
          <context context-type="linenumber">59</context>
        </context-group>
        <context-group purpose="location">
          <context context-type="sourcefile">src/app/components/viewmodal/resource/resource-view-modal.component.ts</context>
          <context context-type="linenumber">47</context>
        </context-group>
      </trans-unit>
      <trans-unit id="image-view-modal.dropArea.add-images" datatype="html">
        <source>Neue Bilder hinzufügen</source>
        <target state="new">Neue Bilder hinzufügen</target>
        <context-group purpose="location">
          <context context-type="sourcefile">src/app/components/viewmodal/image/view-modal-drop-area.component.ts</context>
          <context context-type="linenumber">22</context>
        </context-group>
      </trans-unit>
      <trans-unit id="image-view-modal.dropArea.link-images" datatype="html">
        <source>Existierende Bilder verknüpfen</source>
        <target state="new"> Existierende Bilder verknüpfen </target>
        <context-group purpose="location">
          <context context-type="sourcefile">src/app/components/viewmodal/image/view-modal-drop-area.component.ts</context>
          <context context-type="linenumber">22</context>
        </context-group>
      </trans-unit>
      <trans-unit id="docedit.tabs.conflicts.header.allResolved" datatype="html">
        <source> Alle Konflikte wurden gelöst. </source>
        <target state="final">
                Tutti i conflitti sono stati risolti.
            </target>
        <context-group purpose="location">
          <context context-type="sourcefile">src/app/components/docedit/tabs/revision-selector.component.ts</context>
          <context context-type="linenumber">43</context>
        </context-group>
      </trans-unit>
      <trans-unit id="docedit.tabs.conflicts.header.oneConflict" datatype="html">
        <source> Es besteht <x id="START_BOLD_TEXT" ctype="x-b" equiv-text="&lt;b>"/>ein<x id="CLOSE_BOLD_TEXT" ctype="x-b" equiv-text="&lt;/b>"/> Konflikt. </source>
        <target state="final">
                È stato trovato <x id="START_BOLD_TEXT" ctype="x-b" equiv-text="&lt;b>"/>un<x id="CLOSE_BOLD_TEXT" ctype="x-b" equiv-text="&lt;/b>"/> conflitto.
            </target>
        <context-group purpose="location">
          <context context-type="sourcefile">src/app/components/docedit/tabs/revision-selector.component.ts</context>
          <context context-type="linenumber">43</context>
        </context-group>
      </trans-unit>
      <trans-unit id="docedit.tabs.conflicts.header.multipleConflicts" datatype="html">
        <source> Es bestehen <x id="START_BOLD_TEXT" ctype="x-b" equiv-text="&lt;b>"/><x id="INTERPOLATION" equiv-text="{{conflictedRevisions.length}}"/><x id="CLOSE_BOLD_TEXT" ctype="x-b" equiv-text="&lt;/b>"/> Konflikte. </source>
        <target state="final">
                Sono stati trovati <x id="START_BOLD_TEXT" ctype="x-b" equiv-text="&lt;b>"/><x id="INTERPOLATION" equiv-text="{{conflictedRevisions.length}}"/><x id="CLOSE_BOLD_TEXT" ctype="x-b" equiv-text="&lt;/b>"/> conflitti.
            </target>
        <context-group purpose="location">
          <context context-type="sourcefile">src/app/components/docedit/tabs/revision-selector.html</context>
          <context context-type="linenumber">23</context>
        </context-group>
      </trans-unit>
      <trans-unit id="docedit.tabs.conflicts.currentVersion" datatype="html">
        <source>Aktuelle Version:</source>
        <target state="final">Versione attuale:</target>
        <context-group purpose="location">
          <context context-type="sourcefile">src/app/components/docedit/tabs/revision-selector.html</context>
          <context context-type="linenumber">25</context>
        </context-group>
      </trans-unit>
      <trans-unit id="docedit.tabs.conflicts.competingVersion" datatype="html">
        <source> Konkurrierende Version:</source>
        <target state="final"> Versione alternativa:</target>
        <context-group purpose="location">
          <context context-type="sourcefile">src/app/components/docedit/tabs/revision-selector.html</context>
          <context context-type="linenumber">40</context>
        </context-group>
      </trans-unit>
      <trans-unit id="docedit.tabs.conflicts.notSet" datatype="html">
        <source>Nicht gesetzt</source>
        <target state="final">Non impostato</target>
        <context-group purpose="location">
          <context context-type="sourcefile">src/app/components/docedit/tabs/docedit-conflicts-tab.component.ts</context>
          <context context-type="linenumber">42</context>
        </context-group>
        <context-group purpose="location">
          <context context-type="sourcefile">src/app/components/docedit/tabs/docedit-conflicts-tab.html</context>
          <context context-type="linenumber">39</context>
        </context-group>
        <context-group purpose="location">
          <context context-type="sourcefile">src/app/components/docedit/tabs/docedit-conflicts-tab.html</context>
          <context context-type="linenumber">69</context>
        </context-group>
        <context-group purpose="location">
          <context context-type="sourcefile">src/app/components/docedit/tabs/docedit-conflicts-tab.html</context>
          <context context-type="linenumber">77</context>
        </context-group>
        <context-group purpose="location">
          <context context-type="sourcefile">src/app/components/docedit/tabs/docedit-conflicts-tab.html</context>
          <context context-type="linenumber">85</context>
        </context-group>
        <context-group purpose="location">
          <context context-type="sourcefile">src/app/components/docedit/tabs/docedit-conflicts-tab.html</context>
          <context context-type="linenumber">101</context>
        </context-group>
        <context-group purpose="location">
          <context context-type="sourcefile">src/app/components/docedit/tabs/docedit-conflicts-tab.html</context>
          <context context-type="linenumber">101</context>
        </context-group>
        <context-group purpose="location">
          <context context-type="sourcefile">src/app/components/docedit/tabs/docedit-conflicts-tab.html</context>
          <context context-type="linenumber">101</context>
        </context-group>
      </trans-unit>
      <trans-unit id="docedit.tabs.conflicts.geometryOfType" datatype="html">
        <source> Geometrie vom Typ <x id="INTERPOLATION" equiv-text="{{document.resource.geometry.type}}"/> </source>
        <target state="final">
                        Geometria del tipo <x id="INTERPOLATION" equiv-text="{{document.resource.geometry.type}}"/></target>
        <context-group purpose="location">
          <context context-type="sourcefile">src/app/components/docedit/tabs/docedit-conflicts-tab.component.ts</context>
          <context context-type="linenumber">74</context>
        </context-group>
        <context-group purpose="location">
          <context context-type="sourcefile">src/app/components/docedit/tabs/docedit-conflicts-tab.html</context>
          <context context-type="linenumber">101</context>
        </context-group>
      </trans-unit>
      <trans-unit id="docedit.tabs.conflicts.georeferenceData" datatype="html">
        <source> Georeferenzdaten </source>
        <target state="final">
                        Dati di georeferenziazione
                    </target>
        <context-group purpose="location">
          <context context-type="sourcefile">src/app/components/docedit/tabs/docedit-conflicts-tab.html</context>
          <context context-type="linenumber">55</context>
        </context-group>
        <context-group purpose="location">
          <context context-type="sourcefile">src/app/components/docedit/tabs/docedit-conflicts-tab.html</context>
          <context context-type="linenumber">98</context>
        </context-group>
      </trans-unit>
      <trans-unit id="docedit.tabs.conflicts.resolveConflict" datatype="html">
        <source>Konflikt lösen</source>
        <target state="final">Risolvere i conflitti</target>
        <context-group purpose="location">
          <context context-type="sourcefile">src/app/components/configuration/conflicts/configuration-conflicts-modal.component.ts</context>
          <context context-type="linenumber">252</context>
        </context-group>
        <context-group purpose="location">
          <context context-type="sourcefile">src/app/components/docedit/tabs/docedit-conflicts-tab.html</context>
          <context context-type="linenumber">101</context>
        </context-group>
      </trans-unit>
      <trans-unit id="configuration.contextMenu.edit" datatype="html">
        <source>Bearbeiten</source>
        <target state="new">Bearbeiten</target>
        <context-group purpose="location">
          <context context-type="sourcefile">src/app/components/configuration/context-menu/configuration-context-menu.component.ts</context>
          <context context-type="linenumber">44</context>
        </context-group>
      </trans-unit>
      <trans-unit id="configuration.contextMenu.extend" datatype="html">
        <source>Werteliste erweitern</source>
        <target state="new">Werteliste erweitern</target>
        <context-group purpose="location">
          <context context-type="sourcefile">src/app/components/configuration/context-menu/configuration-context-menu.component.ts</context>
          <context context-type="linenumber">77</context>
        </context-group>
      </trans-unit>
      <trans-unit id="configuration.contextMenu.delete" datatype="html">
        <source>Löschen</source>
        <target state="new">Löschen</target>
        <context-group purpose="location">
          <context context-type="sourcefile">src/app/components/configuration/context-menu/configuration-context-menu.component.ts</context>
          <context context-type="linenumber">81</context>
        </context-group>
      </trans-unit>
      <trans-unit id="docedit.categorySwitcherButton.changeCategory" datatype="html">
        <source>Kategorie ändern</source>
        <target state="final">Cambiare la categoria</target>
        <context-group purpose="location">
          <context context-type="sourcefile">src/app/components/docedit/widgets/category-switcher-button.component.ts</context>
          <context context-type="linenumber">52</context>
        </context-group>
      </trans-unit>
      <trans-unit id="docedit.relationsPicker.noTargetsFound" datatype="html">
        <source>Keine Ziele gefunden</source>
        <target state="final">Nessun elemento trovato</target>
        <context-group purpose="location">
          <context context-type="sourcefile">src/app/components/docedit/widgets/relationpicker/relation-picker.component.ts</context>
          <context context-type="linenumber">47</context>
        </context-group>
      </trans-unit>
      <trans-unit id="docedit.forms.outliersInfo" datatype="html">
        <source> Das Feld beinhaltet nicht in der Werteliste enthaltene Einträge: </source>
        <target state="final">
        Il campo contiene voci non incluse nella lista dei valori:
    </target>
        <context-group purpose="location">
          <context context-type="sourcefile">src/app/components/docedit/core/forms/widgets/outliers.component.ts</context>
          <context context-type="linenumber">43</context>
        </context-group>
      </trans-unit>
      <trans-unit id="deb511940e193e9e5b019171fa6f20ffda230f91" datatype="html">
        <source> Die in der Projektkonfiguration für das Feld angegebene Werteliste ist leer.
</source>
        <target state="final">
    La lista dei valori che si trova nel file di configurazione del progetto è vuota.
</target>
        <note priority="1" from="description">docedit.forms.missingValuelistInfo.configuration</note>
        <context-group purpose="location">
          <context context-type="sourcefile">src/app/components/docedit/core/forms/widgets/empty-valuelist-info.component.ts</context>
          <context context-type="linenumber">52</context>
        </context-group>
      </trans-unit>
      <trans-unit id="5a6d4a32a0f157311ec23f017c2d57fdc9e8be2c" datatype="html">
        <source> Bitte tragen Sie die erlaubten Werte für dieses Feld in den Projektdaten (Feld <x id="START_ITALIC_TEXT" ctype="x-i" equiv-text="&lt;i>"/><x id="INTERPOLATION" equiv-text="{{getProjectDocumentFieldLabel()}}"/><x id="CLOSE_ITALIC_TEXT" ctype="x-i" equiv-text="&lt;/i>"/>) ein.
</source>
        <target state="final">
    Inserire i valori consentiti per questo campo nei dati del progetto
    (campo <x id="START_ITALIC_TEXT" ctype="x-i" equiv-text="&lt;i>"/><x id="INTERPOLATION" equiv-text="{{getProjectDocumentFieldLabel()}}"/><x id="CLOSE_ITALIC_TEXT" ctype="x-i" equiv-text="&lt;/i>"/>).
</target>
        <note priority="1" from="description">docedit.forms.missingValuelistInfo.projectDocumentField</note>
        <context-group purpose="location">
          <context context-type="sourcefile">src/app/components/docedit/core/forms/widgets/empty-valuelist-info.component.ts</context>
          <context context-type="linenumber">70</context>
        </context-group>
      </trans-unit>
      <trans-unit id="175491c173cba82a8e28fc5aa08c7fcef82b7df7" datatype="html">
        <source> Für dieses Feld stehen keine Werte zur Auswahl, da das entsprechende Feld der übergeordneten Ressource nicht ausgefüllt ist.
</source>
        <target state="final">
    Non sono disponibili valori per questo campo perché il campo corrispondente della risorsa principale
    non è compilato.
</target>
        <note priority="1" from="description">docedit.forms.missingValuelistInfo.parent</note>
        <context-group purpose="location">
          <context context-type="sourcefile">src/app/components/docedit/core/forms/widgets/empty-valuelist-info.html</context>
          <context context-type="linenumber">13</context>
        </context-group>
      </trans-unit>
      <trans-unit id="docedit.forms.invalidFieldData.info" datatype="html">
        <source> Die in diesem Feld eingetragenen Daten entsprechen nicht dem konfigurierten Eingabetyp: </source>
        <target state="new"> Die in diesem Feld eingetragenen Daten entsprechen nicht dem konfigurierten Eingabetyp: </target>
        <context-group purpose="location">
          <context context-type="sourcefile">src/app/components/docedit/core/forms/widgets/invalid-field-data.component.ts</context>
          <context context-type="linenumber">46</context>
        </context-group>
      </trans-unit>
      <trans-unit id="docedit.forms.invalidFieldData.delete" datatype="html">
        <source>Feldinhalte löschen</source>
        <target state="new">Feldinhalte löschen</target>
        <context-group purpose="location">
          <context context-type="sourcefile">src/app/components/docedit/core/forms/widgets/invalid-field-data.component.ts</context>
          <context context-type="linenumber">46</context>
        </context-group>
      </trans-unit>
      <trans-unit id="docedit.forms.literature.add" datatype="html">
        <source>Hinzufügen...</source>
        <target state="final">Aggiungere...</target>
        <context-group purpose="location">
          <context context-type="sourcefile">src/app/components/docedit/core/forms/literature.component.ts</context>
          <context context-type="linenumber">46</context>
        </context-group>
      </trans-unit>
      <trans-unit id="docedit.forms.literature.quotation" datatype="html">
        <source>Literaturzitat nach DAI-Richtlinien:</source>
        <target state="final">Citazione bibliografica secondo le linee guida dell'Istituto Archeologico Germanico:</target>
        <context-group purpose="location">
          <context context-type="sourcefile">src/app/components/docedit/core/forms/literature.component.ts</context>
          <context context-type="linenumber">81</context>
        </context-group>
      </trans-unit>
      <trans-unit id="docedit.forms.literature.zenonId" datatype="html">
        <source>Zenon-ID:</source>
        <target state="final">ID da Zenon:</target>
        <context-group purpose="location">
          <context context-type="sourcefile">src/app/components/docedit/core/forms/literature.component.ts</context>
          <context context-type="linenumber">111</context>
        </context-group>
      </trans-unit>
      <trans-unit id="docedit.forms.literature.doi" datatype="html">
        <source>DOI:</source>
        <target state="new">DOI:</target>
        <context-group purpose="location">
          <context context-type="sourcefile">src/app/components/docedit/core/forms/literature.component.ts</context>
          <context context-type="linenumber">111</context>
        </context-group>
      </trans-unit>
      <trans-unit id="docedit.forms.literature.page" datatype="html">
        <source>Seite:</source>
        <target state="final">Pagina:</target>
        <context-group purpose="location">
          <context context-type="sourcefile">src/app/components/docedit/core/forms/literature.component.ts</context>
          <context context-type="linenumber">111</context>
        </context-group>
      </trans-unit>
      <trans-unit id="docedit.forms.literature.figure" datatype="html">
        <source>Abbildung:</source>
        <target state="final">Figura:</target>
        <context-group purpose="location">
          <context context-type="sourcefile">src/app/components/docedit/core/forms/literature.component.ts</context>
          <context context-type="linenumber">111</context>
        </context-group>
      </trans-unit>
      <trans-unit id="docedit.forms.dating.bce" datatype="html">
        <source>v. Chr.</source>
        <target state="final">a.C.</target>
        <context-group purpose="location">
          <context context-type="sourcefile">src/app/components/docedit/core/forms/dating.component.ts</context>
          <context context-type="linenumber">66</context>
        </context-group>
      </trans-unit>
      <trans-unit id="docedit.forms.dating.ce" datatype="html">
        <source>n. Chr.</source>
        <target state="final">d.C.</target>
        <context-group purpose="location">
          <context context-type="sourcefile">src/app/components/docedit/core/forms/dating.component.ts</context>
          <context context-type="linenumber">66</context>
        </context-group>
      </trans-unit>
      <trans-unit id="docedit.forms.dating.bp" datatype="html">
        <source>BP</source>
        <target state="final">BP</target>
        <context-group purpose="location">
          <context context-type="sourcefile">src/app/components/docedit/core/forms/dating.component.ts</context>
          <context context-type="linenumber">66</context>
        </context-group>
      </trans-unit>
      <trans-unit id="docedit.forms.dating.imprecise" datatype="html">
        <source>Ungenau</source>
        <target state="final">Approssimativo</target>
        <context-group purpose="location">
          <context context-type="sourcefile">src/app/components/docedit/core/forms/dating.component.ts</context>
          <context context-type="linenumber">66</context>
        </context-group>
      </trans-unit>
      <trans-unit id="docedit.forms.dating.uncertain" datatype="html">
        <source>Unsicher</source>
        <target state="final">Incerto</target>
        <context-group purpose="location">
          <context context-type="sourcefile">src/app/components/docedit/core/forms/dating.component.ts</context>
          <context context-type="linenumber">66</context>
        </context-group>
      </trans-unit>
      <trans-unit id="docedit.forms.dating.period" datatype="html">
        <source>Zeitraum</source>
        <target state="final">Periodo</target>
        <context-group purpose="location">
          <context context-type="sourcefile">src/app/components/docedit/core/forms/dating.component.ts</context>
          <context context-type="linenumber">66</context>
        </context-group>
      </trans-unit>
      <trans-unit id="docedit.forms.dating.exact" datatype="html">
        <source>Exakt</source>
        <target state="final">Esatto</target>
        <context-group purpose="location">
          <context context-type="sourcefile">src/app/components/docedit/core/forms/dating.component.ts</context>
          <context context-type="linenumber">66</context>
        </context-group>
      </trans-unit>
      <trans-unit id="docedit.forms.dating.before" datatype="html">
        <source>Vor</source>
        <target state="final">Prima</target>
        <context-group purpose="location">
          <context context-type="sourcefile">src/app/components/docedit/core/forms/dating.component.ts</context>
          <context context-type="linenumber">66</context>
        </context-group>
      </trans-unit>
      <trans-unit id="docedit.forms.dating.after" datatype="html">
        <source>Nach</source>
        <target state="final">Dopo</target>
        <context-group purpose="location">
          <context context-type="sourcefile">src/app/components/docedit/core/forms/dating.component.ts</context>
          <context context-type="linenumber">66</context>
        </context-group>
      </trans-unit>
      <trans-unit id="docedit.forms.dating.scientific" datatype="html">
        <source>Naturwissenschaftlich</source>
        <target state="final">Archeometrica</target>
        <context-group purpose="location">
          <context context-type="sourcefile">src/app/components/docedit/core/forms/dating.component.ts</context>
          <context context-type="linenumber">66</context>
        </context-group>
      </trans-unit>
      <trans-unit id="docedit.forms.dating.until" datatype="html">
        <source>bis</source>
        <target state="final">fino</target>
        <context-group purpose="location">
          <context context-type="sourcefile">src/app/components/docedit/core/forms/dating.component.ts</context>
          <context context-type="linenumber">66</context>
        </context-group>
      </trans-unit>
      <trans-unit id="docedit.forms.dating.source" datatype="html">
        <source>Grundlage:</source>
        <target state="final">Fonte:</target>
        <context-group purpose="location">
          <context context-type="sourcefile">src/app/components/docedit/core/forms/dating.component.ts</context>
          <context context-type="linenumber">66</context>
        </context-group>
      </trans-unit>
      <trans-unit id="docedit.forms.dating.add" datatype="html">
        <source>Hinzufügen...</source>
        <target state="final">Aggiungere...</target>
        <context-group purpose="location">
          <context context-type="sourcefile">src/app/components/docedit/core/forms/dating.component.ts</context>
          <context context-type="linenumber">44</context>
        </context-group>
      </trans-unit>
      <trans-unit id="docedit.date.notParsedInfo" datatype="html">
        <source><x id="START_BOLD_TEXT" ctype="x-b" equiv-text="&lt;b>"/>Achtung.<x id="CLOSE_BOLD_TEXT" ctype="x-b" equiv-text="&lt;/b>"/> Das Datum liegt in einem veralteten Format vor und konnte nicht eingelesen werden. <x id="LINE_BREAK" ctype="lb" equiv-text="&lt;br>"/><x id="START_PARAGRAPH" ctype="x-p" equiv-text="&lt;p>"/> Gespeicherter Wert: <x id="START_BOLD_TEXT" ctype="x-b" equiv-text="&lt;b>"/>"<x id="INTERPOLATION" equiv-text="{{resource[_field.name]}}"/>"<x id="CLOSE_BOLD_TEXT" ctype="x-b" equiv-text="&lt;/b>"/><x id="CLOSE_PARAGRAPH" ctype="x-p" equiv-text="&lt;/p>"/> Bitte tragen Sie das Datum erneut ein und es wird beim nächsten Speichern ersetzt.
</source>
        <target state="final"><x id="START_BOLD_TEXT" ctype="x-b" equiv-text="&lt;b>"/>Attenzione:<x id="CLOSE_BOLD_TEXT" ctype="x-b" equiv-text="&lt;/b>"/> la data è in un formato obsoleto e non può essere letta.
    <x id="LINE_BREAK" ctype="lb" equiv-text="&lt;br/>"/><x id="START_PARAGRAPH" ctype="x-p" equiv-text="&lt;p>"/>
    Valore salvato: <x id="START_BOLD_TEXT" ctype="x-b" equiv-text="&lt;b>"/>"<x id="INTERPOLATION" equiv-text="{{resource[_field.name]}}"/>"<x id="CLOSE_BOLD_TEXT" ctype="x-b" equiv-text="&lt;/b>"/><x id="CLOSE_PARAGRAPH" ctype="x-p" equiv-text="&lt;/p>"/>
    Inserire nuovamente la data e attendere il salvataggio successivo per memorizzarla permanentemente.
</target>
        <context-group purpose="location">
          <context context-type="sourcefile">src/app/components/docedit/core/forms/date.component.ts</context>
          <context context-type="linenumber">49</context>
        </context-group>
      </trans-unit>
      <trans-unit id="docedit.catalogCriteria.none" datatype="html">
        <source>Kein Kriterium</source>
        <target state="final">Nessun criterio</target>
        <context-group purpose="location">
          <context context-type="sourcefile">src/app/components/docedit/core/forms/type-relation/type-relation-picker.component.ts</context>
          <context context-type="linenumber">95</context>
        </context-group>
      </trans-unit>
      <trans-unit id="docedit.forms.typeRelationPicker.allCatalogs" datatype="html">
        <source>Alle Kataloge</source>
        <target state="final">Tutte le liste</target>
        <context-group purpose="location">
          <context context-type="sourcefile">src/app/components/docedit/core/forms/type-relation/type-relation-picker.component.ts</context>
          <context context-type="linenumber">60</context>
        </context-group>
      </trans-unit>
      <trans-unit id="docedit.forms.dimension.add" datatype="html">
        <source>Hinzufügen...</source>
        <target state="final">Aggiungere...</target>
        <context-group purpose="location">
          <context context-type="sourcefile">src/app/components/docedit/core/forms/dimension.component.ts</context>
          <context context-type="linenumber">51</context>
        </context-group>
      </trans-unit>
      <trans-unit id="docedit.forms.dimension.singleValue" datatype="html">
        <source>Einzelwert</source>
        <target state="final">Valore singolo</target>
        <context-group purpose="location">
          <context context-type="sourcefile">src/app/components/docedit/core/forms/dimension.component.ts</context>
          <context context-type="linenumber">87</context>
        </context-group>
      </trans-unit>
      <trans-unit id="docedit.forms.dimension.range" datatype="html">
        <source>Bereich</source>
        <target state="final">Area</target>
        <context-group purpose="location">
          <context context-type="sourcefile">src/app/components/docedit/core/forms/dimension.component.ts</context>
          <context context-type="linenumber">117</context>
        </context-group>
      </trans-unit>
      <trans-unit id="docedit.forms.dimension.asMeasuredBy" datatype="html">
        <source>Gemessen an</source>
        <target state="final">Misurato con</target>
        <context-group purpose="location">
          <context context-type="sourcefile">src/app/components/docedit/core/forms/dimension.component.ts</context>
          <context context-type="linenumber">141</context>
        </context-group>
      </trans-unit>
      <trans-unit id="docedit.forms.dimension.imprecise" datatype="html">
        <source>Ungenau</source>
        <target state="final">Impreciso</target>
        <context-group purpose="location">
          <context context-type="sourcefile">src/app/components/docedit/core/forms/dimension.component.ts</context>
          <context context-type="linenumber">147</context>
        </context-group>
      </trans-unit>
      <trans-unit id="docedit.forms.dimension.comment" datatype="html">
        <source>Kommentar:</source>
        <target state="final">Commento:</target>
        <context-group purpose="location">
          <context context-type="sourcefile">src/app/components/docedit/core/forms/dimension.component.ts</context>
          <context context-type="linenumber">147</context>
        </context-group>
      </trans-unit>
      <trans-unit id="docedit.forms.dropdownRange.from" datatype="html">
        <source>von</source>
        <target state="final">da</target>
        <context-group purpose="location">
          <context context-type="sourcefile">src/app/components/docedit/core/forms/dropdown-range.component.ts</context>
          <context context-type="linenumber">76</context>
        </context-group>
      </trans-unit>
      <trans-unit id="docedit.forms.dropdownRange.to" datatype="html">
        <source>bis</source>
        <target state="final">a</target>
        <context-group purpose="location">
          <context context-type="sourcefile">src/app/components/docedit/core/forms/dropdown-range.component.ts</context>
          <context context-type="linenumber">76</context>
        </context-group>
      </trans-unit>
      <trans-unit id="docedit.forms.dropdownRange.tooltip" datatype="html">
        <source>Start- und Endzeitraum angeben</source>
        <target state="final">Specificare il periodo di inizio e fine</target>
        <context-group purpose="location">
          <context context-type="sourcefile">src/app/components/docedit/core/forms/dropdown-range.component.ts</context>
          <context context-type="linenumber">48</context>
        </context-group>
      </trans-unit>
      <trans-unit id="geometry.none" datatype="html">
        <source>Keine Geometrie</source>
        <target state="final">Nessuna geometria</target>
        <context-group purpose="location">
          <context context-type="sourcefile">src/app/components/docedit/core/forms/geometry.component.ts</context>
          <context context-type="linenumber">43</context>
        </context-group>
      </trans-unit>
      <trans-unit id="geometry.point" datatype="html">
        <source>Punkt</source>
        <target state="final">Punto</target>
        <context-group purpose="location">
          <context context-type="sourcefile">src/app/components/docedit/core/forms/geometry.component.ts</context>
          <context context-type="linenumber">66</context>
        </context-group>
      </trans-unit>
      <trans-unit id="geometry.multiPoint" datatype="html">
        <source>Multipunkt</source>
        <target state="final">Multipunto</target>
        <context-group purpose="location">
          <context context-type="sourcefile">src/app/components/docedit/core/forms/geometry.component.ts</context>
          <context context-type="linenumber">88</context>
        </context-group>
      </trans-unit>
      <trans-unit id="geometry.polyline" datatype="html">
        <source>Polyline</source>
        <target state="final">Polilinea</target>
        <context-group purpose="location">
          <context context-type="sourcefile">src/app/components/docedit/core/forms/geometry.component.ts</context>
          <context context-type="linenumber">88</context>
        </context-group>
      </trans-unit>
      <trans-unit id="geometry.multiPolyline" datatype="html">
        <source>Multipolyline</source>
        <target state="final">Multipolilinea</target>
        <context-group purpose="location">
          <context context-type="sourcefile">src/app/components/docedit/core/forms/geometry.component.ts</context>
          <context context-type="linenumber">88</context>
        </context-group>
      </trans-unit>
      <trans-unit id="geometry.polygon" datatype="html">
        <source>Polygon</source>
        <target state="final">Poligono</target>
        <context-group purpose="location">
          <context context-type="sourcefile">src/app/components/docedit/core/forms/geometry.component.ts</context>
          <context context-type="linenumber">88</context>
        </context-group>
      </trans-unit>
      <trans-unit id="geometry.multiPolygon" datatype="html">
        <source>Multipolygon</source>
        <target state="final">Multipoligono</target>
        <context-group purpose="location">
          <context context-type="sourcefile">src/app/components/docedit/core/forms/geometry.component.ts</context>
          <context context-type="linenumber">88</context>
        </context-group>
      </trans-unit>
      <trans-unit id="settings.applySettings" datatype="html">
        <source>Einstellungen übernehmen</source>
        <target state="final">Applicare le impostazioni</target>
        <context-group purpose="location">
          <context context-type="sourcefile">src/app/components/project/synchronization-modal.component.ts</context>
          <context context-type="linenumber">79</context>
        </context-group>
        <context-group purpose="location">
          <context context-type="sourcefile">src/app/components/settings/settings.component.ts</context>
          <context context-type="linenumber">48</context>
        </context-group>
      </trans-unit>
      <trans-unit id="settings.general" datatype="html">
        <source>Allgemeine Einstellungen</source>
        <target state="final">Impostazioni generali</target>
        <context-group purpose="location">
          <context context-type="sourcefile">src/app/components/settings/settings.component.ts</context>
          <context context-type="linenumber">85</context>
        </context-group>
      </trans-unit>
      <trans-unit id="settings.languages" datatype="html">
        <source> Sprachen </source>
        <target state="final">
                            Lingue
                        </target>
        <context-group purpose="location">
          <context context-type="sourcefile">src/app/components/settings/settings.component.ts</context>
          <context context-type="linenumber">116</context>
        </context-group>
      </trans-unit>
      <trans-unit id="settings.languages.info" datatype="html">
        <source> Sprachen können nach Priorität sortiert werden. Für fett gedruckte Sprachen ist eine übersetzte Benutzeroberfläche verfügbar. Darüber hinaus können für weitere Sprachen Übersetzungen von Kategorie- und Feldbezeichnungen sowie Wertelisten in der Projektkonfiguration hinterlegt sein. </source>
        <target state="final">
                             Le lingue possono essere ordinate per priorità. Per le lingue evidenziate in grassetto
                             è disponibile un'interfaccia tradotta. Per le altre lingue possono essere presenti traduzioni
                             di singole categorie e campi, oppure delle liste, nel file di configurazione del progetto.
                         </target>
        <context-group purpose="location">
          <context context-type="sourcefile">src/app/components/settings/settings.component.ts</context>
          <context context-type="linenumber">138</context>
        </context-group>
      </trans-unit>
      <trans-unit id="settings.userName" datatype="html">
        <source> Name des Bearbeiters/der Bearbeiterin </source>
        <target state="final">
                            Nome dell'autore / dell'autrice
                        </target>
        <context-group purpose="location">
          <context context-type="sourcefile">src/app/components/settings/settings.component.ts</context>
          <context context-type="linenumber">138</context>
        </context-group>
      </trans-unit>
      <trans-unit id="settings.userName.info" datatype="html">
        <source> Dieser Name wird in der Bearbeitungshistorie gespeichert, damit Änderungen an Datensätzen einer Person zugeordnet werden können. Diese Einstellung ist sehr <x id="START_BOLD_TEXT" ctype="x-b" equiv-text="&lt;b>"/>wichtig<x id="CLOSE_BOLD_TEXT" ctype="x-b" equiv-text="&lt;/b>"/> bei der Datenbanksynchronisation, sowohl zwischen Nutzern bzw. Nutzerinnen als auch zum iDAI.field-Server, da das System so eventuelle Konflikte besser zuordnen und lösen kann. Sie sollte also in jedem Fall vor Inbetriebnahme gesetzt werden. Empfohlen wird, den vollen Namen des aktuellen Datenbanknutzers bzw. der Datenbanknutzerin einzutragen. </source>
        <target state="final">
                        Questo nome viene salvato nella cronologia di modifica,
                        in modo che le modifiche ai record dei dati possano essere assegnate a una persona.
                        Questo dato è molto <x id="START_BOLD_TEXT" ctype="x-b" equiv-text="&lt;b>"/>importante<x id="CLOSE_BOLD_TEXT" ctype="x-b" equiv-text="&lt;/b>"/> per la sincronizzazione tra gli utenti
                        e con i server della banca dati iDAI.field, perché il sistema può
                        assegnare e risolvere meglio eventuali conflitti. Pertanto deve essere sempre configurato prima della sincronizzazione.
                        Si consiglia di inserire il nome completo dell'utente nella banca dati
                        attuale.
                    </target>
        <context-group purpose="location">
          <context context-type="sourcefile">src/app/components/settings/settings.component.ts</context>
          <context context-type="linenumber">138</context>
        </context-group>
      </trans-unit>
      <trans-unit id="settings.synchronization" datatype="html">
        <source>Synchronisation</source>
        <target state="final">Sincronizzazione</target>
        <context-group purpose="location">
          <context context-type="sourcefile">src/app/components/settings/settings.html</context>
          <context context-type="linenumber">60</context>
        </context-group>
      </trans-unit>
      <trans-unit id="settings.synchronization.activate" datatype="html">
        <source>Synchronisation aktivieren</source>
        <target state="final">Attivare la sincronizzazione</target>
        <context-group purpose="location">
          <context context-type="sourcefile">src/app/components/project/synchronization-modal.component.ts</context>
          <context context-type="linenumber">109</context>
        </context-group>
      </trans-unit>
      <trans-unit id="settings.synchronization.address" datatype="html">
        <source>Adresse</source>
        <target state="final">Indirizzo</target>
        <context-group purpose="location">
          <context context-type="sourcefile">src/app/components/project/synchronization-modal.component.ts</context>
          <context context-type="linenumber">109</context>
        </context-group>
      </trans-unit>
      <trans-unit id="settings.synchronization.password" datatype="html">
        <source>Passwort</source>
        <target state="final">Password</target>
        <context-group purpose="location">
          <context context-type="sourcefile">src/app/components/project/synchronization-modal.component.ts</context>
          <context context-type="linenumber">109</context>
        </context-group>
      </trans-unit>
      <trans-unit id="settings.synchronization.ownAddress" datatype="html">
        <source>Eigene Adresse</source>
        <target state="final">Indirizzo dell'utente</target>
        <context-group purpose="location">
          <context context-type="sourcefile">src/app/components/settings/settings.html</context>
          <context context-type="linenumber">75</context>
        </context-group>
      </trans-unit>
      <trans-unit id="settings.synchronization.hostPassword" datatype="html">
        <source>Eigenes Passwort</source>
        <target state="final">Password dell'utente</target>
        <context-group purpose="location">
          <context context-type="sourcefile">src/app/components/settings/settings.html</context>
          <context context-type="linenumber">92</context>
        </context-group>
      </trans-unit>
      <trans-unit id="settings.synchronization.info" datatype="html">
        <source> Diese Adresse und dieses Passwort müssen in anderen iDAI.field-Clients eingetragen werden, damit dieser Computer als Synchronisationsziel eingerichtet werden kann. </source>
        <target state="final">
                            Questo indirizzo e questa password devono essere inseriti negli altri client iDAI.field
                            per poter sincronizzare i dati
                            su questo computer.
                        </target>
        <context-group purpose="location">
          <context context-type="sourcefile">src/app/components/settings/settings.html</context>
          <context context-type="linenumber">109</context>
        </context-group>
      </trans-unit>
      <trans-unit id="settings.images" datatype="html">
        <source>Bilder</source>
        <target state="final">Immagini</target>
        <context-group purpose="location">
          <context context-type="sourcefile">src/app/components/settings/settings.html</context>
          <context context-type="linenumber">128</context>
        </context-group>
      </trans-unit>
      <trans-unit id="settings.images.path" datatype="html">
        <source> Pfad </source>
        <target state="final">
                            Percorso
                        </target>
        <context-group purpose="location">
          <context context-type="sourcefile">src/app/components/settings/settings.html</context>
          <context context-type="linenumber">135</context>
        </context-group>
      </trans-unit>
      <trans-unit id="settings.images.path.info" datatype="html">
        <source> Dieser Pfad kann normalerweise auf seiner Grundeinstellung belassen werden. Es kann nötig sein, ihn zu verändern, wenn das von iDAI.field genutzte Bilderverzeichnis auf einem Netzwerk-Gerät (NAS) liegt, das von verschiedenen Nutzern bzw. Nutzerinnen geteilt wird. Die Anwendung legt unterhalb dieses Pfades für jedes Projekt ein Unterverzeichnis an. Die in diesen Verzeichnissen abgelegten Bilddateien werden vollständig durch iDAI.field verwaltet. Bilddateien sollten nicht per Hand dort abgelegt werden, sondern in der Bilderübersicht oder dem Bilder-Tab der Ressourcenansicht importiert werden. </source>
        <target state="final">
                            Questo percorso di solito può essere lasciato all'impostazione predefinita.
                            Potrebbe essere necessario modificarlo se il percorso delle immagini utilizzato da iDAI.field
                            si trova su un dispositivo di rete (NAS) condiviso da diversi utenti.
                            L'applicazione crea una sottocartella a questo indirizzo per ogni progetto.
                            I file delle immagini memorizzati in queste cartelle sono completamente gestiti da iDAI.field.
                            I file delle immagini non possono essere salvati in queste cartelle manualmente, ma devono essere
                            importati dalla panoramica delle immagini o dal pannello “immagini” per la visualizzazione degli elementi.
                        </target>
        <context-group purpose="location">
          <context context-type="sourcefile">src/app/components/settings/settings.html</context>
          <context context-type="linenumber">146</context>
        </context-group>
      </trans-unit>
      <trans-unit id="settings.showAdvanced" datatype="html">
        <source>Erweiterte Optionen</source>
        <target state="final">Opzioni avanzate</target>
        <context-group purpose="location">
          <context context-type="sourcefile">src/app/components/settings/settings.html</context>
          <context context-type="linenumber">146</context>
        </context-group>
      </trans-unit>
      <trans-unit id="settings.hideAdvanced" datatype="html">
        <source>Erweiterte Optionen ausblenden</source>
        <target state="new">Nascondere opzioni avanzate</target>
        <context-group purpose="location">
          <context context-type="sourcefile">src/app/components/settings/settings.html</context>
          <context context-type="linenumber">146</context>
        </context-group>
      </trans-unit>
      <trans-unit id="settings.update" datatype="html">
        <source>Update</source>
        <target state="final">Aggiornamento</target>
        <context-group purpose="location">
          <context context-type="sourcefile">src/app/components/settings/settings.html</context>
          <context context-type="linenumber">146</context>
        </context-group>
      </trans-unit>
      <trans-unit id="settings.update.activate" datatype="html">
        <source>Automatische Prüfung auf Updates aktivieren</source>
        <target state="final">Attivare il controllo automatico per gli aggiornamenti</target>
        <context-group purpose="location">
          <context context-type="sourcefile">src/app/components/settings/settings.html</context>
          <context context-type="linenumber">146</context>
        </context-group>
      </trans-unit>
      <trans-unit id="image-view-modal.modal.view" datatype="html">
        <source>Ansicht</source>
        <target state="new">Detailansicht</target>
        <context-group purpose="location">
          <context context-type="sourcefile">src/app/components/viewmodal/image/image-view-modal.component.ts</context>
          <context context-type="linenumber">54</context>
        </context-group>
      </trans-unit>
      <trans-unit id="image-view-modal.modal-edit" datatype="html">
        <source>Bearbeiten</source>
        <target state="new">Bearbeiten</target>
        <context-group purpose="location">
          <context context-type="sourcefile">src/app/components/viewmodal/image/image-view-modal.component.ts</context>
          <context context-type="linenumber">87</context>
        </context-group>
      </trans-unit>
      <trans-unit id="settings.addLanguage" datatype="html">
        <source>Sprache hinzufügen</source>
        <target state="final">Aggiungere una lingua</target>
        <context-group purpose="location">
          <context context-type="sourcefile">src/app/components/settings/language-picker-modal.component.ts</context>
          <context context-type="linenumber">26</context>
        </context-group>
        <context-group purpose="location">
          <context context-type="sourcefile">src/app/components/settings/language-settings.component.ts</context>
          <context context-type="linenumber">49</context>
        </context-group>
      </trans-unit>
      <trans-unit id="settings.removeLanguage" datatype="html">
        <source>Sprache entfernen</source>
        <target state="final">Rimuovere una lingua</target>
        <context-group purpose="location">
          <context context-type="sourcefile">src/app/components/settings/language-settings.component.ts</context>
          <context context-type="linenumber">72</context>
        </context-group>
      </trans-unit>
      <trans-unit id="matrix.view.noTrenchesWarning" datatype="html">
        <source> Legen Sie eine Ressource der Kategorie 'Schnitt' in der <x id="START_LINK" ctype="x-a" equiv-text="&lt;a href=&quot;#&quot; routerLink=&quot;/resources/project&quot;>"/>Übersicht<x id="CLOSE_LINK" ctype="x-a" equiv-text="&lt;/a>"/> an, um hier mit ihr arbeiten zu können. </source>
        <target state="final">
            Creare un elemento della categoria 'Saggio' nella
            <x id="START_LINK" ctype="x-a" equiv-text="&lt;a>"/>panoramica<x id="CLOSE_LINK" ctype="x-a" equiv-text="&lt;/a>"/> per poterlo modificare.
        </target>
        <context-group purpose="location">
          <context context-type="sourcefile">src/app/components/matrix/matrix-view.component.ts</context>
          <context context-type="linenumber">237</context>
        </context-group>
      </trans-unit>
      <trans-unit id="matrix.view.tooltips.editMode" datatype="html">
        <source>Bearbeitungsmodus</source>
        <target state="final">Modalità di modifica</target>
        <context-group purpose="location">
          <context context-type="sourcefile">src/app/components/matrix/matrix-view.component.ts</context>
          <context context-type="linenumber">58</context>
        </context-group>
      </trans-unit>
      <trans-unit id="matrix.view.tooltips.singleSelectionMode" datatype="html">
        <source>Einzelauswahlmodus</source>
        <target state="final">Modalità di selezione singola</target>
        <context-group purpose="location">
          <context context-type="sourcefile">src/app/components/matrix/matrix-view.component.ts</context>
          <context context-type="linenumber">82</context>
        </context-group>
      </trans-unit>
      <trans-unit id="matrix.view.tooltips.groupSelectionMode" datatype="html">
        <source>Gruppenauswahlmodus</source>
        <target state="final">Modalità di selezione di gruppo</target>
        <context-group purpose="location">
          <context context-type="sourcefile">src/app/components/matrix/matrix-view.component.ts</context>
          <context context-type="linenumber">118</context>
        </context-group>
      </trans-unit>
      <trans-unit id="matrix.view.tooltips.deselect" datatype="html">
        <source>Auswahl aufheben</source>
        <target state="final">Annullare la selezione</target>
        <context-group purpose="location">
          <context context-type="sourcefile">src/app/components/matrix/matrix-view.component.ts</context>
          <context context-type="linenumber">150</context>
        </context-group>
      </trans-unit>
      <trans-unit id="matrix.view.tooltips.createMatrixFromSelection" datatype="html">
        <source>Matrix aus Auswahl erstellen</source>
        <target state="final">Creare il diagramma stratigrafico della selezione</target>
        <context-group purpose="location">
          <context context-type="sourcefile">src/app/components/matrix/matrix-view.component.ts</context>
          <context context-type="linenumber">178</context>
        </context-group>
      </trans-unit>
      <trans-unit id="matrix.view.tooltips.reloadMatrix" datatype="html">
        <source>Matrix neu laden</source>
        <target state="final">Ricaricare il diagramma stratigrafico</target>
        <context-group purpose="location">
          <context context-type="sourcefile">src/app/components/matrix/matrix-view.component.ts</context>
          <context context-type="linenumber">209</context>
        </context-group>
      </trans-unit>
      <trans-unit id="matrix.view.noResourcesWarning" datatype="html">
        <source> Legen Sie für den ausgewählten Schnitt Ressourcen der Kategorie 'Stratigraphische Einheit' in der Ausgrabungsansicht an und verknüpfen Sie sie mit zeitlichen oder räumlichen Relationen. </source>
        <target state="final">
            Creare elementi della categoria 'Unità stratigrafica' nella
            visualizzazione di scavo per il saggio selezionato e collegarli alle relazioni cronologiche o fisiche.
        </target>
        <context-group purpose="location">
          <context context-type="sourcefile">src/app/components/matrix/matrix-view.html</context>
          <context context-type="linenumber">145</context>
        </context-group>
      </trans-unit>
      <trans-unit id="matrix.optionsMenu.relations.label" datatype="html">
        <source>Relationen:</source>
        <target state="final">Relazioni:</target>
        <context-group purpose="location">
          <context context-type="sourcefile">src/app/components/matrix/matrix-options-menu.component.ts</context>
          <context context-type="linenumber">39</context>
        </context-group>
      </trans-unit>
      <trans-unit id="matrix.optionsMenu.relations.temporal" datatype="html">
        <source> Zeitlich </source>
        <target state="final">
                        Cronologico
                    </target>
        <context-group purpose="location">
          <context context-type="sourcefile">src/app/components/matrix/matrix-options-menu.component.ts</context>
          <context context-type="linenumber">54</context>
        </context-group>
      </trans-unit>
      <trans-unit id="matrix.optionsMenu.relations.spatial" datatype="html">
        <source> Räumlich </source>
        <target state="final">
                        Fisico
                    </target>
        <context-group purpose="location">
          <context context-type="sourcefile">src/app/components/matrix/matrix-options-menu.component.ts</context>
          <context context-type="linenumber">54</context>
        </context-group>
      </trans-unit>
      <trans-unit id="matrix.optionsMenu.edges.label" datatype="html">
        <source>Kanten:</source>
        <target state="final">Limiti:</target>
        <context-group purpose="location">
          <context context-type="sourcefile">src/app/components/matrix/matrix-options-menu.component.ts</context>
          <context context-type="linenumber">54</context>
        </context-group>
      </trans-unit>
      <trans-unit id="matrix.optionsMenu.edges.straight" datatype="html">
        <source> Gerade </source>
        <target state="final">
                        Retto
                    </target>
        <context-group purpose="location">
          <context context-type="sourcefile">src/app/components/matrix/matrix-options-menu.component.ts</context>
          <context context-type="linenumber">54</context>
        </context-group>
      </trans-unit>
      <trans-unit id="matrix.optionsMenu.edges.curved" datatype="html">
        <source> Gebogen </source>
        <target state="final">
                        Curvo
                    </target>
        <context-group purpose="location">
          <context context-type="sourcefile">src/app/components/matrix/matrix-options-menu.component.ts</context>
          <context context-type="linenumber">54</context>
        </context-group>
      </trans-unit>
      <trans-unit id="matrix.optionsMenu.clusterOption" datatype="html">
        <source> Gruppierung nach Grobdatierung </source>
        <target state="final">
                        Raggruppamento per datazione approssimativa
                    </target>
        <context-group purpose="location">
          <context context-type="sourcefile">src/app/components/matrix/matrix-options-menu.component.ts</context>
          <context context-type="linenumber">54</context>
        </context-group>
      </trans-unit>
      <trans-unit id="util.dating.bce" datatype="html">
        <source>v. Chr.</source>
        <target state="final">a.C.</target>
        <context-group purpose="location">
          <context context-type="sourcefile">src/app/components/app.component.ts</context>
          <context context-type="linenumber">1</context>
        </context-group>
      </trans-unit>
      <trans-unit id="util.dating.ce" datatype="html">
        <source>n. Chr.</source>
        <target state="final">d.C.</target>
        <context-group purpose="location">
          <context context-type="sourcefile">src/app/components/app.component.ts</context>
          <context context-type="linenumber">1</context>
        </context-group>
      </trans-unit>
      <trans-unit id="util.dating.bp" datatype="html">
        <source>BP</source>
        <target state="final">BP</target>
        <context-group purpose="location">
          <context context-type="sourcefile">src/app/components/app.component.ts</context>
          <context context-type="linenumber">1</context>
        </context-group>
      </trans-unit>
      <trans-unit id="util.dating.before" datatype="html">
        <source>Vor</source>
        <target state="final">Prima</target>
        <context-group purpose="location">
          <context context-type="sourcefile">src/app/components/app.component.ts</context>
          <context context-type="linenumber">1</context>
        </context-group>
      </trans-unit>
      <trans-unit id="util.dating.after" datatype="html">
        <source>Nach</source>
        <target state="final">Dopo</target>
        <context-group purpose="location">
          <context context-type="sourcefile">src/app/components/app.component.ts</context>
          <context context-type="linenumber">1</context>
        </context-group>
      </trans-unit>
      <trans-unit id="util.dimension.asMeasuredBy" datatype="html">
        <source>gemessen an</source>
        <target state="final">misurato con</target>
        <context-group purpose="location">
          <context context-type="sourcefile">src/app/components/app.component.ts</context>
          <context context-type="linenumber">1</context>
        </context-group>
      </trans-unit>
      <trans-unit id="util.literature.zenonId" datatype="html">
        <source>Zenon-ID</source>
        <target state="final">>ID da Zenon</target>
        <context-group purpose="location">
          <context context-type="sourcefile">src/app/components/app.component.ts</context>
          <context context-type="linenumber">1</context>
        </context-group>
      </trans-unit>
      <trans-unit id="util.literature.doi" datatype="html">
        <source>DOI</source>
        <target state="new">DOI</target>
        <context-group purpose="location">
          <context context-type="sourcefile">src/app/components/app.component.ts</context>
          <context context-type="linenumber">1</context>
        </context-group>
      </trans-unit>
      <trans-unit id="util.literature.page" datatype="html">
        <source>Seite</source>
        <target state="final">Pagina</target>
        <context-group purpose="location">
          <context context-type="sourcefile">src/app/components/app.component.ts</context>
          <context context-type="linenumber">1</context>
        </context-group>
      </trans-unit>
      <trans-unit id="util.literature.figure" datatype="html">
        <source>Abbildung</source>
        <target state="final">Figura</target>
        <context-group purpose="location">
          <context context-type="sourcefile">src/app/components/app.component.ts</context>
          <context context-type="linenumber">1</context>
        </context-group>
      </trans-unit>
      <trans-unit id="util.optionalRange.from" datatype="html">
        <source>Von: </source>
        <target state="final">Da: </target>
        <context-group purpose="location">
          <context context-type="sourcefile">src/app/components/app.component.ts</context>
          <context context-type="linenumber">1</context>
        </context-group>
      </trans-unit>
      <trans-unit id="util.optionalRange.to" datatype="html">
        <source>, bis: </source>
        <target state="final">, a: </target>
        <context-group purpose="location">
          <context context-type="sourcefile">src/app/components/app.component.ts</context>
          <context context-type="linenumber">1</context>
        </context-group>
      </trans-unit>
      <trans-unit id="util.includesStratigraphicalUnits" datatype="html">
        <source>Umfasst stratigraphische Einheiten</source>
        <target state="new">Umfasst stratigraphische Einheiten</target>
        <context-group purpose="location">
          <context context-type="sourcefile">src/app/components/app.component.ts</context>
          <context context-type="linenumber">1</context>
        </context-group>
      </trans-unit>
      <trans-unit id="configuration.categoriesFilter.all" datatype="html">
        <source>Alle</source>
        <target state="new">Alle</target>
        <context-group purpose="location">
          <context context-type="sourcefile">src/app/components/configuration/configuration.component.ts</context>
          <context context-type="linenumber">1</context>
        </context-group>
      </trans-unit>
      <trans-unit id="configuration.categoriesFilter.project" datatype="html">
        <source>Projekt</source>
        <target state="new">Projekt</target>
        <context-group purpose="location">
          <context context-type="sourcefile">src/app/components/configuration/configuration.component.ts</context>
          <context context-type="linenumber">1</context>
        </context-group>
      </trans-unit>
      <trans-unit id="configuration.categoriesFilter.trench" datatype="html">
        <source>Schnitt</source>
        <target state="new">Grabung</target>
        <context-group purpose="location">
          <context context-type="sourcefile">src/app/components/configuration/configuration.component.ts</context>
          <context context-type="linenumber">1</context>
        </context-group>
      </trans-unit>
      <trans-unit id="configuration.categoriesFilter.building" datatype="html">
        <source>Bauwerk</source>
        <target state="new">Bauaufnahme</target>
        <context-group purpose="location">
          <context context-type="sourcefile">src/app/components/configuration/configuration.component.ts</context>
          <context context-type="linenumber">1</context>
        </context-group>
      </trans-unit>
      <trans-unit id="configuration.categoriesFilter.survey" datatype="html">
        <source>Survey</source>
        <target state="new">Survey</target>
        <context-group purpose="location">
          <context context-type="sourcefile">src/app/components/configuration/configuration.component.ts</context>
          <context context-type="linenumber">1</context>
        </context-group>
      </trans-unit>
      <trans-unit id="configuration.categoriesFilter.images" datatype="html">
        <source>Bilderverwaltung</source>
        <target state="new">Bilderverwaltung</target>
        <context-group purpose="location">
          <context context-type="sourcefile">src/app/components/configuration/configuration.component.ts</context>
          <context context-type="linenumber">1</context>
        </context-group>
      </trans-unit>
      <trans-unit id="configuration.categoriesFilter.types" datatype="html">
        <source>Typenverwaltung</source>
        <target state="new">Typenverwaltung</target>
        <context-group purpose="location">
          <context context-type="sourcefile">src/app/components/configuration/configuration.component.ts</context>
          <context context-type="linenumber">1</context>
        </context-group>
      </trans-unit>
      <trans-unit id="configuration.fieldSpecificSearch.notAllowedForProjectFields" datatype="html">
        <source>Eine feldspezifische Suche ist für Felder der Projekt-Kategorie nicht möglich.</source>
        <target state="new">Eine feldspezifische Suche ist für Felder der Projekt-Kategorie nicht möglich.</target>
        <context-group purpose="location">
          <context context-type="sourcefile">src/app/components/configuration/editor/field-editor-modal.component.ts</context>
          <context context-type="linenumber">1</context>
        </context-group>
      </trans-unit>
      <trans-unit id="configuration.fieldSpecificSearch.notAllowedForInputType" datatype="html">
        <source>Eine feldspezifische Suche ist für Felder dieses Eingabetyps nicht möglich.</source>
        <target state="new">Eine feldspezifische Suche ist für Felder dieses Eingabetyps nicht möglich.</target>
        <context-group purpose="location">
          <context context-type="sourcefile">src/app/components/configuration/editor/field-editor-modal.component.ts</context>
          <context context-type="linenumber">1</context>
        </context-group>
      </trans-unit>
      <trans-unit id="configuration.fieldSpecificSearch.changingNotAllowed" datatype="html">
        <source>Die Einstellung kann für dieses Feld nicht geändert werden.</source>
        <target state="new">Die Einstellung kann für dieses Feld nicht geändert werden.</target>
        <context-group purpose="location">
          <context context-type="sourcefile">src/app/components/configuration/editor/field-editor-modal.component.ts</context>
          <context context-type="linenumber">1</context>
        </context-group>
      </trans-unit>
      <trans-unit id="configuration.groupChanged" datatype="html">
        <source>Die Gruppe wurde geändert.</source>
        <target state="new">Die Gruppe wurde geändert.</target>
        <context-group purpose="location">
          <context context-type="sourcefile">src/app/components/configuration/editor/group-editor-modal.component.ts</context>
          <context context-type="linenumber">1</context>
        </context-group>
      </trans-unit>
      <trans-unit id="configuration.newValue" datatype="html">
        <source>Neuer Wert</source>
        <target state="new">Neuer Wert</target>
        <context-group purpose="location">
          <context context-type="sourcefile">src/app/components/configuration/editor/valuelist-editor-modal.component.ts</context>
          <context context-type="linenumber">1</context>
        </context-group>
      </trans-unit>
      <trans-unit id="configuration.valuelistChanged" datatype="html">
        <source>Die Werteliste wurde geändert.</source>
        <target state="new">Die Werteliste wurde geändert.</target>
        <context-group purpose="location">
          <context context-type="sourcefile">src/app/components/configuration/editor/valuelist-editor-modal.component.ts</context>
          <context context-type="linenumber">1</context>
        </context-group>
      </trans-unit>
      <trans-unit id="config.source.custom" datatype="html">
        <source>Projektspezifisches Feld</source>
        <target state="final">Campo specifico del progetto</target>
        <context-group purpose="location">
          <context context-type="sourcefile">src/app/components/configuration/browse/configuration-field.component.ts</context>
          <context context-type="linenumber">47</context>
        </context-group>
      </trans-unit>
      <trans-unit id="configuration.field.valuelistFromProjectField" datatype="html">
        <source> Die Werteliste für dieses Feld entspricht den Einträgen im Feld <x id="START_TAG_CODE" ctype="x-code" equiv-text="&lt;code>"/><x id="INTERPOLATION" equiv-text="{{field.valuelistFromProjectField}}"/><x id="CLOSE_TAG_CODE" ctype="x-code" equiv-text="&lt;/code>"/> der Projekteinstellungen. </source>
        <target state="new"> Die Werteliste für dieses Feld entspricht den Einträgen im Feld <x id="START_TAG_CODE" ctype="x-code" equiv-text="&lt;code>"/><x id="INTERPOLATION" equiv-text="{{field.valuelistFromProjectField}}"/><x id="CLOSE_TAG_CODE" ctype="x-code" equiv-text="&lt;/code>"/> der Projekteinstellungen. </target>
        <context-group purpose="location">
          <context context-type="sourcefile">src/app/components/configuration/browse/configuration-field.component.ts</context>
          <context context-type="linenumber">78</context>
        </context-group>
      </trans-unit>
      <trans-unit id="configuation.hierarchicalRelationsInfo.liesWithin" datatype="html">
        <source> Ressourcen dieser Kategorie können unterhalb von Ressourcen folgender Kategorien angelegt werden: </source>
        <target state="new"> Ressourcen dieser Kategorie können unterhalb von Ressourcen folgender Kategorien angelegt werden: </target>
        <context-group purpose="location">
          <context context-type="sourcefile">src/app/components/configuration/browse/hierarchical-relations-info.component.ts</context>
          <context context-type="linenumber">52</context>
        </context-group>
      </trans-unit>
      <trans-unit id="configuation.hierarchicalRelationsInfo.includes" datatype="html">
        <source> Unterhalb von Ressourcen dieser Kategorie können Ressourcen folgender Kategorien angelegt werden: </source>
        <target state="new"> Unterhalb von Ressourcen dieser Kategorie können Ressourcen folgender Kategorien angelegt werden: </target>
        <context-group purpose="location">
          <context context-type="sourcefile">src/app/components/configuration/browse/hierarchical-relations-info.component.ts</context>
          <context context-type="linenumber">82</context>
        </context-group>
      </trans-unit>
      <trans-unit id="configuration.hierarchicalRelationsInfo.noLiesWithin" datatype="html">
        <source> Ressourcen dieser Kategorie können nicht unterhalb von anderen Ressourcen angelegt werden. </source>
        <target state="new"> Ressourcen dieser Kategorie können nicht unterhalb von anderen Ressourcen angelegt werden. </target>
        <context-group purpose="location">
          <context context-type="sourcefile">src/app/components/configuration/browse/hierarchical-relations-info.component.ts</context>
          <context context-type="linenumber">82</context>
        </context-group>
      </trans-unit>
      <trans-unit id="configuration.hierarchicalRelationsInfo.noIncludes" datatype="html">
        <source> Unterhalb von Ressourcen dieser Kategorie können keine anderen Ressourcen angelegt werden. </source>
        <target state="new"> Unterhalb von Ressourcen dieser Kategorie können keine anderen Ressourcen angelegt werden. </target>
        <context-group purpose="location">
          <context context-type="sourcefile">src/app/components/configuration/browse/hierarchical-relations-info.component.ts</context>
          <context context-type="linenumber">82</context>
        </context-group>
      </trans-unit>
      <trans-unit id="configuration.conflicts.header" datatype="html">
        <source>Konflikte in der Projektkonfiguration</source>
        <target state="new">Konflikte in der Projektkonfiguration</target>
        <context-group purpose="location">
          <context context-type="sourcefile">src/app/components/configuration/conflicts/configuration-conflicts-modal.component.ts</context>
          <context context-type="linenumber">50</context>
        </context-group>
      </trans-unit>
      <trans-unit id="docedit.group.conflicts" datatype="html">
        <source>Konflikte</source>
        <target state="final">Conflitti</target>
        <context-group purpose="location">
          <context context-type="sourcefile">src/app/components/docedit/core/edit-form.component.ts</context>
          <context context-type="linenumber">1</context>
        </context-group>
      </trans-unit>
      <trans-unit id="docedit.parentLabel.project" datatype="html">
        <source>Projekt</source>
        <target state="final">Progetto</target>
        <context-group purpose="location">
          <context context-type="sourcefile">src/app/components/docedit/docedit.component.ts</context>
          <context context-type="linenumber">1</context>
        </context-group>
      </trans-unit>
      <trans-unit id="docedit.saveModal.resourceChanged" datatype="html">
        <source>Die Ressource wurde geändert.</source>
        <target state="new">Die Ressource wurde geändert.</target>
        <context-group purpose="location">
          <context context-type="sourcefile">src/app/components/docedit/docedit.component.ts</context>
          <context context-type="linenumber">1</context>
        </context-group>
      </trans-unit>
      <trans-unit id="docedit.tabs.conflicts.deletedResource" datatype="html">
        <source>Gelöschte Ressource</source>
        <target state="final">Elementi eliminati</target>
        <context-group purpose="location">
          <context context-type="sourcefile">src/app/components/docedit/tabs/docedit-conflicts-tab.component.ts</context>
          <context context-type="linenumber">1</context>
        </context-group>
      </trans-unit>
      <trans-unit id="docedit.tabs.conflicts.geometry" datatype="html">
        <source>Geometrie</source>
        <target state="final">Geometria</target>
        <context-group purpose="location">
          <context context-type="sourcefile">src/app/components/docedit/tabs/docedit-conflicts-tab.component.ts</context>
          <context context-type="linenumber">1</context>
        </context-group>
      </trans-unit>
      <trans-unit id="docedit.tabs.conflicts.georeference" datatype="html">
        <source>Georeferenz</source>
        <target state="final">Georeferenziazione</target>
        <context-group purpose="location">
          <context context-type="sourcefile">src/app/components/docedit/tabs/docedit-conflicts-tab.component.ts</context>
          <context context-type="linenumber">1</context>
        </context-group>
      </trans-unit>
      <trans-unit id="docedit.tabs.images.tooltips.removeLink" datatype="html">
        <source>Verknüpfung löschen</source>
        <target state="final">Eliminare il collegamento</target>
        <context-group purpose="location">
          <context context-type="sourcefile">src/app/components/viewmodal/image/image-view-modal.component.ts</context>
          <context context-type="linenumber">1</context>
        </context-group>
      </trans-unit>
      <trans-unit id="docedit.tabs.images.tooltips.removeLinks" datatype="html">
        <source>Verknüpfungen löschen</source>
        <target state="final">Eliminare i collegamenti</target>
        <context-group purpose="location">
          <context context-type="sourcefile">src/app/components/viewmodal/image/image-view-modal.component.ts</context>
          <context context-type="linenumber">1</context>
        </context-group>
      </trans-unit>
      <trans-unit id="export.dialog.untitled" datatype="html">
        <source>Ohne Titel</source>
        <target state="final">Senza titolo</target>
        <context-group purpose="location">
          <context context-type="sourcefile">src/app/components/export/export.component.ts</context>
          <context context-type="linenumber">1</context>
        </context-group>
      </trans-unit>
      <trans-unit id="export.dialog.filter.catalog" datatype="html">
        <source>Katalog</source>
        <target state="final">Lista</target>
        <context-group purpose="location">
          <context context-type="sourcefile">src/app/components/export/export.component.ts</context>
          <context context-type="linenumber">1</context>
        </context-group>
      </trans-unit>
      <trans-unit id="export.dialog.filter.geojson" datatype="html">
        <source>GeoJSON-Datei</source>
        <target state="final">File GeoJSON</target>
        <context-group purpose="location">
          <context context-type="sourcefile">src/app/components/export/export.component.ts</context>
          <context context-type="linenumber">1</context>
        </context-group>
      </trans-unit>
      <trans-unit id="export.dialog.filter.zip" datatype="html">
        <source>ZIP-Archiv</source>
        <target state="final">Archivio ZIP</target>
        <context-group purpose="location">
          <context context-type="sourcefile">src/app/components/export/export.component.ts</context>
          <context context-type="linenumber">1</context>
        </context-group>
      </trans-unit>
      <trans-unit id="imageOverview.searchBar.constraints.linkedResources" datatype="html">
        <source>Verknüpfte Ressourcen</source>
        <target state="final">Elementi collegati</target>
        <context-group purpose="location">
          <context context-type="sourcefile">src/app/components/image/overview/searchbar/image-overview-search-constraints.component.ts</context>
          <context context-type="linenumber">1</context>
        </context-group>
      </trans-unit>
      <trans-unit id="messages.import.error.notupdated" datatype="html">
        <source>Fehlgeschlagene Zuordnung per Bezeichner '[0]'. Ressource nicht vorhanden.</source>
        <target state="final">Assegnazione per identificatore fallita '[0]'. Elemento non disponibile.</target>
        <context-group purpose="location">
          <context context-type="sourcefile">src/app/components/messages/m.ts</context>
          <context context-type="linenumber">1</context>
        </context-group>
      </trans-unit>
      <trans-unit id="messages.messages.error.unknownMessage" datatype="html">
        <source>Ein unbekannter Fehler ist aufgetreten. Details können in der Developer Console eingesehen werden.</source>
        <target state="final">Si è verificato un errore sconosciuto. I dettagli possono essere visualizzati nella developer console.</target>
        <context-group purpose="location">
          <context context-type="sourcefile">src/app/components/messages/m.ts</context>
          <context context-type="linenumber">1</context>
        </context-group>
      </trans-unit>
      <trans-unit id="messages.configuration.error.generic" datatype="html">
        <source>Fehler beim Auswerten eines Konfigurationsobjektes.</source>
        <target state="final">Errore nell'analisi di un oggetto di configurazione.</target>
        <context-group purpose="location">
          <context context-type="sourcefile">src/app/components/messages/m.ts</context>
          <context context-type="linenumber">1</context>
        </context-group>
      </trans-unit>
      <trans-unit id="messages.configReader.error.invalidJson" datatype="html">
        <source>Fehler beim Parsen der Konfigurationsdatei '[0]': Das JSON ist nicht valide.</source>
        <target state="final">Errore nella resa parser del file di configurazione '[0]': il codice JSON non è valido.</target>
        <context-group purpose="location">
          <context context-type="sourcefile">src/app/components/messages/m.ts</context>
          <context context-type="linenumber">1</context>
        </context-group>
      </trans-unit>
      <trans-unit id="messages.all.error.find" datatype="html">
        <source>Beim Laden von Ressourcen ist ein Fehler aufgetreten.</source>
        <target state="final">Si è verificato un errore durante il caricamento degli elementi.</target>
        <context-group purpose="location">
          <context context-type="sourcefile">src/app/components/messages/m.ts</context>
          <context context-type="linenumber">1</context>
        </context-group>
      </trans-unit>
      <trans-unit id="messages.settings.success" datatype="html">
        <source>Die Einstellungen wurden erfolgreich aktiviert.</source>
        <target state="final">Le impostazioni sono state attivate con successo.</target>
        <context-group purpose="location">
          <context context-type="sourcefile">src/app/components/messages/m.ts</context>
          <context context-type="linenumber">1</context>
        </context-group>
      </trans-unit>
      <trans-unit id="messages.settings.error.malformedAddress" datatype="html">
        <source>Die angegebene Serveradresse entspricht nicht dem angegebenen Format.</source>
        <target state="final">L'indirizzo del server specificato non supporta il formato scelto.</target>
        <context-group purpose="location">
          <context context-type="sourcefile">src/app/components/messages/m.ts</context>
          <context context-type="linenumber">1</context>
        </context-group>
      </trans-unit>
      <trans-unit id="messages.app.error.genericSaveError" datatype="html">
        <source>Beim Speichern der Ressource ist ein Fehler aufgetreten.</source>
        <target state="final">Si è verificato un errore durante il salvataggio dell'elemento.</target>
        <context-group purpose="location">
          <context context-type="sourcefile">src/app/components/messages/m.ts</context>
          <context context-type="linenumber">1</context>
        </context-group>
      </trans-unit>
      <trans-unit id="messages.backup.write.success" datatype="html">
        <source>Die Datenbank wurde erfolgreich gesichert.</source>
        <target state="final">Il backup della banca dati è stato eseguito correttamente.</target>
        <context-group purpose="location">
          <context context-type="sourcefile">src/app/components/messages/m.ts</context>
          <context context-type="linenumber">1</context>
        </context-group>
      </trans-unit>
      <trans-unit id="messages.backup.read.success" datatype="html">
        <source>Das Backup wurde erfolgreich eingelesen.</source>
        <target state="final">Il backup è stato importato correttamente.</target>
        <context-group purpose="location">
          <context context-type="sourcefile">src/app/components/messages/m.ts</context>
          <context context-type="linenumber">1</context>
        </context-group>
      </trans-unit>
      <trans-unit id="messages.backup.write.error.generic" datatype="html">
        <source>Beim Sichern der Datenbank ist ein Fehler aufgetreten.</source>
        <target state="final">Si è verificato un errore durante il backup della banca dati.</target>
        <context-group purpose="location">
          <context context-type="sourcefile">src/app/components/messages/m.ts</context>
          <context context-type="linenumber">1</context>
        </context-group>
      </trans-unit>
      <trans-unit id="messages.backup.read.error.generic" datatype="html">
        <source>Beim Einlesen der Backup-Datei ist ein Fehler aufgetreten.</source>
        <target state="final">Si è verificato un errore durante l'importazione del file di backup.</target>
        <context-group purpose="location">
          <context context-type="sourcefile">src/app/components/messages/m.ts</context>
          <context context-type="linenumber">1</context>
        </context-group>
      </trans-unit>
      <trans-unit id="messages.backup.read.error.fileNotFound" datatype="html">
        <source>Die angegebene Datei konnte nicht gefunden werden.</source>
        <target state="final">Il file specificato non è stato trovato.</target>
        <context-group purpose="location">
          <context context-type="sourcefile">src/app/components/messages/m.ts</context>
          <context context-type="linenumber">1</context>
        </context-group>
      </trans-unit>
      <trans-unit id="messages.backup.read.error.noProjectName" datatype="html">
        <source>Geben Sie einen Projektnamen an, um fortzufahren.</source>
        <target state="final">Specificare il nome di un progetto per continuare.</target>
        <context-group purpose="location">
          <context context-type="sourcefile">src/app/components/messages/m.ts</context>
          <context context-type="linenumber">1</context>
        </context-group>
      </trans-unit>
      <trans-unit id="messages.backup.read.error.sameProjectName" datatype="html">
        <source>Bitte wählen Sie als Ziel ein anderes als das gerade ausgewählte Projekt.</source>
        <target state="final">Si prega di selezionare un progetto diverso da quello appena selezionato.</target>
        <context-group purpose="location">
          <context context-type="sourcefile">src/app/components/messages/m.ts</context>
          <context context-type="linenumber">1</context>
        </context-group>
      </trans-unit>
      <trans-unit id="messages.backup.read.warning.unsimilarProjectName" datatype="html">
        <source>Der von Ihnen gewählte Projektname unterscheidet sich stark vom Projektnamen des Originalprojekts. Bitte prüfen Sie, ob Sie die korrekte Backup-Datei ausgewählt haben, bevor Sie Daten aus dem wiederhergestellten Projekt mit anderen iDAI.field-Instanzen oder Datenbanken synchronisieren.</source>
        <target state="final">Il nome del progetto selezionato è molto diverso dal nome del progetto originale. Controllare di aver selezionato il file di backup corretto prima di sincronizzare i dati del progetto ripristinato con altre istanze o banche dati iDAI.field.</target>
        <context-group purpose="location">
          <context context-type="sourcefile">src/app/components/messages/m.ts</context>
          <context context-type="linenumber">1</context>
        </context-group>
      </trans-unit>
      <trans-unit id="messages.model.validation.error.identifierExists" datatype="html">
        <source>Der Ressourcen-Bezeichner [0] existiert bereits.</source>
        <target state="final">L'identificatore di risorsa [0] esiste già.</target>
        <context-group purpose="location">
          <context context-type="sourcefile">src/app/components/messages/m.ts</context>
          <context context-type="linenumber">1</context>
        </context-group>
      </trans-unit>
      <trans-unit id="messages.model.validation.error.missingCoordinates" datatype="html">
        <source>Die Koordinaten einer Geometrie sind nicht definiert.</source>
        <target state="final">Le coordinate di una geometria non sono definite.</target>
        <context-group purpose="location">
          <context context-type="sourcefile">src/app/components/messages/m.ts</context>
          <context context-type="linenumber">1</context>
        </context-group>
      </trans-unit>
      <trans-unit id="messages.model.validation.error.invalidCoordinates" datatype="html">
        <source>Die Koordinaten einer Geometrie vom Typ [0] sind nicht valide.</source>
        <target state="final">Le coordinate di una geometria di tipo [0] non sono valide.</target>
        <context-group purpose="location">
          <context context-type="sourcefile">src/app/components/messages/m.ts</context>
          <context context-type="linenumber">1</context>
        </context-group>
      </trans-unit>
      <trans-unit id="messages.model.validation.error.missingGeometryType" datatype="html">
        <source>Der Typ einer Geometrie ist nicht definiert.</source>
        <target state="final">Il tipo di una geometria non è definito.</target>
        <context-group purpose="location">
          <context context-type="sourcefile">src/app/components/messages/m.ts</context>
          <context context-type="linenumber">1</context>
        </context-group>
      </trans-unit>
      <trans-unit id="messages.model.validation.error.unsupportedGeometryType" datatype="html">
        <source>Der Geometrietyp [0] wird von der Anwendung nicht unterstützt.</source>
        <target state="final">Il tipo di geometria [0] non è supportato dall'applicazione.</target>
        <context-group purpose="location">
          <context context-type="sourcefile">src/app/components/messages/m.ts</context>
          <context context-type="linenumber">1</context>
        </context-group>
      </trans-unit>
      <trans-unit id="messages.initialSync.targetDbNotEmpty" datatype="html">
        <source>Download fehlgeschlagen: Das angegebene Projekt existiert bereits auf dieser iDAI.field-Installation.</source>
        <target state="final">Scaricamento fallito: il progetto selezionazo esiste già in questa installazione di iDAI.field</target>
        <context-group purpose="location">
          <context context-type="sourcefile">src/app/components/messages/m.ts</context>
          <context context-type="linenumber">1</context>
        </context-group>
      </trans-unit>
      <trans-unit id="messages.initialSync.genericError" datatype="html">
        <source>Download fehlgeschlagen: Stellen Sie sicher, dass die angegebene Adresse korrekt ist und eine Netzwerkverbindung besteht. Prüfen Sie auch die Firewalleinstellungen Ihres Systems.</source>
        <target state="final">Scaricamento fallito: assicurarsi che l'indirizzo specificato sia corretto e che vi sia una connessione di rete funzionante. Controllare anche le impostazioni del firewall del proprio sistema.</target>
        <context-group purpose="location">
          <context context-type="sourcefile">src/app/components/messages/m.ts</context>
          <context context-type="linenumber">1</context>
        </context-group>
        <context-group purpose="location">
          <context context-type="sourcefile">src/app/components/messages/m.ts</context>
          <context context-type="linenumber">1</context>
        </context-group>
      </trans-unit>
      <trans-unit id="messages.initialSync.couldNotStartGenericError" datatype="html">
        <source>Download fehlgeschlagen: Ein unbekannter Fehler ist aufgetreten.</source>
        <target state="final">Scaricamento fallito: è avvenuto un errore sconosciuto.</target>
        <context-group purpose="location">
          <context context-type="sourcefile">src/app/components/messages/m.ts</context>
          <context context-type="linenumber">1</context>
        </context-group>
      </trans-unit>
      <trans-unit id="messages.initialSync.invalidCredentials" datatype="html">
        <source>Download fehlgeschlagen: Stellen Sie sicher, dass das Projekt unter der angegebenen Adresse existiert und prüfen Sie das Passwort.</source>
        <target state="final">Scaricamento fallito: controllare che il progetto esista all'indirizzo indicato e verificare la password.</target>
        <context-group purpose="location">
          <context context-type="sourcefile">src/app/components/messages/m.ts</context>
          <context context-type="linenumber">1</context>
        </context-group>
      </trans-unit>
      <trans-unit id="messages.import.success.single" datatype="html">
        <source>Eine Ressource wurde erfolgreich importiert.</source>
        <target state="final">Un elemento è stato importato con successo.</target>
        <context-group purpose="location">
          <context context-type="sourcefile">src/app/components/messages/m.ts</context>
          <context context-type="linenumber">1</context>
        </context-group>
      </trans-unit>
      <trans-unit id="messages.import.success.multiple" datatype="html">
        <source>[0] Ressourcen wurden erfolgreich importiert.</source>
        <target state="final">Gli elementi [0] sono stati importati con successo.</target>
        <context-group purpose="location">
          <context context-type="sourcefile">src/app/components/messages/m.ts</context>
          <context context-type="linenumber">1</context>
        </context-group>
      </trans-unit>
      <trans-unit id="messages.import.success.multiple.defaultParameter" datatype="html">
        <source>Mehrere</source>
        <target state="final">Vari</target>
        <context-group purpose="location">
          <context context-type="sourcefile">src/app/components/messages/m.ts</context>
          <context context-type="linenumber">1</context>
        </context-group>
      </trans-unit>
      <trans-unit id="messages.import.warning.empty" datatype="html">
        <source>Die Import-Datei enthält keine Einträge.</source>
        <target state="final">Il file di importazione non contiene alcuna voce.</target>
        <context-group purpose="location">
          <context context-type="sourcefile">src/app/components/messages/m.ts</context>
          <context context-type="linenumber">1</context>
        </context-group>
      </trans-unit>
      <trans-unit id="messages.import.warning.ignoredExistingIdentifier" datatype="html">
        <source>Die Ressource '[0]' wurde nicht importiert, weil bereits eine Ressource mit dem gleichen Bezeichner existiert.</source>
        <target state="final">L'elemento '[0]' non è stato importato perché esiste già un elemento con lo stesso identificatore.</target>
        <context-group purpose="location">
          <context context-type="sourcefile">src/app/components/messages/m.ts</context>
          <context context-type="linenumber">1</context>
        </context-group>
      </trans-unit>
      <trans-unit id="messages.import.warning.ignoredExistingIdentifiers" datatype="html">
        <source>[0] Ressourcen wurden nicht importiert, weil bereits Ressourcen mit dem jeweiligen Bezeichner existieren (vollständige Auflistung unten).</source>
        <target state="final">[0] elementi non sono stati importati perché esistono già elementi con gli stessi identificatori (elenco completo qui sotto).</target>
        <context-group purpose="location">
          <context context-type="sourcefile">src/app/components/messages/m.ts</context>
          <context context-type="linenumber">1</context>
        </context-group>
      </trans-unit>
      <trans-unit id="messages.import.warning.ignoredMissingIdentifier" datatype="html">
        <source>Die Ressource '[0]' wurde nicht importiert, weil keine Ressource mit dem Bezeichner gefunden wurde.</source>
        <target state="final">L'elemento '[0]' non è stato importato perché non è stato trovato nessun elemento con questo identificatore.</target>
        <context-group purpose="location">
          <context context-type="sourcefile">src/app/components/messages/m.ts</context>
          <context context-type="linenumber">1</context>
        </context-group>
      </trans-unit>
      <trans-unit id="messages.import.warning.ignoredMissingIdentifiers" datatype="html">
        <source>[0] Ressourcen wurden nicht importiert, weil keine Ressourcen mit dem jeweiligen Bezeichner gefunden wurden (vollständige Auflistung unten).</source>
        <target state="final">[0] elementi non sono stati importati perché non sono stati trovati elementi con questi identificatori (elenco completo qui sotto).</target>
        <context-group purpose="location">
          <context context-type="sourcefile">src/app/components/messages/m.ts</context>
          <context context-type="linenumber">1</context>
        </context-group>
        <context-group purpose="location">
          <context context-type="sourcefile">src/app/components/messages/m.ts</context>
          <context context-type="linenumber">1</context>
        </context-group>
      </trans-unit>
      <trans-unit id="messages.import.error.genericStartError" datatype="html">
        <source>Import kann nicht gestartet werden.</source>
        <target state="final">L'importazione non può essere avviata.</target>
        <context-group purpose="location">
          <context context-type="sourcefile">src/app/components/messages/m.ts</context>
          <context context-type="linenumber">1</context>
        </context-group>
      </trans-unit>
      <trans-unit id="messages.import.error.fileUnreadable" datatype="html">
        <source>Beim Import ist ein Fehler aufgetreten: Die Datei [0] konnte nicht gelesen werden.</source>
        <target state="final">Si è verificato un errore durante l'importazione: il file [0] non può essere letto.</target>
        <context-group purpose="location">
          <context context-type="sourcefile">src/app/components/messages/m.ts</context>
          <context context-type="linenumber">1</context>
        </context-group>
      </trans-unit>
      <trans-unit id="messages.import.error.invalidJson" datatype="html">
        <source>Beim Import ist ein Fehler aufgetreten: Das JSON ist nicht valide. Die ursprüngliche Fehlermeldung lautet: [0].</source>
        <target state="final">Si è verificato un errore durante l'importazione: il file JSON non è valido. Il messaggio di errore originale è [0].</target>
        <context-group purpose="location">
          <context context-type="sourcefile">src/app/components/messages/m.ts</context>
          <context context-type="linenumber">1</context>
        </context-group>
      </trans-unit>
      <trans-unit id="messages.import.error.invalidJsonl" datatype="html">
        <source>Beim Import ist ein Fehler aufgetreten: Das JSON in Zeile [0] ist nicht valide.</source>
        <target state="final">Si è verificato un errore durante l'importazione: Il file JSON nella riga [0] non è valido.</target>
        <context-group purpose="location">
          <context context-type="sourcefile">src/app/components/messages/m.ts</context>
          <context context-type="linenumber">1</context>
        </context-group>
      </trans-unit>
      <trans-unit id="messages.import.error.invalidGeojsonImportStruct" datatype="html">
        <source>Fehlerhafte GeoJSON-Importstruktur. Grund: [0].</source>
        <target state="final">Struttura di importazione del file GeoJSON non corretta. Motivo: [0].</target>
        <context-group purpose="location">
          <context context-type="sourcefile">src/app/components/messages/m.ts</context>
          <context context-type="linenumber">1</context>
        </context-group>
      </trans-unit>
      <trans-unit id="messages.import.error.missingIdentifier" datatype="html">
        <source>Beim Import ist ein Fehler aufgetreten: Ein oder mehrere Features ohne properties.identifier wurden gefunden.</source>
        <target state="final">Si è verificato un errore durante l'importazione: sono state trovate una o più caratteristiche senza properties.identifier.</target>
        <context-group purpose="location">
          <context context-type="sourcefile">src/app/components/messages/m.ts</context>
          <context context-type="linenumber">1</context>
        </context-group>
      </trans-unit>
      <trans-unit id="messages.import.error.parser.idnottobeset" datatype="html">
        <source>Beim Import ist ein Fehler aufgetreten: Ein oder mehrere Ressourcen enthielten unerlaubte Einträge für resource.id.</source>
        <target state="final">Si è verificato un errore durante l'importazione: uno o più elementi contenevano voci non valide per resource.id.</target>
        <context-group purpose="location">
          <context context-type="sourcefile">src/app/components/messages/m.ts</context>
          <context context-type="linenumber">1</context>
        </context-group>
      </trans-unit>
      <trans-unit id="messages.import.error.identifierFormat" datatype="html">
        <source>Beim Import ist ein Fehler aufgetreten: properties.identifier muss eine Zeichenkette sein, keine Zahl.</source>
        <target state="final">Si è verificato un errore durante l'importazione: properties.identifier deve essere una successione di caratteri, non un numero.</target>
        <context-group purpose="location">
          <context context-type="sourcefile">src/app/components/messages/m.ts</context>
          <context context-type="linenumber">1</context>
        </context-group>
      </trans-unit>
      <trans-unit id="messages.import.error.invalidCsv" datatype="html">
        <source>Beim Import ist ein Fehler aufgetreten: Das CSV in Zeile [0] konnte nicht gelesen werden.</source>
        <target state="final">Si è verificato un errore durante l'importazione: il CSV nella riga [0] non può essere letto.</target>
        <context-group purpose="location">
          <context context-type="sourcefile">src/app/components/messages/m.ts</context>
          <context context-type="linenumber">1</context>
        </context-group>
      </trans-unit>
      <trans-unit id="messages.import.error.csvInvalidHeading" datatype="html">
        <source>Ungültiger CSV-Header: Siehe [0].</source>
        <target state="final">L'header del file CSV non è valido: vedi [0].</target>
        <context-group purpose="location">
          <context context-type="sourcefile">src/app/components/messages/m.ts</context>
          <context context-type="linenumber">1</context>
        </context-group>
      </trans-unit>
      <trans-unit id="messages.import.error.csvHeadingEmptyEntry" datatype="html">
        <source>CSV-Header darf keine leeren Einträge haben.</source>
        <target state="final">L'header del file CSV non può avere voci vuote.</target>
        <context-group purpose="location">
          <context context-type="sourcefile">src/app/components/messages/m.ts</context>
          <context context-type="linenumber">1</context>
        </context-group>
      </trans-unit>
      <trans-unit id="messages.import.parser.error.csvHeadingPathItemTypeMismatch" datatype="html">
        <source>CSV-Header: Array Indices und Object keys dürfen nicht gemischt werden: [0]</source>
        <target state="final">CSV-Header: gli indici Array e le Object keys non devono essere mescolati: [0]</target>
        <context-group purpose="location">
          <context context-type="sourcefile">src/app/components/messages/m.ts</context>
          <context context-type="linenumber">1</context>
        </context-group>
      </trans-unit>
      <trans-unit id="messages.import.error.csvHeadingArrayIndicesInvalidSequence" datatype="html">
        <source>Ungültige Sequenz für Array Indices in CSV-Header: [0]</source>
        <target state="final">Sequenza non valida per gli indici Array nelle CSV-Header: [0]</target>
        <context-group purpose="location">
          <context context-type="sourcefile">src/app/components/messages/m.ts</context>
          <context context-type="linenumber">1</context>
        </context-group>
      </trans-unit>
      <trans-unit id="messages.import.error.csvRowsLengthMismatch" datatype="html">
        <source>Anzahl der Einträge in Zeile [0] stimmt nicht mit Anzahl der Einträge in Header überein</source>
        <target state="final">Il numero di voci nella riga [0] non corrisponde al numero di voci nelle intestazioni</target>
        <context-group purpose="location">
          <context context-type="sourcefile">src/app/components/messages/m.ts</context>
          <context context-type="linenumber">1</context>
        </context-group>
      </trans-unit>
      <trans-unit id="messages.import.error.parser.csv.notaboolean" datatype="html">
        <source>CSV fehlerhaft: Wert "[0]" in Spalte "[1]" ist kein Boolean.</source>
        <target state="final">CSV errato: il valore "[0]" nella colonna "[1]" non è booleano.</target>
        <context-group purpose="location">
          <context context-type="sourcefile">src/app/components/messages/m.ts</context>
          <context context-type="linenumber">1</context>
        </context-group>
      </trans-unit>
      <trans-unit id="messages.import.error.parser.csv.notanumber" datatype="html">
        <source>CSV fehlerhaft: Wert "[0]" in Spalte "[1]" ist keine Zahl.</source>
        <target state="final">CSV errato: il valore "[0]" nella colonna "[1]" non è un numero.</target>
        <context-group purpose="location">
          <context context-type="sourcefile">src/app/components/messages/m.ts</context>
          <context context-type="linenumber">1</context>
        </context-group>
      </trans-unit>
      <trans-unit id="messages.import.error.genericCsvError" datatype="html">
        <source>Beim Import ist ein Fehler aufgetreten: Die CSV-Daten konnten nicht gelesen werden.</source>
        <target state="final">Si è verificato un errore durante l'importazione: Non è stato possibile leggere i dati CSV.</target>
        <context-group purpose="location">
          <context context-type="sourcefile">src/app/components/messages/m.ts</context>
          <context context-type="linenumber">1</context>
        </context-group>
      </trans-unit>
      <trans-unit id="messages.import.error.mandatoryCsvFieldMissing" datatype="html">
        <source>Beim Import ist ein Fehler aufgetreten: In Zeile [0] fehlt das Pflichtfeld '[1]'.</source>
        <target state="final">Si è verificato un errore durante l'importazione: Nella riga [0] manca il campo obbligatorio "[1]".</target>
        <context-group purpose="location">
          <context context-type="sourcefile">src/app/components/messages/m.ts</context>
          <context context-type="linenumber">1</context>
        </context-group>
      </trans-unit>
      <trans-unit id="messages.import.error.invalidOperationResource" datatype="html">
        <source>Beim Import ist ein Fehler aufgetreten: Ressourcen der Kategorie [0] können der gewählten Maßnahme der Kategorie [1] nicht zugeordnet werden.</source>
        <target state="final">Si è verificato un errore durante l'importazione: Le risorse della categoria [0] non possono essere assegnate all'operazione selezionata della categoria [1].</target>
        <context-group purpose="location">
          <context context-type="sourcefile">src/app/components/messages/m.ts</context>
          <context context-type="linenumber">1</context>
        </context-group>
      </trans-unit>
      <trans-unit id="messages.import.error.operationsNotAllowed" datatype="html">
        <source>Wenn die Option 'Daten einer Maßnahme zuordnen' gewählt ist, darf die Import-Datei keine Maßnahmen enthalten.</source>
        <target state="final">Se è selezionata l'opzione "Assegna dati ad una operazione", il file di importazione non deve contenere alcuna operazione.</target>
        <context-group purpose="location">
          <context context-type="sourcefile">src/app/components/messages/m.ts</context>
          <context context-type="linenumber">1</context>
        </context-group>
      </trans-unit>
      <trans-unit id="messages.import.error.onlyplaceandoperationwithoutrecordedinallowed" datatype="html">
        <source>Wenn 'Keine Zuordnung' gewählt ist, müssen alle Ressourcen außer Maßnahmen oder Orte 'isChildOf'-Zuordnungen haben.</source>
        <target state="final">Se viene selezionato 'nessuna assegnazione', tutte le risorse eccetto le operazioni o le posizioni devono avere assegnazioni 'isChildOf'.</target>
        <context-group purpose="location">
          <context context-type="sourcefile">src/app/components/messages/m.ts</context>
          <context context-type="linenumber">1</context>
        </context-group>
      </trans-unit>
      <trans-unit id="messages.import.error.duplicateidentifier" datatype="html">
        <source>Mehrfach vorhandener Identifier in Importdatei: '[0]'.</source>
        <target state="final">Identificatore multiplo esistente nel file di importazione: '[0]'.</target>
        <context-group purpose="location">
          <context context-type="sourcefile">src/app/components/messages/m.ts</context>
          <context context-type="linenumber">1</context>
        </context-group>
      </trans-unit>
      <trans-unit id="messages.import.error.genericDatastoreError" datatype="html">
        <source>Beim Import ist ein Fehler aufgetreten: Die Ressource [0] konnte nicht gespeichert werden.</source>
        <target state="final">Si è verificato un errore durante l'importazione: Non è stato possibile salvare la risorsa [0].</target>
        <context-group purpose="location">
          <context context-type="sourcefile">src/app/components/messages/m.ts</context>
          <context context-type="linenumber">1</context>
        </context-group>
      </trans-unit>
      <trans-unit id="messages.import.error.invalidGeometry" datatype="html">
        <source>Beim Import ist ein Fehler aufgetreten: Invalide Geometriedaten in Zeile [0].</source>
        <target state="final">Si è verificato un errore durante l'importazione: Dati geometrici non validi nella riga [0].</target>
        <context-group purpose="location">
          <context context-type="sourcefile">src/app/components/messages/m.ts</context>
          <context context-type="linenumber">1</context>
        </context-group>
      </trans-unit>
      <trans-unit id="messages.import.error.rollbackError" datatype="html">
        <source>Beim Versuch, die bereits importierten Daten zu löschen, ist ein Fehler aufgetreten.</source>
        <target state="final">Si è verificato un errore nel tentativo di cancellare i dati già importati.</target>
        <context-group purpose="location">
          <context context-type="sourcefile">src/app/components/messages/m.ts</context>
          <context context-type="linenumber">1</context>
        </context-group>
      </trans-unit>
      <trans-unit id="messages.import.error.missingRelationTarget" datatype="html">
        <source>Beim Import ist ein Fehler aufgetreten: Die als Ziel einer Relation angegebene Ressource mit der ID [0] konnte nicht gefunden werden.</source>
        <target state="final">Si è verificato un errore durante l'importazione: La risorsa con la ID [0] indicata come punto finale di una relazione non è stata trovata.</target>
        <context-group purpose="location">
          <context context-type="sourcefile">src/app/components/messages/m.ts</context>
          <context context-type="linenumber">1</context>
        </context-group>
      </trans-unit>
      <trans-unit id="messages.import.error.notInterrelated" datatype="html">
        <source>Beim Import ist ein Fehler aufgetreten: Verknüpfung bei '[0]' fehlerhaft.</source>
        <target state="final">Si è verificato un errore durante l'importazione: Il collegamento a "[0]" non è corretto.</target>
        <context-group purpose="location">
          <context context-type="sourcefile">src/app/components/messages/m.ts</context>
          <context context-type="linenumber">1</context>
        </context-group>
      </trans-unit>
      <trans-unit id="messages.import.error.emptyRelation" datatype="html">
        <source>Beim Import ist ein Fehler aufgetreten: Leere Relation bei '[0]'.</source>
        <target state="final">Si è verificato un errore durante l'importazione: Relazione vuota a "[0]".</target>
        <context-group purpose="location">
          <context context-type="sourcefile">src/app/components/messages/m.ts</context>
          <context context-type="linenumber">1</context>
        </context-group>
      </trans-unit>
      <trans-unit id="messages.import.error.liesWithinRecordedInMismatch" datatype="html">
        <source>'parent' zeigt auf Resource einer anderen Maßnahme. Bezeichner: '[0]'.</source>
        <target state="final">'parent' indica la risorsa di un'altra operazione. Identificatore: "[0]".</target>
        <context-group purpose="location">
          <context context-type="sourcefile">src/app/components/messages/m.ts</context>
          <context context-type="linenumber">1</context>
        </context-group>
      </trans-unit>
      <trans-unit id="messages.importerrors.parentassignmenttooperationnotallowed" datatype="html">
        <source>Wenn der Modus 'Daten einer Maßnahme zuordnen gewählt ist', dürfen keine Zuordnungen zu Maßnahmen per 'parent' vorgenommen werden.</source>
        <target state="final">Se è selezionata la modalità "Assegna dati a una operazione", non è possibile effettuare assegnazioni alle operazioni tramite "parent".</target>
        <context-group purpose="location">
          <context context-type="sourcefile">src/app/components/messages/m.ts</context>
          <context context-type="linenumber">1</context>
        </context-group>
      </trans-unit>
      <trans-unit id="messages.Import.ImportErrors.parentMustNotBeArray" datatype="html">
        <source>Fehler bei Ressource mit Bezeichner '[0]'. Die 'parent'-Relation darf kein Array sein.</source>
        <target state="final">Errore alla risorsa con l'identificatore "[0]". La relazione "parent" non deve essere un Array.</target>
        <context-group purpose="location">
          <context context-type="sourcefile">src/app/components/messages/m.ts</context>
          <context context-type="linenumber">1</context>
        </context-group>
      </trans-unit>
      <trans-unit id="messages.Import.ImportErrors.relationMustBeArray" datatype="html">
        <source>Fehler bei Ressource mit Bezeichner '[0]'. Relationen ausser 'isChildOf' müssen Arrays sein.</source>
        <target state="final">Errore alla risorsa con l'identificatore "[0]". Le relazioni ad eccezione di 'isChildOf' devono essere array.</target>
        <context-group purpose="location">
          <context context-type="sourcefile">src/app/components/messages/m.ts</context>
          <context context-type="linenumber">1</context>
        </context-group>
      </trans-unit>
      <trans-unit id="messages.import.error.prevalidation.missingRelationTarget" datatype="html">
        <source>Beim Import ist ein Fehler aufgetreten: Die als Ziel einer Relation angegebene Ressource mit dem Bezeichner '[0]' konnte nicht gefunden werden.</source>
        <target state="final">Si è verificato un errore durante l'importazione: non è stato possibile trovare la risorsa specificata come target di una relazione con l'identificatore "[0]".</target>
        <context-group purpose="location">
          <context context-type="sourcefile">src/app/components/messages/m.ts</context>
          <context context-type="linenumber">1</context>
        </context-group>
      </trans-unit>
      <trans-unit id="messages.import.error.noOperationAssignable" datatype="html">
        <source>Beim Import ist ein Fehler aufgetreten: Eine Ressource konnte keiner Maßnahme mit dem Bezeichner '[0]' zugeordnet werden.</source>
        <target state="final">Si è verificato un errore durante l'importazione: Una risorsa non può essere assegnata ad un'operazione con l'identificatore "[0]".</target>
        <context-group purpose="location">
          <context context-type="sourcefile">src/app/components/messages/m.ts</context>
          <context context-type="linenumber">1</context>
        </context-group>
      </trans-unit>
      <trans-unit id="messages.import.error.noFeatureAssignable" datatype="html">
        <source>Beim Import ist ein Fehler aufgetreten: Eine Ressource konnte keiner stratigraphischen Einheit zugeordnet werden. Ziel-Bezeichner oder Fehler: '[0]'</source>
        <target state="final">Si è verificato un errore durante l'importazione: Una risorsa non può essere assegnata ad una unità stratigrafica. Identificatore-target o errore: "[0]".</target>
        <context-group purpose="location">
          <context context-type="sourcefile">src/app/components/messages/m.ts</context>
          <context context-type="linenumber">1</context>
        </context-group>
      </trans-unit>
      <trans-unit id="messages.import.error.shapefile.readError" datatype="html">
        <source>Beim Import ist ein Fehler aufgetreten: Die Datei konnte nicht gelesen werden. Bitte wählen Sie ein gültiges Shapefile (.shp) aus.</source>
        <target state="final">Si è verificato un errore durante l'importazione: non è stato possibile leggere il file. Si prega di selezionare uno shapefile valido (.shp).</target>
        <context-group purpose="location">
          <context context-type="sourcefile">src/app/components/messages/m.ts</context>
          <context context-type="linenumber">1</context>
        </context-group>
      </trans-unit>
      <trans-unit id="messages.import.error.shapefile.unsupportedGeometryType" datatype="html">
        <source>Beim Import ist ein Fehler aufgetreten: Der Geometrietyp [0] wird nicht unterstützt.</source>
        <target state="final">Si è verificato un errore durante l'importazione: Il tipo di geometria [0] non è supportato.</target>
        <context-group purpose="location">
          <context context-type="sourcefile">src/app/components/messages/m.ts</context>
          <context context-type="linenumber">1</context>
        </context-group>
      </trans-unit>
      <trans-unit id="messages.import.error.shapefile.jsonlWriteError" datatype="html">
        <source>Beim Import ist ein Fehler aufgetreten: Die temporäre Datei [0] konnte nicht angelegt werden.</source>
        <target state="final">Si è verificato un errore durante l'importazione: Non è stato possibile creare il file temporaneo [0].</target>
        <context-group purpose="location">
          <context context-type="sourcefile">src/app/components/messages/m.ts</context>
          <context context-type="linenumber">1</context>
        </context-group>
      </trans-unit>
      <trans-unit id="messages.import.error.shapefile.generic" datatype="html">
        <source>Beim Import ist ein Fehler aufgetreten: Das Shapefile konnte nicht importiert werden.</source>
        <target state="final">Si è verificato un errore durante l'importazione: non è stato possibile importare lo shapefile.</target>
        <context-group purpose="location">
          <context context-type="sourcefile">src/app/components/messages/m.ts</context>
          <context context-type="linenumber">1</context>
        </context-group>
      </trans-unit>
      <trans-unit id="messages.import.error.catalog.generic" datatype="html">
        <source>Beim Import ist ein Fehler aufgetreten: Der Katalog konnte nicht importiert werden.</source>
        <target state="final">Si è verificato un errore durante l'importazione: Il catalogo non può essere importato.</target>
        <context-group purpose="location">
          <context context-type="sourcefile">src/app/components/messages/m.ts</context>
          <context context-type="linenumber">1</context>
        </context-group>
      </trans-unit>
      <trans-unit id="messages.import.validation.error.invalidCategory" datatype="html">
        <source>Ungültige Kategoriedefinition: '[0]'</source>
        <target state="final">Definizione della categoria non valida: '[0]'</target>
        <context-group purpose="location">
          <context context-type="sourcefile">src/app/components/messages/m.ts</context>
          <context context-type="linenumber">1</context>
        </context-group>
      </trans-unit>
      <trans-unit id="messages.import.validation.error.mustHaveLiesWithin" datatype="html">
        <source>Ressourcen der Kategorie '[0]' müssen innerhalb von anderen Ressourcen angelegt werden. Betroffen ist: '[1]'.</source>
        <target state="final">Le risorse della categoria "[0]" devono essere create all'interno di altre risorse. E' interessato: "[1]".</target>
        <context-group purpose="location">
          <context context-type="sourcefile">src/app/components/messages/m.ts</context>
          <context context-type="linenumber">1</context>
        </context-group>
      </trans-unit>
      <trans-unit id="messages.import.validation.error.targetCategoryRangeMismatch" datatype="html">
        <source>Eine Ressource der Kategorie '[2]' darf nicht mittels '[1]' mit '[0]' verknüpft werden.</source>
        <target state="final">Una risorsa della categoria "[2]" non può essere collegata a "[0]" per mezzo di "[1]".</target>
        <context-group purpose="location">
          <context context-type="sourcefile">src/app/components/messages/m.ts</context>
          <context context-type="linenumber">1</context>
        </context-group>
      </trans-unit>
      <trans-unit id="messages.import.validation.error.invalidField" datatype="html">
        <source>Fehlende Felddefinition für das Feld '[1]' einer Ressource der Kategorie '[0]'.</source>
        <target state="final">Definizione del campo mancante per il campo "[1]" di una risorsa della categoria "[0]".</target>
        <context-group purpose="location">
          <context context-type="sourcefile">src/app/components/messages/m.ts</context>
          <context context-type="linenumber">1</context>
        </context-group>
      </trans-unit>
      <trans-unit id="messages.import.validation.error.invalidFields" datatype="html">
        <source>Fehlende Felddefinitionen für die Felder '[1]' einer Ressource der Kategorie '[0]'.</source>
        <target state="final">Definizioni dei campi mancanti per i campi "[1]" di una risorsa della categoria "[0]".</target>
        <context-group purpose="location">
          <context context-type="sourcefile">src/app/components/messages/m.ts</context>
          <context context-type="linenumber">1</context>
        </context-group>
      </trans-unit>
      <trans-unit id="messages.import.validation.error.invalidRelationField" datatype="html">
        <source>Fehlende Definition für die Relation '[1]' einer Ressource der Kategorie '[0]'.</source>
        <target state="final">Definizione mancante per la relazione "[1]" di una risorsa della categoria "[0]".</target>
        <context-group purpose="location">
          <context context-type="sourcefile">src/app/components/messages/m.ts</context>
          <context context-type="linenumber">1</context>
        </context-group>
      </trans-unit>
      <trans-unit id="messages.import.validation.error.invalidRelationFields" datatype="html">
        <source>Fehlende Definitionen für die Relationen '[1]' einer Ressource der Kategorie '[0]'.</source>
        <target state="final">Definizioni mancanti per le relazioni "[1]" di una risorsa della categoria "[0]".</target>
        <context-group purpose="location">
          <context context-type="sourcefile">src/app/components/messages/m.ts</context>
          <context context-type="linenumber">1</context>
        </context-group>
      </trans-unit>
      <trans-unit id="messages.import.validation.error.invalidNumericValue" datatype="html">
        <source>Ungültiger Zahlenwert im Feld '[1]' einer Ressource der Kategorie '[0]'.</source>
        <target state="final">Valore numerico non valido nel campo "[1]" di una risorsa della categoria "[0]".</target>
        <context-group purpose="location">
          <context context-type="sourcefile">src/app/components/messages/m.ts</context>
          <context context-type="linenumber">1</context>
        </context-group>
      </trans-unit>
      <trans-unit id="messages.import.validation.error.invalidNumericValues" datatype="html">
        <source>Ungültige Zahlenwerte in den folgenden Feldern einer Ressource der Kategorie '[0]': [1].</source>
        <target state="final">Valori numerici non validi nei seguenti campi di una risorsa della categoria "[0]": [1].</target>
        <context-group purpose="location">
          <context context-type="sourcefile">src/app/components/messages/m.ts</context>
          <context context-type="linenumber">1</context>
        </context-group>
      </trans-unit>
      <trans-unit id="messages.import.validation.error.invalidDatingValue" datatype="html">
        <source>Ungültige Datierung im Feld '[1]' einer Ressource der Kategorie '[0]'.</source>
        <target state="final">Datazione non valida nel campo "[1]" di una risorsa della categoria "[0]".</target>
        <context-group purpose="location">
          <context context-type="sourcefile">src/app/components/messages/m.ts</context>
          <context context-type="linenumber">1</context>
        </context-group>
      </trans-unit>
      <trans-unit id="messages.import.validation.error.invalidDatingValues" datatype="html">
        <source>Ungültige Datierungen in den folgenden Feldern einer Ressource der Kategorie '[0]': [1].</source>
        <target state="final">Datazioni non valide nei seguenti campi di una risorsa della categoria "[0]": [1].</target>
        <context-group purpose="location">
          <context context-type="sourcefile">src/app/components/messages/m.ts</context>
          <context context-type="linenumber">1</context>
        </context-group>
      </trans-unit>
      <trans-unit id="messages.import.validation.error.invalidDimensionValue" datatype="html">
        <source>Ungültige Maßangabe im Feld '[1]' einer Ressource der Kategorie '[0]'.</source>
        <target state="final">Dimensione non valida nel campo "[1]" di una risorsa della categoria "[0]".</target>
        <context-group purpose="location">
          <context context-type="sourcefile">src/app/components/messages/m.ts</context>
          <context context-type="linenumber">1</context>
        </context-group>
      </trans-unit>
      <trans-unit id="messages.import.validation.error.invalidDimensionValues" datatype="html">
        <source>Ungültige Maßangaben in den folgenden Feldern einer Ressource der Kategorie '[0]': [1].</source>
        <target state="final">Dimensioni non valide nei seguenti campi di una risorsa della categoria "[0]": [1].</target>
        <context-group purpose="location">
          <context context-type="sourcefile">src/app/components/messages/m.ts</context>
          <context context-type="linenumber">1</context>
        </context-group>
      </trans-unit>
      <trans-unit id="messages.import.validation.error.invalidLiteratureValue" datatype="html">
        <source>Ungültiger Literaturverweis im Feld '[1]' einer Ressource der Kategorie '[0]'.</source>
        <target state="final">Riferimento bibliografico non valido nel campo "[1]" di una risorsa della categoria "[0]".</target>
        <context-group purpose="location">
          <context context-type="sourcefile">src/app/components/messages/m.ts</context>
          <context context-type="linenumber">1</context>
        </context-group>
      </trans-unit>
      <trans-unit id="messages.import.validation.error.invalidLiteratureValues" datatype="html">
        <source>Ungültige Literaturverweise in den folgenden Feldern einer Ressource der Kategorie '[0]': [1].</source>
        <target state="final">Riferimenti bibliografici non validi nei seguenti campi di una risorsa della categoria "[0]": [1].</target>
        <context-group purpose="location">
          <context context-type="sourcefile">src/app/components/messages/m.ts</context>
          <context context-type="linenumber">1</context>
        </context-group>
      </trans-unit>
      <trans-unit id="messages.import.validation.error.invalidDropdownValues" datatype="html">
        <source>Ungültiger Bereich im Feld '[1]' einer Ressource der Kategorie '[0]'.</source>
        <target state="final">Valori non validi per il campo DropdownRange ("[0]"). Un valore "-end" non può esistere da solo.</target>
        <context-group purpose="location">
          <context context-type="sourcefile">src/app/components/messages/m.ts</context>
          <context context-type="linenumber">1</context>
        </context-group>
      </trans-unit>
      <trans-unit id="messages.import.validation.error.endDateBeforeBeginningDate" datatype="html">
        <source>Das Enddatum einer Ressource der Kategorie '[0]' liegt vor dem Startdatum.</source>
        <target state="final">La data di fine di una risorsa della categoria "[0]" è anteriore alla data di inizio.</target>
        <context-group purpose="location">
          <context context-type="sourcefile">src/app/components/messages/m.ts</context>
          <context context-type="linenumber">1</context>
        </context-group>
      </trans-unit>
      <trans-unit id="messages.import.validation.error.missingProperty" datatype="html">
        <source>Eigenschaft(en) einer Ressource der Kategorie '[0]' müssen vorhanden sein: '[1]'.</source>
        <target state="final">La o le proprietà di una risorsa della categoria "[0]" devono essere presenti: "[1]".</target>
        <context-group purpose="location">
          <context context-type="sourcefile">src/app/components/messages/m.ts</context>
          <context context-type="linenumber">1</context>
        </context-group>
      </trans-unit>
      <trans-unit id="messages.import.error.categoryNotAllowed" datatype="html">
        <source>Ressourcen der folgenden Kategorie sind beim Import nicht erlaubt: '[0]'</source>
        <target state="final">Le risorse della seguente categoria non sono ammesse durante l'importazione: "[0]".</target>
        <context-group purpose="location">
          <context context-type="sourcefile">src/app/components/messages/m.ts</context>
          <context context-type="linenumber">1</context>
        </context-group>
      </trans-unit>
      <trans-unit id="messages.import.error.categoryOnlyAllowedOnUpdate" datatype="html">
        <source>Ressourcen der folgenden Kategorie sind beim Import nur im Ergänzungsmodus erlaubt: '[0]'</source>
        <target state="final">Le risorse della seguente categoria sono consentite solo in modalità supplemento durante l'importazione: "[0]"</target>
        <context-group purpose="location">
          <context context-type="sourcefile">src/app/components/messages/m.ts</context>
          <context context-type="linenumber">1</context>
        </context-group>
      </trans-unit>
      <trans-unit id="messages.import.error.mustBeInSameOperation" datatype="html">
        <source>Ressourcen liegen in unterschiedlichen Maßnahmen: '[0]', '[1]'</source>
        <target state="final">Le risorse si trovano in diverse operazioni: '[0]', '[1]'</target>
        <context-group purpose="location">
          <context context-type="sourcefile">src/app/components/messages/m.ts</context>
          <context context-type="linenumber">1</context>
        </context-group>
      </trans-unit>
      <trans-unit id="messages.import.error.categoryCannotBeChanged" datatype="html">
        <source>Die Kategorie kann beim Import nicht geändert werden. Betroffen ist: '[0]'</source>
        <target state="final">La categoria non può essere modificata durante l'importazione. E' interessato: "[0]"</target>
        <context-group purpose="location">
          <context context-type="sourcefile">src/app/components/messages/m.ts</context>
          <context context-type="linenumber">1</context>
        </context-group>
      </trans-unit>
      <trans-unit id="messages.import.error.emptySlotsInArraysForbidden" datatype="html">
        <source>Leere Array-Felder sind nicht erlaubt. Betroffen ist: '[0]'</source>
        <target state="final">Non sono ammessi campi array vuoti. Betroffen ist: '[0]'</target>
        <context-group purpose="location">
          <context context-type="sourcefile">src/app/components/messages/m.ts</context>
          <context context-type="linenumber">1</context>
        </context-group>
      </trans-unit>
      <trans-unit id="messages.import.error.arrayOfHeterogeneousTypes" datatype="html">
        <source>Arrays müssen konsistent Felder vom gleichen Typ beinhalten. Betroffen ist: '[0]'</source>
        <target state="final">Gli array devono contenere costantemente campi dello stesso tipo. E' interessato: "[0]".</target>
        <context-group purpose="location">
          <context context-type="sourcefile">src/app/components/messages/m.ts</context>
          <context context-type="linenumber">1</context>
        </context-group>
      </trans-unit>
      <trans-unit id="messages.import.error.mustNotBeEmptyString" datatype="html">
        <source>Leere Strings sind nicht als Werte in Importdatensätzen erlaubt.</source>
        <target state="final">Non sono ammesse stringhe vuote come valori nei record importati.</target>
        <context-group purpose="location">
          <context context-type="sourcefile">src/app/components/messages/m.ts</context>
          <context context-type="linenumber">1</context>
        </context-group>
      </trans-unit>
      <trans-unit id="messages.import.error.invalidFileFormat" datatype="html">
        <source>Die ausgewählte Datei kann nicht importiert werden. Gültige Dateiendungen sind: [0]</source>
        <target state="final">Il file selezionato non può essere importato. Le estensioni di file valide sono: [0]</target>
        <context-group purpose="location">
          <context context-type="sourcefile">src/app/components/messages/m.ts</context>
          <context context-type="linenumber">1</context>
        </context-group>
      </trans-unit>
      <trans-unit id="messages.import.error.emptyObjectInResource" datatype="html">
        <source>Leere Objekte sind in Importdatensätzen nicht erlaubt (Ausnahme: Feld "relations").</source>
        <target state="final">Gli oggetti vuoti non sono ammessi nelle serie di dati importate (eccezione: campo "relations").</target>
        <context-group purpose="location">
          <context context-type="sourcefile">src/app/components/messages/m.ts</context>
          <context context-type="linenumber">1</context>
        </context-group>
      </trans-unit>
      <trans-unit id="messages.import.catalog.error.connected_type_deleted" datatype="html">
        <source>Update eines bestehenden Katalogs abgebrochen. Die bestehende Version enthält mit Funden verknüpfte Typen, die in der Import-Datei nicht mehr vorhanden sind. Bitte entfernen Sie die Verknüpfungen und starten den Import anschließend erneut. Betroffene Typen: [0]</source>
        <target state="final">Attualizzazione di un catalogo esistente interrotta. La versione esistente contiene tipi che non sono presenti nell'importazione, ma che sono ancora associati a ritrovamenti. Rimuovere i collegamenti e riavviare l'importazione. Tipi interessati: [0]</target>
        <context-group purpose="location">
          <context context-type="sourcefile">src/app/components/messages/m.ts</context>
          <context context-type="linenumber">1</context>
        </context-group>
      </trans-unit>
      <trans-unit id="messages.import.catalog.error.identifier_clash" datatype="html">
        <source>Katalogimport abgebrochen. Identifier-Konflikte mit Dokumenten der Datenbank. Identifier: [0]</source>
        <target state="final">Importazione catalogo interrotta. L'identificatore è in conflitto con i documenti nel database. Identificatore: [0]</target>
        <context-group purpose="location">
          <context context-type="sourcefile">src/app/components/messages/m.ts</context>
          <context context-type="linenumber">1</context>
        </context-group>
      </trans-unit>
      <trans-unit id="messages.import.catalog.error.owner_must_not_reimport_catalog" datatype="html">
        <source>Katalogimport abgebrochen. Löschen Sie den Katalog '[0]', bevor Sie ihn erneut importieren.</source>
        <target state="final">Importazione catalogo interrotta. Cancellare il catalogo '[0]' prima di importarlo nuovamente.</target>
        <context-group purpose="location">
          <context context-type="sourcefile">src/app/components/messages/m.ts</context>
          <context context-type="linenumber">1</context>
        </context-group>
      </trans-unit>
      <trans-unit id="messages.import.catalog.error.owner_must_not_overwrite_existing_images" datatype="html">
        <source>Katalogimport abgebrochen. Importdatei beinhaltet Bilder, die bereits in der Datenbank vorhanden sind.</source>
        <target state="final">Importazione catalogo interrotta. Il file di importazione contiene immagini che esistono già nel database.</target>
        <context-group purpose="location">
          <context context-type="sourcefile">src/app/components/messages/m.ts</context>
          <context context-type="linenumber">1</context>
        </context-group>
      </trans-unit>
      <trans-unit id="messages.import.catalog.error.differentProjectEntries" datatype="html">
        <source>Katalogimport abgebrochen. Alle zu importierenden Dokumente müssen den gleichen Projekt-Eintrag haben.</source>
        <target state="final">Importazione catalogo interrotta. Tutti i documenti da importare devono avere la stessa voce di progetto.</target>
        <context-group purpose="location">
          <context context-type="sourcefile">src/app/components/messages/m.ts</context>
          <context context-type="linenumber">1</context>
        </context-group>
      </trans-unit>
      <trans-unit id="messages.import.catalog.error.noOrTooManyTypeCatalogDocuments" datatype="html">
        <source>Katalogimport abgebrochen. Keine oder zu viele TypeCatalog-Dokumente.</source>
        <target state="final">Importazione catalogo interrotta. Nessun o troppi documenti del tipo TypeCatalog.</target>
        <context-group purpose="location">
          <context context-type="sourcefile">src/app/components/messages/m.ts</context>
          <context context-type="linenumber">1</context>
        </context-group>
      </trans-unit>
      <trans-unit id="messages.import.catalog.error.invalidRelations" datatype="html">
        <source>Katalogimport abgebrochen. Ungültige Relationen.</source>
        <target state="final">Importazione catalogo interrotta. Relazioni non valide.</target>
        <context-group purpose="location">
          <context context-type="sourcefile">src/app/components/messages/m.ts</context>
          <context context-type="linenumber">1</context>
        </context-group>
      </trans-unit>
      <trans-unit id="messages.import.validation.error.noRecordedIn" datatype="html">
        <source>Fehlende Definition von 'Aufgenommen in Maßnahme'. Eine Zuordnung muss vorgenommen werden.</source>
        <target state="final">Manca la definizione di "incluso nell'operazione". È necessario effettuare un'assegnazione.</target>
        <context-group purpose="location">
          <context context-type="sourcefile">src/app/components/messages/m.ts</context>
          <context context-type="linenumber">1</context>
        </context-group>
      </trans-unit>
      <trans-unit id="messages.import.validation.error.noRecordedInTarget" datatype="html">
        <source>Fehlendes Ziel einer Relation vom Typ 'Aufgenommen in Maßnahme'. Ziel-ID: [0].</source>
        <target state="final">Target mancante di una relazione di tipo "incluso nell'operazione". ID-target: [0].</target>
        <context-group purpose="location">
          <context context-type="sourcefile">src/app/components/messages/m.ts</context>
          <context context-type="linenumber">1</context>
        </context-group>
      </trans-unit>
      <trans-unit id="messages.export.success" datatype="html">
        <source>Die Exportdatei wurde erfolgreich erstellt.</source>
        <target state="final">Il file di esportazione è stato creato correttamente.</target>
        <context-group purpose="location">
          <context context-type="sourcefile">src/app/components/messages/m.ts</context>
          <context context-type="linenumber">1</context>
        </context-group>
      </trans-unit>
      <trans-unit id="messages.export.error.generic" datatype="html">
        <source>Beim Export ist ein Fehler aufgetreten.</source>
        <target state="final">Si è verificato un errore durante l'esportazione.</target>
        <context-group purpose="location">
          <context context-type="sourcefile">src/app/components/messages/m.ts</context>
          <context context-type="linenumber">1</context>
        </context-group>
      </trans-unit>
      <trans-unit id="messages.export.geojson.error.write" datatype="html">
        <source>Beim Export ist ein Fehler aufgetreten: Die GeoJSON-Datei konnte nicht geschrieben werden.</source>
        <target state="final">Si è verificato un errore durante l'esportazione: impossibile scrivere il file GeoJSON.</target>
        <context-group purpose="location">
          <context context-type="sourcefile">src/app/components/messages/m.ts</context>
          <context context-type="linenumber">1</context>
        </context-group>
      </trans-unit>
      <trans-unit id="messages.export.error.catalog.images-not-exclusive-to-catalog" datatype="html">
        <source>Beim Export ist ein Fehler aufgetreten: Bilder des Kataloges dürfen nicht gleichzeitig mit anderen Ressourcen verbunden sein. Bilder: [0]</source>
        <target state="final">Si è verificato un errore durante l'esportazione: le immagini del catalogo non possono essere collegate contemporaneamente ad altre risorse. Immagini: [0]</target>
        <context-group purpose="location">
          <context context-type="sourcefile">src/app/components/messages/m.ts</context>
          <context context-type="linenumber">1</context>
        </context-group>
      </trans-unit>
      <trans-unit id="messages.export.error.catalog.failedToCopyImages" datatype="html">
        <source>Beim Export ist ein Fehler aufgetreten: Die mit dem Katalog verknüpften Bilder konnten nicht exportiert werden. Bitte prüfen Sie, ob die Original-Bilddateien im Bilderverzeichnis vorhanden sind.</source>
        <target state="final">Si è verificato un errore durante l'esportazione: le immagini associate al catalogo non possono essere esportate. Controllare se i file originali sono disponibili nella directory delle immagini.</target>
        <context-group purpose="location">
          <context context-type="sourcefile">src/app/components/messages/m.ts</context>
          <context context-type="linenumber">1</context>
        </context-group>
      </trans-unit>
      <trans-unit id="messages.export.shapefile.error.tempFolderCreation" datatype="html">
        <source>Beim Export ist ein Fehler aufgetreten: Das temporäre Verzeichnis [0] konnte nicht angelegt werden.</source>
        <target state="final">Si è verificato un errore durante l'esportazione: impossibile creare la directory temporanea [0].</target>
        <context-group purpose="location">
          <context context-type="sourcefile">src/app/components/messages/m.ts</context>
          <context context-type="linenumber">1</context>
        </context-group>
      </trans-unit>
      <trans-unit id="messages.export.shapefile.error.zipFileCreation" datatype="html">
        <source>Beim Export ist ein Fehler aufgetreten: Die ZIP-Datei [0] konnte nicht erstellt werden.</source>
        <target state="final">Si è verificato un errore durante l'esportazione: impossibile creare il file zip [0].</target>
        <context-group purpose="location">
          <context context-type="sourcefile">src/app/components/messages/m.ts</context>
          <context context-type="linenumber">1</context>
        </context-group>
      </trans-unit>
      <trans-unit id="messages.export.shapefile.error.write" datatype="html">
        <source>Beim Export ist ein Fehler aufgetreten: Das Shapefile konnte nicht geschrieben werden.</source>
        <target state="final">Si è verificato un errore durante l'esportazione: impossibile scrivere lo shapefile.</target>
        <context-group purpose="location">
          <context context-type="sourcefile">src/app/components/messages/m.ts</context>
          <context context-type="linenumber">1</context>
        </context-group>
      </trans-unit>
      <trans-unit id="messages.export.shapefile.error.getResources" datatype="html">
        <source>Beim Export ist ein Fehler aufgetreten: Die Ressourcen konnten nicht aus der Datenbank gelesen werden.</source>
        <target state="final">Si è verificato un errore durante l'esportazione: impossibile leggere le risorse dal database.</target>
        <context-group purpose="location">
          <context context-type="sourcefile">src/app/components/messages/m.ts</context>
          <context context-type="linenumber">1</context>
        </context-group>
      </trans-unit>
      <trans-unit id="messages.export.csv.warning.invalidFieldData.single" datatype="html">
        <source>Das Feld "[0]" der Ressoure [1] wurde beim Export ignoriert, weil die eingetragenen Felddaten nicht dem konfigurierten Eingabetyp entsprechen.</source>
        <target state="new">Das Feld "[0]" der Ressoure [1] wurde beim Export ignoriert, weil die eingetragenen Felddaten nicht dem konfigurierten Eingabetyp entsprechen.</target>
        <context-group purpose="location">
          <context context-type="sourcefile">src/app/components/messages/m.ts</context>
          <context context-type="linenumber">1</context>
        </context-group>
      </trans-unit>
      <trans-unit id="messages.export.csv.warning.invalidFieldData.multiple" datatype="html">
        <source>Mehrere Felder wurden beim Export ignoriert, weil die eingetragenen Felddaten nicht dem konfigurierten Eingabetyp entsprechen (vollständige Auflistung unten).</source>
        <target state="new">Mehrere Felder wurden beim Export ignoriert, weil die eingetragenen Felddaten nicht dem konfigurierten Eingabetyp entsprechen (vollständige Auflistung unten).</target>
        <context-group purpose="location">
          <context context-type="sourcefile">src/app/components/messages/m.ts</context>
          <context context-type="linenumber">1</context>
        </context-group>
      </trans-unit>
      <trans-unit id="messages.datastore.error.notFound" datatype="html">
        <source>Die Ressource konnte nicht gefunden werden.</source>
        <target state="final">Impossibile trovare la risorsa.</target>
        <context-group purpose="location">
          <context context-type="sourcefile">src/app/components/messages/m.ts</context>
          <context context-type="linenumber">1</context>
        </context-group>
      </trans-unit>
      <trans-unit id="messages.docedit.warning.saveConflict" datatype="html">
        <source>Beim Speichern der Ressource ist ein Konflikt aufgetreten.</source>
        <target state="final">Si è verificato un conflitto durante il salvataggio della risorsa.</target>
        <context-group purpose="location">
          <context context-type="sourcefile">src/app/components/messages/m.ts</context>
          <context context-type="linenumber">1</context>
        </context-group>
      </trans-unit>
      <trans-unit id="messages.docedit.warning.categoryChange.fields" datatype="html">
        <source>Bitte beachten Sie, dass die Daten der folgenden Felder beim Speichern verloren gehen: [0]</source>
        <target state="final">Si prega di notare che i dati dei seguenti campi andranno persi durante il salvataggio: [0]</target>
        <context-group purpose="location">
          <context context-type="sourcefile">src/app/components/messages/m.ts</context>
          <context context-type="linenumber">1</context>
        </context-group>
      </trans-unit>
      <trans-unit id="messages.docedit.warning.categoryChange.relations" datatype="html">
        <source>Bitte beachten Sie, dass die Relationen der folgenden Relationstypen beim Speichern verloren gehen: [0]</source>
        <target state="final">Si prega di notare che le relazioni dei seguenti tipi di relazione andranno perse durante il salvataggio: [0]</target>
        <context-group purpose="location">
          <context context-type="sourcefile">src/app/components/messages/m.ts</context>
          <context context-type="linenumber">1</context>
        </context-group>
      </trans-unit>
      <trans-unit id="messages.docedit.error.save" datatype="html">
        <source>Beim Speichern der Ressource ist ein Fehler aufgetreten.</source>
        <target state="final">Si è verificato un errore durante il salvataggio della risorsa.</target>
        <context-group purpose="location">
          <context context-type="sourcefile">src/app/components/messages/m.ts</context>
          <context context-type="linenumber">1</context>
        </context-group>
      </trans-unit>
      <trans-unit id="messages.docedit.error.delete" datatype="html">
        <source>Beim Löschen der Ressource ist ein Fehler aufgetreten.</source>
        <target state="final">Si è verificato un errore durante l'eliminazione della risorsa.</target>
        <context-group purpose="location">
          <context context-type="sourcefile">src/app/components/messages/m.ts</context>
          <context context-type="linenumber">1</context>
        </context-group>
      </trans-unit>
      <trans-unit id="messages.docedit.error.resolveConflict" datatype="html">
        <source>Der Konflikt konnte nicht gelöst werden. Bitte prüfen Sie, ob der Konflikt bereits von einem anderen Benutzer bzw. einer anderen Benutzerin gelöst wurde.</source>
        <target state="final">Il conflitto non può essere risolto. Verifica se il conflitto è stato già risolto da un altro utente.</target>
        <context-group purpose="location">
          <context context-type="sourcefile">src/app/components/messages/m.ts</context>
          <context context-type="linenumber">1</context>
        </context-group>
      </trans-unit>
      <trans-unit id="messages.docedit.validation.error.invalidNumericValue" datatype="html">
        <source>Bitte tragen Sie im Feld '[1]' einen gültigen Zahlenwert ein.</source>
        <target state="final">Inserisci un valore numerico valido nel campo '[1]'.</target>
        <context-group purpose="location">
          <context context-type="sourcefile">src/app/components/messages/m.ts</context>
          <context context-type="linenumber">1</context>
        </context-group>
      </trans-unit>
      <trans-unit id="messages.docedit.validation.error.invalidNumericValues" datatype="html">
        <source>Bitte tragen Sie in den folgenden Feldern gültige Zahlenwerte ein: [1].</source>
        <target state="final">Inserisci valori numerici validi nei seguenti campi: [1].</target>
        <context-group purpose="location">
          <context context-type="sourcefile">src/app/components/messages/m.ts</context>
          <context context-type="linenumber">1</context>
        </context-group>
      </trans-unit>
      <trans-unit id="messages.docedit.validation.error.invalidDatingValue" datatype="html">
        <source>Bitte tragen Sie im Feld '[1]' eine gültige Datierung ein.</source>
        <target state="final">Inserisci una datazione valida nel campo '[1]'.</target>
        <context-group purpose="location">
          <context context-type="sourcefile">src/app/components/messages/m.ts</context>
          <context context-type="linenumber">1</context>
        </context-group>
      </trans-unit>
      <trans-unit id="messages.docedit.validation.error.invalidDatingValues" datatype="html">
        <source>Bitte tragen Sie in den folgenden Feldern gültige Datierungen ein: [1].</source>
        <target state="final">Inserisci datazioni valide nei seguenti campi: [1].</target>
        <context-group purpose="location">
          <context context-type="sourcefile">src/app/components/messages/m.ts</context>
          <context context-type="linenumber">1</context>
        </context-group>
      </trans-unit>
      <trans-unit id="messages.docedit.validation.error.invalidDimensionValue" datatype="html">
        <source>Bitte tragen Sie im Feld '[1]' eine gültige Maßangabe ein.</source>
        <target state="final">Inserisci una dimensione valida nel campo '[1]'.</target>
        <context-group purpose="location">
          <context context-type="sourcefile">src/app/components/messages/m.ts</context>
          <context context-type="linenumber">1</context>
        </context-group>
      </trans-unit>
      <trans-unit id="messages.docedit.validation.error.invalidDimensionValues" datatype="html">
        <source>Bitte tragen Sie in den folgenden Feldern gültige Maßangaben ein: [1].</source>
        <target state="final">Inserisci dimensioni valide nei seguenti campi: [1].</target>
        <context-group purpose="location">
          <context context-type="sourcefile">src/app/components/messages/m.ts</context>
          <context context-type="linenumber">1</context>
        </context-group>
      </trans-unit>
      <trans-unit id="messages.docedit.validation.error.invalidDecimalSeparator" datatype="html">
        <source>Bitte verwenden Sie im Feld '[1]' den Punkt als Dezimaltrennzeichen.</source>
        <target state="final">Utilizza il punto come separatore decimale nel campo '[1]'.</target>
        <context-group purpose="location">
          <context context-type="sourcefile">src/app/components/messages/m.ts</context>
          <context context-type="linenumber">1</context>
        </context-group>
      </trans-unit>
      <trans-unit id="messages.docedit.validation.error.invalidDecimalSeparators" datatype="html">
        <source>Bitte verwenden Sie in den folgenden Feldern den Punkt als Dezimaltrennzeichen: [1].</source>
        <target state="final">Utilizza il punto come separatore decimale nei seguenti campi: [1].</target>
        <context-group purpose="location">
          <context context-type="sourcefile">src/app/components/messages/m.ts</context>
          <context context-type="linenumber">1</context>
        </context-group>
      </trans-unit>
      <trans-unit id="messages.docedit.validation.error.missingProperty" datatype="html">
        <source>Bitte füllen Sie das Feld '[1]' aus.</source>
        <target state="final">Si prega di compilare il campo '[1]'.</target>
        <context-group purpose="location">
          <context context-type="sourcefile">src/app/components/messages/m.ts</context>
          <context context-type="linenumber">1</context>
        </context-group>
      </trans-unit>
      <trans-unit id="messages.docedit.validation.error.noRecordedIn" datatype="html">
        <source>Bitte wählen Sie eine Zielressource für die Relation 'Aufgenommen in Maßnahme' aus.</source>
        <target state="final">Seleziona una risorsa target per la relazione 'inserita nell'operazione'.</target>
        <context-group purpose="location">
          <context context-type="sourcefile">src/app/components/messages/m.ts</context>
          <context context-type="linenumber">1</context>
        </context-group>
      </trans-unit>
      <trans-unit id="messages.docedit.validation.error.noRecordedInTarget" datatype="html">
        <source>Die Zielressource [0] der Relation 'Aufgenommen in Maßnahme' konnte nicht gefunden werden.</source>
        <target state="final">Impossibile trovare la risorsa target [0] della relazione 'inserita nell'operazione'.</target>
        <context-group purpose="location">
          <context context-type="sourcefile">src/app/components/messages/m.ts</context>
          <context context-type="linenumber">1</context>
        </context-group>
      </trans-unit>
      <trans-unit id="messages.docedit.validation.error.endDateBeforeBeginningDate" datatype="html">
        <source>Das angegebene Enddatum liegt vor dem Startdatum. Bitte prüfen Sie die eingetragenen Daten.</source>
        <target state="final">La data di fine specificata è precedente alla data di inizio. Si prega di controllare le date inserite.</target>
        <context-group purpose="location">
          <context context-type="sourcefile">src/app/components/messages/m.ts</context>
          <context context-type="linenumber">1</context>
        </context-group>
      </trans-unit>
      <trans-unit id="messages.images.success.imagesUploaded" datatype="html">
        <source>[0] Bilder wurden erfolgreich importiert.</source>
        <target state="final">[0] Le immagini sono state importate correttamente.</target>
        <context-group purpose="location">
          <context context-type="sourcefile">src/app/components/messages/m.ts</context>
          <context context-type="linenumber">1</context>
        </context-group>
      </trans-unit>
      <trans-unit id="messages.images.success.wldFileUploaded" datatype="html">
        <source>Zu einem Bild wurden Georeferenzdaten aus einem World-File importiert.</source>
        <target state="final">Per una immagine sono stati caricati geodati da un file world.</target>
        <context-group purpose="location">
          <context context-type="sourcefile">src/app/components/messages/m.ts</context>
          <context context-type="linenumber">1</context>
        </context-group>
      </trans-unit>
      <trans-unit id="messages.images.success.wldFilesUploaded" datatype="html">
        <source>Zu [0] Bildern wurden Georeferenzdaten aus World-Files importiert.</source>
        <target state="final">Per le immagini [0] sono stati importati dati di georeferenziazione da file world.</target>
        <context-group purpose="location">
          <context context-type="sourcefile">src/app/components/messages/m.ts</context>
          <context context-type="linenumber">1</context>
        </context-group>
      </trans-unit>
      <trans-unit id="messages.images.error.fileReader" datatype="html">
        <source>Datei '[0]' konnte nicht vom lokalen Dateisystem gelesen werden.</source>
        <target state="final">Impossibile leggere il file '[0]' dal sistema di file locale.</target>
        <context-group purpose="location">
          <context context-type="sourcefile">src/app/components/messages/m.ts</context>
          <context context-type="linenumber">1</context>
        </context-group>
      </trans-unit>
      <trans-unit id="messages.images.error.duplicateFilename" datatype="html">
        <source>Die Bilddatei '[0]' konnte nicht hinzugefügt werden. Ein Bild mit dem gleichen Dateinamen existiert bereits.</source>
        <target state="final">Impossibile aggiungere il file di immagine '[0]'. Esiste già un'immagine con lo stesso nome di file.</target>
        <context-group purpose="location">
          <context context-type="sourcefile">src/app/components/messages/m.ts</context>
          <context context-type="linenumber">1</context>
        </context-group>
      </trans-unit>
      <trans-unit id="messages.images.error.duplicateFilenames" datatype="html">
        <source>Die folgenden Bilddateien konnten nicht hinzugefügt werden, da Bilder mit identischen Dateinamen bereits existieren: [0]</source>
        <target state="final">Impossibile aggiungere i seguenti file di immagine perché esistono già immagini con nomi di file identici: [0]</target>
        <context-group purpose="location">
          <context context-type="sourcefile">src/app/components/messages/m.ts</context>
          <context context-type="linenumber">1</context>
        </context-group>
      </trans-unit>
      <trans-unit id="messages.images.error.unmachtedWldFiles" datatype="html">
        <source>Die folgenden World-Files konnten nicht geladen werden, da die entsprechenden Bilddateien nicht gefunden wurden: [0]</source>
        <target state="final">Impossibile caricare i seguenti file world perché non sono stati trovati i file di immagine corrispondenti: [0]</target>
        <context-group purpose="location">
          <context context-type="sourcefile">src/app/components/messages/m.ts</context>
          <context context-type="linenumber">1</context>
        </context-group>
      </trans-unit>
      <trans-unit id="messages.imagestore.error.invalidPath" datatype="html">
        <source>Das Bilderverzeichnis konnte nicht gefunden werden. Der Verzeichnispfad '[0]' ist ungültig.</source>
        <target state="final">Impossibile trovare la directory delle immagini. Il percorso della directory '[0]' non è valido.</target>
        <context-group purpose="location">
          <context context-type="sourcefile">src/app/components/messages/m.ts</context>
          <context context-type="linenumber">1</context>
        </context-group>
      </trans-unit>
      <trans-unit id="messages.imagestore.error.invalidPath.read" datatype="html">
        <source>Es können keine Dateien aus dem Bilderverzeichnis gelesen werden. Bitte geben Sie einen gültigen Verzeichnispfad in den Einstellungen an.</source>
        <target state="final">Impossibile leggere i file dalla directory delle immagini. Specificare un percorso di directory valido nelle impostazioni.</target>
        <context-group purpose="location">
          <context context-type="sourcefile">src/app/components/messages/m.ts</context>
          <context context-type="linenumber">1</context>
        </context-group>
      </trans-unit>
      <trans-unit id="messages.imagestore.error.invalidPath.write" datatype="html">
        <source>Es können keine Dateien im Bilderverzeichnis gespeichert werden. Bitte geben Sie einen gültigen Verzeichnispfad in den Einstellungen an.</source>
        <target state="final">Impossibile memorizzare i file nella directory dell'immagine. Specificare un percorso di directory valido nelle impostazioni.</target>
        <context-group purpose="location">
          <context context-type="sourcefile">src/app/components/messages/m.ts</context>
          <context context-type="linenumber">1</context>
        </context-group>
      </trans-unit>
      <trans-unit id="messages.imagestore.error.invalidPath.delete" datatype="html">
        <source>Es können keine Dateien aus dem Bilderverzeichnis gelöscht werden. Bitte geben Sie einen gültigen Verzeichnispfad in den Einstellungen an.</source>
        <target state="final">Impossibile rimuovere i file dalla directory dell'immagine. Specificare un percorso di directory valido nelle impostazioni.</target>
        <context-group purpose="location">
          <context context-type="sourcefile">src/app/components/messages/m.ts</context>
          <context context-type="linenumber">1</context>
        </context-group>
      </trans-unit>
      <trans-unit id="messages.imagestore.error.upload" datatype="html">
        <source>Die Datei '[0]' konnte nicht gelesen werden.</source>
        <target state="final">Impossibile leggere il file '[0]'.</target>
        <context-group purpose="location">
          <context context-type="sourcefile">src/app/components/messages/m.ts</context>
          <context context-type="linenumber">1</context>
        </context-group>
      </trans-unit>
      <trans-unit id="messages.imagestore.error.write" datatype="html">
        <source>Die Datei '[0]' konnte nicht im Bilderverzeichnis gespeichert werden.</source>
        <target state="final">Impossibile salvare il file '[0]' nella directory dell'immagine.</target>
        <context-group purpose="location">
          <context context-type="sourcefile">src/app/components/messages/m.ts</context>
          <context context-type="linenumber">1</context>
        </context-group>
      </trans-unit>
      <trans-unit id="messages.imagestore.error.delete" datatype="html">
        <source>Fehler beim Löschen des Bilds '[0]'.</source>
        <target state="final">Impossibile eliminare l'immagine '[0]'.</target>
        <context-group purpose="location">
          <context context-type="sourcefile">src/app/components/messages/m.ts</context>
          <context context-type="linenumber">1</context>
        </context-group>
      </trans-unit>
      <trans-unit id="messages.imagestore.error.invalidWorldfile" datatype="html">
        <source>Die Datei '[0]' ist kein gültiges World-File.</source>
        <target state="final">Il file '[0]' non è un file world valido.</target>
        <context-group purpose="location">
          <context context-type="sourcefile">src/app/components/messages/m.ts</context>
          <context context-type="linenumber">1</context>
        </context-group>
      </trans-unit>
      <trans-unit id="messages.imagestore.dropArea.error.unsupportedExtensions" datatype="html">
        <source>Dateien mit nicht unterstützten Formaten ([0]) werden ignoriert. Gültige Dateiendungen sind: [1]</source>
        <target state="final">I file con formati non supportati ([0]) vengono ignorati. Le estensioni di file valide sono: [1]</target>
        <context-group purpose="location">
          <context context-type="sourcefile">src/app/components/messages/m.ts</context>
          <context context-type="linenumber">1</context>
        </context-group>
      </trans-unit>
      <trans-unit id="messages.resources.success.imagesUploaded" datatype="html">
        <source>[0] Bilder wurden erfolgreich importiert und mit der Ressource [1] verknüpft.</source>
        <target state="final">[0] Le immagini sono state importate con successo e collegate alla risorsa [1].</target>
        <context-group purpose="location">
          <context context-type="sourcefile">src/app/components/messages/m.ts</context>
          <context context-type="linenumber">1</context>
        </context-group>
      </trans-unit>
      <trans-unit id="messages.resources.warning.projectNameNotSame" datatype="html">
        <source>Die Namen stimmen nicht miteinander überein. Das Projekt wird nicht gelöscht.</source>
        <target state="final">I nomi non corrispondono. Il progetto non sarà eliminato.</target>
        <context-group purpose="location">
          <context context-type="sourcefile">src/app/components/messages/m.ts</context>
          <context context-type="linenumber">1</context>
        </context-group>
      </trans-unit>
      <trans-unit id="messages.resources.error.categoryNotFound" datatype="html">
        <source>Die Kategoriedefinition für '[0]' fehlt in der Datei Fields.json.</source>
        <target state="final">La definizione di categoria per '[0]' non è presente nel file Fields.json.</target>
        <context-group purpose="location">
          <context context-type="sourcefile">src/app/components/messages/m.ts</context>
          <context context-type="linenumber">1</context>
        </context-group>
      </trans-unit>
      <trans-unit id="messages.resources.error.noProjectName" datatype="html">
        <source>Bitte geben Sie einen Namen für das neue Projekt ein.</source>
        <target state="final">Inserisci un nome per il nuovo progetto.</target>
        <context-group purpose="location">
          <context context-type="sourcefile">src/app/components/messages/m.ts</context>
          <context context-type="linenumber">1</context>
        </context-group>
      </trans-unit>
      <trans-unit id="messages.resources.error.projectNameExists" datatype="html">
        <source>Ein Projekt mit dem Namen '[0]' existiert bereits.</source>
        <target state="final">Un progetto col nome '[0]' esiste già.</target>
        <context-group purpose="location">
          <context context-type="sourcefile">src/app/components/messages/m.ts</context>
          <context context-type="linenumber">1</context>
        </context-group>
      </trans-unit>
      <trans-unit id="messages.resources.error.projectNameLength" datatype="html">
        <source>Der angegebene Projektname ist um [0] Zeichen zu lang.</source>
        <target state="final">Il nome del progetto specificato è [0] troppo lungo.</target>
        <context-group purpose="location">
          <context context-type="sourcefile">src/app/components/messages/m.ts</context>
          <context context-type="linenumber">1</context>
        </context-group>
      </trans-unit>
      <trans-unit id="messages.resources.error.projectNameSymbols" datatype="html">
        <source>Erlaubte Zeichen sind Kleinbuchstaben und Ziffern sowie _ und -.</source>
        <target state="final">I caratteri consentiti sono lettere minuscole e numeri, nonché _ e -.</target>
        <context-group purpose="location">
          <context context-type="sourcefile">src/app/components/messages/m.ts</context>
          <context context-type="linenumber">1</context>
        </context-group>
      </trans-unit>
      <trans-unit id="messages.resources.error.oneProjectMustExist" datatype="html">
        <source>Das Projekt kann nicht gelöscht werden. Es muss mindestens ein Projekt vorhanden sein.</source>
        <target state="final">Il progetto non può essere cancellato. Deve esistere almeno un progetto.</target>
        <context-group purpose="location">
          <context context-type="sourcefile">src/app/components/messages/m.ts</context>
          <context context-type="linenumber">1</context>
        </context-group>
      </trans-unit>
      <trans-unit id="messages.resources.error.resourceDeleted" datatype="html">
        <source>Die Ressource '[0]' kann nicht aufgerufen werden, da sie in der Zwischenzeit von einem anderen Benutzer bzw. einer anderen Benutzerin gelöscht wurde.</source>
        <target state="final">Impossibile accedere alla risorsa '[0]' perché nel frattempo è stata eliminata da un altro utente.</target>
        <context-group purpose="location">
          <context context-type="sourcefile">src/app/components/messages/m.ts</context>
          <context context-type="linenumber">1</context>
        </context-group>
      </trans-unit>
      <trans-unit id="messages.resources.error.unknownResourceDeleted" datatype="html">
        <source>Die Ressource kann nicht aufgerufen werden, da sie in der Zwischenzeit von einem anderen Benutzer bzw. einer anderen Benutzerin gelöscht wurde.</source>
        <target state="final">Impossibile accedere alla risorsa perché nel frattempo è stata eliminata da un altro utente.</target>
        <context-group purpose="location">
          <context context-type="sourcefile">src/app/components/messages/m.ts</context>
          <context context-type="linenumber">1</context>
        </context-group>
      </trans-unit>
      <trans-unit id="messages.resources.error.resourceMissingDuringSyncing" datatype="html">
        <source>Die Ressource kann nicht aufgerufen werden. Bitte warten Sie, bis die Synchronisierung abgeschlossen ist, und versuchen es anschließend erneut.</source>
        <target state="final">La risorsa non è accessibile. Per favore aspettare che la sincronizzazione sia completa e poi riprovare.</target>
        <context-group purpose="location">
          <context context-type="sourcefile">src/app/components/messages/m.ts</context>
          <context context-type="linenumber">1</context>
        </context-group>
      </trans-unit>
      <trans-unit id="messages.resources.error.parentResourceUnknownCategory" datatype="html">
        <source>Die Ressource kann nicht aufgerufen werden, da sie einer Ressource der nicht konfigurierten Kategorie "[0]" untergeordnet ist. Fügen Sie die Kategorie der Projektkonfiguration hinzu, um wieder auf die Ressource zugreifen zu können.</source>
        <target state="new">Die Ressource kann nicht aufgerufen werden, da sie einer Ressource der nicht konfigurierten Kategorie "[0]" untergeordnet ist. Fügen Sie die Kategorie der Projektkonfiguration hinzu, um auf die Ressource zuzugreifen.</target>
        <context-group purpose="location">
          <context context-type="sourcefile">src/app/components/messages/m.ts</context>
          <context context-type="linenumber">1</context>
        </context-group>
      </trans-unit>
      <trans-unit id="messages.resources.error.parentOperationUnknownCategory" datatype="html">
        <source>Die Ressource kann nicht aufgerufen werden, da sie einer Maßnahme der nicht konfigurierten Kategorie "[0]" angehört. Fügen Sie die Kategorie der Projektkonfiguration hinzu, um wieder auf die Ressource zugreifen zu können.</source>
        <target state="new">Die Ressource kann nicht aufgerufen werden, da sie einer Maßnahme der nicht konfigurierten Kategorie "[0]" angehört. Fügen Sie die Kategorie der Projektkonfiguration hinzu, um wieder auf die Ressource zugreifen zu können.</target>
        <context-group purpose="location">
          <context context-type="sourcefile">src/app/components/messages/m.ts</context>
          <context context-type="linenumber">1</context>
        </context-group>
      </trans-unit>
      <trans-unit id="messages.resources.error.parentResourceDeleted" datatype="html">
        <source>Die Ressource kann nicht angelegt werden, da die übergeordnete Ressource in der Zwischenzeit von einem anderen Benutzer bzw. einer anderen Benutzerin gelöscht wurde.</source>
        <target state="final">La risorsa non può essere creata, poiché la risorsa madre è stata nel frattempo eliminata da un altro utente.</target>
        <context-group purpose="location">
          <context context-type="sourcefile">src/app/components/messages/m.ts</context>
          <context context-type="linenumber">1</context>
        </context-group>
      </trans-unit>
      <trans-unit id="messages.configuration.error.noValuesInValuelist" datatype="html">
        <source>Bitte tragen Sie mindestens einen Wert ein.</source>
        <target state="new">Bitte tragen Sie mindestens einen Wert ein.</target>
        <context-group purpose="location">
          <context context-type="sourcefile">src/app/components/messages/m.ts</context>
          <context context-type="linenumber">1</context>
        </context-group>
      </trans-unit>
      <trans-unit id="messages.configuration.error.noValuelist" datatype="html">
        <source>Bitte wählen Sie eine Werteliste aus oder wechseln Sie den Eingabetyp des Feldes.</source>
        <target state="new">Bitte wählen Sie eine Werteliste aus oder wechseln Sie den Eingabetyp des Feldes.</target>
        <context-group purpose="location">
          <context context-type="sourcefile">src/app/components/messages/m.ts</context>
          <context context-type="linenumber">1</context>
        </context-group>
      </trans-unit>
      <trans-unit id="messages.configuration.error.invalidReference" datatype="html">
        <source>"[0]" ist keine gültige URL. Bitte geben Sie als Verweise ausschließlich URLs an.</source>
        <target state="new">"[0]" ist keine gültige URL. Bitte geben Sie als Verweise ausschließlich URLs an.</target>
        <context-group purpose="location">
          <context context-type="sourcefile">src/app/components/messages/m.ts</context>
          <context context-type="linenumber">1</context>
        </context-group>
      </trans-unit>
      <trans-unit id="navbar.tabs.images" datatype="html">
        <source>Bilder</source>
        <target state="final">Immagini</target>
        <context-group purpose="location">
          <context context-type="sourcefile">src/app/components/navbar/navbar.component.ts</context>
          <context context-type="linenumber">1</context>
        </context-group>
      </trans-unit>
      <trans-unit id="navbar.tabs.types" datatype="html">
        <source>Typenverwaltung</source>
        <target state="final">Gestione dei tipi</target>
        <context-group purpose="location">
          <context context-type="sourcefile">src/app/components/navbar/navbar.component.ts</context>
          <context context-type="linenumber">1</context>
        </context-group>
      </trans-unit>
      <trans-unit id="navbar.tabs.downloadProject" datatype="html">
        <source>Projekt herunterladen</source>
        <target state="final">Collegarsi con la rete del progetto</target>
        <context-group purpose="location">
          <context context-type="sourcefile">src/app/components/navbar/navbar.component.ts</context>
          <context context-type="linenumber">1</context>
        </context-group>
      </trans-unit>
      <trans-unit id="navbar.tabs.import" datatype="html">
        <source>Import</source>
        <target state="final">Importa</target>
        <context-group purpose="location">
          <context context-type="sourcefile">src/app/components/navbar/navbar.component.ts</context>
          <context context-type="linenumber">1</context>
        </context-group>
      </trans-unit>
      <trans-unit id="navbar.tabs.export" datatype="html">
        <source>Export</source>
        <target state="final">Esporta</target>
        <context-group purpose="location">
          <context context-type="sourcefile">src/app/components/navbar/navbar.component.ts</context>
          <context context-type="linenumber">1</context>
        </context-group>
      </trans-unit>
      <trans-unit id="navbar.tabs.backupCreation" datatype="html">
        <source>Backup erstellen</source>
        <target state="final">Crea Backup</target>
        <context-group purpose="location">
          <context context-type="sourcefile">src/app/components/navbar/navbar.component.ts</context>
          <context context-type="linenumber">1</context>
        </context-group>
      </trans-unit>
      <trans-unit id="navbar.tabs.backupLoading" datatype="html">
        <source>Backup einlesen</source>
        <target state="final">Trasferisci Backup</target>
        <context-group purpose="location">
          <context context-type="sourcefile">src/app/components/navbar/navbar.component.ts</context>
          <context context-type="linenumber">1</context>
        </context-group>
      </trans-unit>
      <trans-unit id="navbar.tabs.help" datatype="html">
        <source>Hilfe</source>
        <target state="final">Aiuto</target>
        <context-group purpose="location">
          <context context-type="sourcefile">src/app/components/navbar/navbar.component.ts</context>
          <context context-type="linenumber">1</context>
        </context-group>
      </trans-unit>
      <trans-unit id="navbar.tabs.settings" datatype="html">
        <source>Einstellungen</source>
        <target state="final">Impostazioni</target>
        <context-group purpose="location">
          <context context-type="sourcefile">src/app/components/navbar/navbar.component.ts</context>
          <context context-type="linenumber">1</context>
        </context-group>
      </trans-unit>
      <trans-unit id="navbar.tabs.configuration" datatype="html">
        <source>Projektkonfiguration</source>
        <target state="new">Projektkonfiguration</target>
        <context-group purpose="location">
          <context context-type="sourcefile">src/app/components/navbar/navbar.component.ts</context>
          <context context-type="linenumber">1</context>
        </context-group>
      </trans-unit>
      <trans-unit id="resources.navigation.tooltips.deactivateExtendedSearchMode" datatype="html">
        <source>Erweiterten Suchmodus deaktivieren</source>
        <target state="final">Disattiva la modalità di ricerca avanzata</target>
        <context-group purpose="location">
          <context context-type="sourcefile">src/app/components/resources/navigation/navigation.component.ts</context>
          <context context-type="linenumber">1</context>
        </context-group>
      </trans-unit>
      <trans-unit id="resources.navigation.tooltips.activateExtendedSearchMode" datatype="html">
        <source>Erweiterten Suchmodus aktivieren</source>
        <target state="final">Attiva la modalità di ricerca avanzata</target>
        <context-group purpose="location">
          <context context-type="sourcefile">src/app/components/resources/navigation/navigation.component.ts</context>
          <context context-type="linenumber">1</context>
        </context-group>
      </trans-unit>
      <trans-unit id="resources.plusButton.tooltip.deactivated" datatype="html">
        <source>Bitte deaktivieren Sie den erweiterten Suchmodus, um neue Ressourcen anlegen zu können.</source>
        <target state="final">Disattiva la modalità di ricerca avanzata per poter creare nuove risorse.</target>
        <context-group purpose="location">
          <context context-type="sourcefile">src/app/components/resources/plus-button.component.ts</context>
          <context context-type="linenumber">1</context>
        </context-group>
      </trans-unit>
      <trans-unit id="resources.searchBar.constraints.geometry" datatype="html">
        <source>Geometrie</source>
        <target state="final">Geometria</target>
        <context-group purpose="location">
          <context context-type="sourcefile">src/app/components/resources/searchbar/resources-search-constraints.component.ts</context>
          <context context-type="linenumber">1</context>
        </context-group>
      </trans-unit>
      <trans-unit id="resources.searchBar.constraints.linkedImages" datatype="html">
        <source>Verknüpfte Bilder</source>
        <target state="final">Immagini collegate</target>
        <context-group purpose="location">
          <context context-type="sourcefile">src/app/components/resources/searchbar/resources-search-constraints.component.ts</context>
          <context context-type="linenumber">1</context>
        </context-group>
      </trans-unit>
      <trans-unit id="resources.searchBar.constraints.isSameAs" datatype="html">
        <source>Verknüpfte identische Ressourcen</source>
        <target state="final">Risorse identiche collegate</target>
        <context-group purpose="location">
          <context context-type="sourcefile">src/app/components/resources/searchbar/resources-search-constraints.component.ts</context>
          <context context-type="linenumber">1</context>
        </context-group>
      </trans-unit>
      <trans-unit id="resources.searchBar.constraints.isInstanceOf" datatype="html">
        <source>Verknüpfte Typen</source>
        <target state="final">Tipi collegati</target>
        <context-group purpose="location">
          <context context-type="sourcefile">src/app/components/resources/searchbar/resources-search-constraints.component.ts</context>
          <context context-type="linenumber">1</context>
        </context-group>
      </trans-unit>
      <trans-unit id="resources.searchBar.constraints.hasInstance" datatype="html">
        <source>Verknüpfte Funde</source>
        <target state="final">Ritrovamenti collegati</target>
        <context-group purpose="location">
          <context context-type="sourcefile">src/app/components/resources/searchbar/resources-search-constraints.component.ts</context>
          <context context-type="linenumber">1</context>
        </context-group>
      </trans-unit>
      <trans-unit id="settings.languageInfo.it" datatype="html">
        <source>Die italienische Übersetzung wird bereitgestellt vom DAI Rom. Bei Fragen und Anmerkungen zur Übersetzung wenden Sie sich bitte an: idai.field-italiano@dainst.de</source>
        <target state="final">La traduzione italiana è messa a disposizione dalla sede di Roma del DAI. Per domande e commenti sulla traduzione, si prega di contattare: idai.field-italiano@dainst.de</target>
        <context-group purpose="location">
          <context context-type="sourcefile">src/app/components/settings/language-settings.component.ts</context>
          <context context-type="linenumber">1</context>
        </context-group>
      </trans-unit>
      <trans-unit id="widgets.documentPicker.project" datatype="html">
        <source>Projekt</source>
        <target state="final">Progetto</target>
        <context-group purpose="location">
          <context context-type="sourcefile">src/app/components/widgets/document-picker.component.ts</context>
          <context context-type="linenumber">1</context>
        </context-group>
        <context-group purpose="location">
          <context context-type="sourcefile">src/app/components/widgets/document-picker.component.ts</context>
          <context context-type="linenumber">1</context>
        </context-group>
      </trans-unit>
      <trans-unit id="buttons.cancel" datatype="html">
        <source>Abbrechen</source>
        <target state="final">Annulla
    </target>
        <context-group purpose="location">
          <context context-type="sourcefile">src/app/components/configuration/add/category/add-category-form-modal.component.ts</context>
          <context context-type="linenumber">44</context>
        </context-group>
        <context-group purpose="location">
          <context context-type="sourcefile">src/app/components/configuration/add/category/swap-category-form-modal.html</context>
          <context context-type="linenumber">44</context>
        </context-group>
        <context-group purpose="location">
          <context context-type="sourcefile">src/app/components/configuration/add/field/add-field-modal.component.ts</context>
          <context context-type="linenumber">110</context>
        </context-group>
        <context-group purpose="location">
          <context context-type="sourcefile">src/app/components/configuration/add/group/add-group-modal.component.ts</context>
          <context context-type="linenumber">108</context>
        </context-group>
        <context-group purpose="location">
          <context context-type="sourcefile">src/app/components/configuration/add/valuelist/add-valuelist-modal.component.ts</context>
          <context context-type="linenumber">86</context>
        </context-group>
        <context-group purpose="location">
          <context context-type="sourcefile">src/app/components/configuration/add/valuelist/extend-valuelist-modal.html</context>
          <context context-type="linenumber">25</context>
        </context-group>
        <context-group purpose="location">
          <context context-type="sourcefile">src/app/components/configuration/delete/delete-category-modal.component.ts</context>
          <context context-type="linenumber">50</context>
        </context-group>
        <context-group purpose="location">
          <context context-type="sourcefile">src/app/components/configuration/delete/delete-field-modal.html</context>
          <context context-type="linenumber">20</context>
        </context-group>
        <context-group purpose="location">
          <context context-type="sourcefile">src/app/components/configuration/delete/delete-group-modal.component.ts</context>
          <context context-type="linenumber">46</context>
        </context-group>
        <context-group purpose="location">
          <context context-type="sourcefile">src/app/components/configuration/delete/delete-valuelist-modal.component.ts</context>
          <context context-type="linenumber">53</context>
        </context-group>
        <context-group purpose="location">
          <context context-type="sourcefile">src/app/components/configuration/editor/value-editor-modal.component.ts</context>
          <context context-type="linenumber">63</context>
        </context-group>
        <context-group purpose="location">
          <context context-type="sourcefile">src/app/components/configuration/save/save-modal.component.ts</context>
          <context context-type="linenumber">20</context>
        </context-group>
        <context-group purpose="location">
          <context context-type="sourcefile">src/app/components/docedit/core/forms/dating.component.ts</context>
          <context context-type="linenumber">66</context>
        </context-group>
        <context-group purpose="location">
          <context context-type="sourcefile">src/app/components/docedit/core/forms/dimension.component.ts</context>
          <context context-type="linenumber">147</context>
        </context-group>
        <context-group purpose="location">
          <context context-type="sourcefile">src/app/components/docedit/core/forms/literature.component.ts</context>
          <context context-type="linenumber">111</context>
        </context-group>
        <context-group purpose="location">
          <context context-type="sourcefile">src/app/components/docedit/dialog/duplicate-modal.component.ts</context>
          <context context-type="linenumber">43</context>
        </context-group>
        <context-group purpose="location">
          <context context-type="sourcefile">src/app/components/image/overview/deletion/delete-modal.component.ts</context>
          <context context-type="linenumber">28</context>
        </context-group>
        <context-group purpose="location">
          <context context-type="sourcefile">src/app/components/image/overview/link-modal.component.ts</context>
          <context context-type="linenumber">36</context>
        </context-group>
        <context-group purpose="location">
          <context context-type="sourcefile">src/app/components/image/overview/remove-link-modal.component.ts</context>
          <context context-type="linenumber">21</context>
        </context-group>
        <context-group purpose="location">
          <context context-type="sourcefile">src/app/components/image/upload/image-category-picker-modal.component.ts</context>
          <context context-type="linenumber">39</context>
        </context-group>
        <context-group purpose="location">
          <context context-type="sourcefile">src/app/components/project/create-project-modal.component.ts</context>
          <context context-type="linenumber">85</context>
        </context-group>
        <context-group purpose="location">
          <context context-type="sourcefile">src/app/components/project/delete-project-modal.html</context>
          <context context-type="linenumber">46</context>
        </context-group>
        <context-group purpose="location">
          <context context-type="sourcefile">src/app/components/project/synchronization-modal.component.ts</context>
          <context context-type="linenumber">109</context>
        </context-group>
        <context-group purpose="location">
          <context context-type="sourcefile">src/app/components/resources/deletion/delete-modal.html</context>
          <context context-type="linenumber">100</context>
        </context-group>
        <context-group purpose="location">
          <context context-type="sourcefile">src/app/components/resources/map/map/editable-map.component.ts</context>
          <context context-type="linenumber">234</context>
        </context-group>
        <context-group purpose="location">
          <context context-type="sourcefile">src/app/components/resources/map/map/layers/layer-menu.component.ts</context>
          <context context-type="linenumber">80</context>
        </context-group>
        <context-group purpose="location">
          <context context-type="sourcefile">src/app/components/resources/move-modal.html</context>
          <context context-type="linenumber">35</context>
        </context-group>
        <context-group purpose="location">
          <context context-type="sourcefile">src/app/components/widgets/documentinfo/georeference-view.component.ts</context>
          <context context-type="linenumber">119</context>
        </context-group>
        <context-group purpose="location">
          <context context-type="sourcefile">src/app/components/widgets/edit-save-dialog.component.ts</context>
          <context context-type="linenumber">36</context>
        </context-group>
      </trans-unit>
      <trans-unit id="configuration.swapForm" datatype="html">
        <source>Formular wechseln</source>
        <target state="new">Formular wechseln</target>
        <context-group purpose="location">
          <context context-type="sourcefile">src/app/components/configuration/add/category/add-category-form-modal.component.ts</context>
          <context context-type="linenumber">79</context>
        </context-group>
        <context-group purpose="location">
          <context context-type="sourcefile">src/app/components/configuration/context-menu/configuration-context-menu.component.ts</context>
          <context context-type="linenumber">81</context>
        </context-group>
      </trans-unit>
      <trans-unit id="configuration.newCategory" datatype="html">
        <source>Neue Kategorie <x id="START_TAG_CODE" ctype="x-code" equiv-text="&lt;code>"/><x id="INTERPOLATION" equiv-text="{{emptyForm.libraryId}}"/><x id="CLOSE_TAG_CODE" ctype="x-code" equiv-text="&lt;/code>"/> erstellen</source>
        <target state="new">Neue Kategorie</target>
        <context-group purpose="location">
          <context context-type="sourcefile">src/app/components/configuration/add/category/category-listing.component.ts</context>
          <context context-type="linenumber">52</context>
        </context-group>
      </trans-unit>
      <trans-unit id="configuration.swapCategoryForm.header" datatype="html">
        <source>Formular wechseln?</source>
        <target state="new">Formular wechseln?</target>
        <context-group purpose="location">
          <context context-type="sourcefile">src/app/components/configuration/add/category/swap-category-form-modal.component.ts</context>
          <context context-type="linenumber">40</context>
        </context-group>
      </trans-unit>
      <trans-unit id="configuration.swapCategoryForm.body" datatype="html">
        <source> Möchten Sie das Formular <x id="START_TAG_CODE" ctype="x-code" equiv-text="&lt;code>"/><x id="INTERPOLATION" equiv-text="{{currentForm.libraryId}}"/><x id="CLOSE_TAG_CODE" ctype="x-code" equiv-text="&lt;/code>"/> wirklich durch das Formular <x id="START_TAG_CODE" ctype="x-code" equiv-text="&lt;code>"/><x id="INTERPOLATION_1" equiv-text="{{newForm.libraryId}}"/><x id="CLOSE_TAG_CODE" ctype="x-code" equiv-text="&lt;/code>"/> ersetzen? </source>
        <target state="new"> Möchten Sie das Formular <x id="START_TAG_CODE" ctype="x-code" equiv-text="&lt;code>"/><x id="INTERPOLATION" equiv-text="{{currentForm.libraryId}}"/><x id="CLOSE_TAG_CODE" ctype="x-code" equiv-text="&lt;/code>"/> wirklich durch das Formular <x id="START_TAG_CODE" ctype="x-code" equiv-text="&lt;code>"/><x id="INTERPOLATION_1" equiv-text="{{newForm.libraryId}}"/><x id="CLOSE_TAG_CODE" ctype="x-code" equiv-text="&lt;/code>"/> ersetzen? </target>
        <context-group purpose="location">
          <context context-type="sourcefile">src/app/components/configuration/add/category/swap-category-form-modal.component.ts</context>
          <context context-type="linenumber">40</context>
        </context-group>
      </trans-unit>
      <trans-unit id="configuration.swapCategoryForm.confirmInfo" datatype="html">
        <source> Bitte geben Sie den Bezeichner des ausgewählten Formulars ein, um den Wechsel zu bestätigen. </source>
        <target state="new"> Bitte geben Sie den Bezeichner des ausgewählten Formulars ein, um den Wechsel zu bestätigen. </target>
        <context-group purpose="location">
          <context context-type="sourcefile">src/app/components/configuration/add/category/swap-category-form-modal.html</context>
          <context context-type="linenumber">21</context>
        </context-group>
      </trans-unit>
      <trans-unit id="buttons.save" datatype="html">
        <source>Speichern</source>
        <target state="final">Salva</target>
        <context-group purpose="location">
          <context context-type="sourcefile">src/app/components/configuration/configuration.component.ts</context>
          <context context-type="linenumber">71</context>
        </context-group>
        <context-group purpose="location">
          <context context-type="sourcefile">src/app/components/configuration/conflicts/configuration-conflicts-modal.component.ts</context>
          <context context-type="linenumber">80</context>
        </context-group>
        <context-group purpose="location">
          <context context-type="sourcefile">src/app/components/configuration/save/save-modal.component.ts</context>
          <context context-type="linenumber">20</context>
        </context-group>
        <context-group purpose="location">
          <context context-type="sourcefile">src/app/components/docedit/docedit.component.ts</context>
          <context context-type="linenumber">54</context>
        </context-group>
        <context-group purpose="location">
          <context context-type="sourcefile">src/app/components/resources/map/map/layers/layer-menu.component.ts</context>
          <context context-type="linenumber">114</context>
        </context-group>
        <context-group purpose="location">
          <context context-type="sourcefile">src/app/components/widgets/edit-save-dialog.component.ts</context>
          <context context-type="linenumber">36</context>
        </context-group>
      </trans-unit>
      <trans-unit id="configuration.conflicts.differingForms" datatype="html">
        <source>Formulare</source>
        <target state="new">Formulare</target>
        <context-group purpose="location">
          <context context-type="sourcefile">src/app/components/configuration/conflicts/configuration-conflicts-modal.component.ts</context>
          <context context-type="linenumber">113</context>
        </context-group>
      </trans-unit>
      <trans-unit id="configuration.conflicts.edited" datatype="html">
        <source>(editiert)</source>
        <target state="new">(editiert)</target>
        <context-group purpose="location">
          <context context-type="sourcefile">src/app/components/configuration/conflicts/configuration-conflicts-modal.component.ts</context>
          <context context-type="linenumber">149</context>
        </context-group>
        <context-group purpose="location">
          <context context-type="sourcefile">src/app/components/configuration/conflicts/configuration-conflicts-modal.component.ts</context>
          <context context-type="linenumber">238</context>
        </context-group>
        <context-group purpose="location">
          <context context-type="sourcefile">src/app/components/configuration/conflicts/configuration-conflicts-modal.component.ts</context>
          <context context-type="linenumber">252</context>
        </context-group>
        <context-group purpose="location">
          <context context-type="sourcefile">src/app/components/configuration/conflicts/configuration-conflicts-modal.component.ts</context>
          <context context-type="linenumber">252</context>
        </context-group>
        <context-group purpose="location">
          <context context-type="sourcefile">src/app/components/configuration/conflicts/configuration-conflicts-modal.component.ts</context>
          <context context-type="linenumber">252</context>
        </context-group>
        <context-group purpose="location">
          <context context-type="sourcefile">src/app/components/configuration/conflicts/configuration-conflicts-modal.component.ts</context>
          <context context-type="linenumber">252</context>
        </context-group>
      </trans-unit>
      <trans-unit id="configuration.conflicts.new" datatype="html">
        <source>(neu)</source>
        <target state="new">(neu)</target>
        <context-group purpose="location">
          <context context-type="sourcefile">src/app/components/configuration/conflicts/configuration-conflicts-modal.component.ts</context>
          <context context-type="linenumber">175</context>
        </context-group>
        <context-group purpose="location">
          <context context-type="sourcefile">src/app/components/configuration/conflicts/configuration-conflicts-modal.component.ts</context>
          <context context-type="linenumber">252</context>
        </context-group>
        <context-group purpose="location">
          <context context-type="sourcefile">src/app/components/configuration/conflicts/configuration-conflicts-modal.component.ts</context>
          <context context-type="linenumber">252</context>
        </context-group>
        <context-group purpose="location">
          <context context-type="sourcefile">src/app/components/configuration/conflicts/configuration-conflicts-modal.component.ts</context>
          <context context-type="linenumber">252</context>
        </context-group>
        <context-group purpose="location">
          <context context-type="sourcefile">src/app/components/configuration/conflicts/configuration-conflicts-modal.component.ts</context>
          <context context-type="linenumber">252</context>
        </context-group>
        <context-group purpose="location">
          <context context-type="sourcefile">src/app/components/configuration/conflicts/configuration-conflicts-modal.component.ts</context>
          <context context-type="linenumber">252</context>
        </context-group>
      </trans-unit>
      <trans-unit id="configuration.conflicts.notSet" datatype="html">
        <source>(nicht gesetzt)</source>
        <target state="new">(nicht gesetzt)</target>
        <context-group purpose="location">
          <context context-type="sourcefile">src/app/components/configuration/conflicts/configuration-conflicts-modal.component.ts</context>
          <context context-type="linenumber">211</context>
        </context-group>
        <context-group purpose="location">
          <context context-type="sourcefile">src/app/components/configuration/conflicts/configuration-conflicts-modal.component.ts</context>
          <context context-type="linenumber">252</context>
        </context-group>
        <context-group purpose="location">
          <context context-type="sourcefile">src/app/components/configuration/conflicts/configuration-conflicts-modal.component.ts</context>
          <context context-type="linenumber">252</context>
        </context-group>
        <context-group purpose="location">
          <context context-type="sourcefile">src/app/components/configuration/conflicts/configuration-conflicts-modal.component.ts</context>
          <context context-type="linenumber">252</context>
        </context-group>
        <context-group purpose="location">
          <context context-type="sourcefile">src/app/components/configuration/conflicts/configuration-conflicts-modal.component.ts</context>
          <context context-type="linenumber">252</context>
        </context-group>
        <context-group purpose="location">
          <context context-type="sourcefile">src/app/components/configuration/conflicts/configuration-conflicts-modal.component.ts</context>
          <context context-type="linenumber">252</context>
        </context-group>
      </trans-unit>
      <trans-unit id="configuration.conflicts.differingLanguages" datatype="html">
        <source>Texte / Übersetzungen</source>
        <target state="new">Texte / Übersetzungen</target>
        <context-group purpose="location">
          <context context-type="sourcefile">src/app/components/configuration/conflicts/configuration-conflicts-modal.component.ts</context>
          <context context-type="linenumber">252</context>
        </context-group>
      </trans-unit>
      <trans-unit id="configuration.conflicts.differingValuelists" datatype="html">
        <source>Wertelisten</source>
        <target state="new">Wertelisten</target>
        <context-group purpose="location">
          <context context-type="sourcefile">src/app/components/configuration/conflicts/configuration-conflicts-modal.component.ts</context>
          <context context-type="linenumber">252</context>
        </context-group>
      </trans-unit>
      <trans-unit id="configuration.conflicts.differingCategoriesOrder" datatype="html">
        <source>Reihenfolge der Kategorien</source>
        <target state="new">Reihenfolge der Kategorien</target>
        <context-group purpose="location">
          <context context-type="sourcefile">src/app/components/configuration/conflicts/configuration-conflicts-modal.component.ts</context>
          <context context-type="linenumber">252</context>
        </context-group>
      </trans-unit>
      <trans-unit id="buttons.discardChanges" datatype="html">
        <source>Änderungen verwerfen</source>
        <target state="final">Scarta modifiche</target>
        <context-group purpose="location">
          <context context-type="sourcefile">src/app/components/widgets/edit-save-dialog.component.ts</context>
          <context context-type="linenumber">36</context>
        </context-group>
      </trans-unit>
      <trans-unit id="docedit.duplicateModal.header.createMultipleInstances" datatype="html">
        <source>Ressource mehrfach erstellen</source>
        <target state="final">Crea risorsa multipla</target>
        <context-group purpose="location">
          <context context-type="sourcefile">src/app/components/docedit/dialog/duplicate-modal.component.ts</context>
          <context context-type="linenumber">74</context>
        </context-group>
      </trans-unit>
      <trans-unit id="docedit.duplicateModal.header.duplicate" datatype="html">
        <source>Ressource vervielfältigen</source>
        <target state="final">Duplica risorsa</target>
        <context-group purpose="location">
          <context context-type="sourcefile">src/app/components/docedit/dialog/duplicate-modal.component.ts</context>
          <context context-type="linenumber">74</context>
        </context-group>
      </trans-unit>
      <trans-unit id="docedit.duplicateModal.info.createMultipleTimes" datatype="html">
        <source> Wie viele Ressourcen möchten Sie anlegen? </source>
        <target state="final">
              Quante risorse si desidera creare?
        </target>
        <context-group purpose="location">
          <context context-type="sourcefile">src/app/components/docedit/dialog/duplicate-modal.component.ts</context>
          <context context-type="linenumber">74</context>
        </context-group>
      </trans-unit>
      <trans-unit id="docedit.duplicateModal.info.duplicate" datatype="html">
        <source> Wie viele Kopien der Ressource möchten Sie anlegen? </source>
        <target state="final">
            Quante copie della risorsa si desidera creare?
        </target>
        <context-group purpose="location">
          <context context-type="sourcefile">src/app/components/docedit/dialog/duplicate-modal.component.ts</context>
          <context context-type="linenumber">74</context>
        </context-group>
      </trans-unit>
      <trans-unit id="buttons.createResources" datatype="html">
        <source>Ressourcen erstellen</source>
        <target state="final">Crea risorse</target>
        <context-group purpose="location">
          <context context-type="sourcefile">src/app/components/docedit/dialog/duplicate-modal.component.ts</context>
          <context context-type="linenumber">74</context>
        </context-group>
      </trans-unit>
      <trans-unit id="buttons.saveResources" datatype="html">
        <source>Ressourcen speichern</source>
        <target state="final">Salva risorse</target>
        <context-group purpose="location">
          <context context-type="sourcefile">src/app/components/docedit/dialog/duplicate-modal.component.ts</context>
          <context context-type="linenumber">74</context>
        </context-group>
      </trans-unit>
      <trans-unit id="buttons.duplicate" datatype="html">
        <source>Vervielfältigen</source>
        <target state="final">Duplicare</target>
        <context-group purpose="location">
          <context context-type="sourcefile">src/app/components/docedit/docedit.html</context>
          <context context-type="linenumber">43</context>
        </context-group>
      </trans-unit>
      <trans-unit id="docedit.header.create" datatype="html">
        <source> <x id="INTERPOLATION" equiv-text="{{getCategoryLabel()}}"/> in <x id="INTERPOLATION_1" equiv-text="{{parentLabel}}"/> anlegen </source>
        <target state="final"><x id="INTERPOLATION" equiv-text="{{getCategoryLabel()}}"/> crea in <x id="INTERPOLATION_1" equiv-text="{{parentLabel}}"/></target>
        <context-group purpose="location">
          <context context-type="sourcefile">src/app/components/docedit/docedit.component.ts</context>
          <context context-type="linenumber">81</context>
        </context-group>
      </trans-unit>
      <trans-unit id="docedit.header.edit" datatype="html">
        <source> <x id="INTERPOLATION" equiv-text="{{getCategoryLabel()}}"/> bearbeiten </source>
        <target state="final"><x id="INTERPOLATION" equiv-text="{{getCategoryLabel())}}"/> modifica</target>
        <context-group purpose="location">
          <context context-type="sourcefile">src/app/components/docedit/docedit.html</context>
          <context context-type="linenumber">27</context>
        </context-group>
      </trans-unit>
      <trans-unit id="buttons.createMultipleInstances" datatype="html">
        <source>Mehrfach erstellen</source>
        <target state="final">Crea istanze multiple</target>
        <context-group purpose="location">
          <context context-type="sourcefile">src/app/components/docedit/docedit.html</context>
          <context context-type="linenumber">29</context>
        </context-group>
      </trans-unit>
      <trans-unit id="docedit.loadingInfo.save" datatype="html">
        <source> Ressource wird gespeichert... </source>
        <target state="final">
                        Salvataggio risorsa in corso...
                    </target>
        <context-group purpose="location">
          <context context-type="sourcefile">src/app/components/docedit/docedit.html</context>
          <context context-type="linenumber">58</context>
        </context-group>
      </trans-unit>
      <trans-unit id="docedit.loadingInfo.createMultipleInstances" datatype="html">
        <source> Ressourcen werden erstellt... </source>
        <target state="final">
                        Creazione risorse in corso...
                    </target>
        <context-group purpose="location">
          <context context-type="sourcefile">src/app/components/docedit/docedit.html</context>
          <context context-type="linenumber">76</context>
        </context-group>
      </trans-unit>
      <trans-unit id="docedit.loadingInfo.duplicate" datatype="html">
        <source> Ressource wird vervielfältigt... </source>
        <target state="final">
                        Duplicazione risorsa in corso...
                    </target>
        <context-group purpose="location">
          <context context-type="sourcefile">src/app/components/docedit/docedit.html</context>
          <context context-type="linenumber">92</context>
        </context-group>
      </trans-unit>
      <trans-unit id="buttons.ok" datatype="html">
        <source>OK</source>
        <target state="final">OK</target>
        <context-group purpose="location">
          <context context-type="sourcefile">src/app/components/configuration/add/category/swap-category-form-modal.html</context>
          <context context-type="linenumber">44</context>
        </context-group>
        <context-group purpose="location">
          <context context-type="sourcefile">src/app/components/configuration/editor/category-editor-modal.component.ts</context>
          <context context-type="linenumber">50</context>
        </context-group>
        <context-group purpose="location">
          <context context-type="sourcefile">src/app/components/configuration/editor/field-editor-modal.component.ts</context>
          <context context-type="linenumber">51</context>
        </context-group>
        <context-group purpose="location">
          <context context-type="sourcefile">src/app/components/configuration/editor/group-editor-modal.component.ts</context>
          <context context-type="linenumber">48</context>
        </context-group>
        <context-group purpose="location">
          <context context-type="sourcefile">src/app/components/configuration/editor/value-editor-modal.component.ts</context>
          <context context-type="linenumber">63</context>
        </context-group>
        <context-group purpose="location">
          <context context-type="sourcefile">src/app/components/configuration/editor/valuelist-editor-modal.component.ts</context>
          <context context-type="linenumber">51</context>
        </context-group>
        <context-group purpose="location">
          <context context-type="sourcefile">src/app/components/docedit/core/forms/dating.component.ts</context>
          <context context-type="linenumber">66</context>
        </context-group>
        <context-group purpose="location">
          <context context-type="sourcefile">src/app/components/docedit/core/forms/dimension.component.ts</context>
          <context context-type="linenumber">147</context>
        </context-group>
        <context-group purpose="location">
          <context context-type="sourcefile">src/app/components/docedit/core/forms/literature.component.ts</context>
          <context context-type="linenumber">111</context>
        </context-group>
        <context-group purpose="location">
          <context context-type="sourcefile">src/app/components/image/upload/image-category-picker-modal.html</context>
          <context context-type="linenumber">43</context>
        </context-group>
        <context-group purpose="location">
          <context context-type="sourcefile">src/app/components/resources/map/map/editable-map.component.ts</context>
          <context context-type="linenumber">210</context>
        </context-group>
      </trans-unit>
      <trans-unit id="configuration.swapCategoryForm.warning.changes.parent" datatype="html">
        <source> Bitte beachten Sie, dass alle Änderungen, die Sie an diesem Formular sowie untergeordneten Formularen vorgenommen haben, beim Wechseln des Formulars verloren gehen. </source>
        <target state="new"> Bitte beachten Sie, dass alle Änderungen, die Sie an diesem Formular sowie untergeordneten Formularen vorgenommen haben, beim Wechseln des Formulars verloren gehen. </target>
        <context-group purpose="location">
          <context context-type="sourcefile">src/app/components/configuration/add/category/swap-category-form-modal.html</context>
          <context context-type="linenumber">44</context>
        </context-group>
      </trans-unit>
      <trans-unit id="configuration.swapCategoryForm.warning.changes.child" datatype="html">
        <source> Bitte beachten Sie, dass alle Änderungen, die Sie an diesem Formular vorgenommen haben, beim Wechseln des Formulars verloren gehen. </source>
        <target state="new"> Bitte beachten Sie, dass alle Änderungen, die Sie an diesem Formular vorgenommen haben, beim Wechseln des Formulars verloren gehen. </target>
        <context-group purpose="location">
          <context context-type="sourcefile">src/app/components/configuration/add/category/swap-category-form-modal.html</context>
          <context context-type="linenumber">44</context>
        </context-group>
      </trans-unit>
      <trans-unit id="configuration.valuelistDescription" datatype="html">
        <source> Beschreibung der Werteliste </source>
        <target state="new"> Beschreibung der Werteliste </target>
        <context-group purpose="location">
          <context context-type="sourcefile">src/app/components/configuration/editor/valuelist-editor-modal.component.ts</context>
          <context context-type="linenumber">73</context>
        </context-group>
      </trans-unit>
      <trans-unit id="configuration.sortValues" datatype="html">
        <source>Automatische Sortierung</source>
        <target state="new">Automatische Sortierung</target>
        <context-group purpose="location">
          <context context-type="sourcefile">src/app/components/configuration/editor/valuelist-editor-modal.component.ts</context>
          <context context-type="linenumber">138</context>
        </context-group>
      </trans-unit>
      <trans-unit id="configuration.createSpecificValuelist" datatype="html">
        <source> Werteliste <x id="START_TAG_CODE" ctype="x-code" equiv-text="&lt;code>"/><x id="INTERPOLATION" equiv-text="{{valuelist.id}}"/><x id="CLOSE_TAG_CODE" ctype="x-code" equiv-text="&lt;/code>"/> erstellen </source>
        <target state="new"> Werteliste <x id="START_TAG_CODE" ctype="x-code" equiv-text="&lt;code>"/><x id="INTERPOLATION" equiv-text="{{valuelist.id}}"/><x id="CLOSE_TAG_CODE" ctype="x-code" equiv-text="&lt;/code>"/> erstellen </target>
        <context-group purpose="location">
          <context context-type="sourcefile">src/app/components/configuration/editor/valuelist-editor-modal.component.ts</context>
          <context context-type="linenumber">181</context>
        </context-group>
      </trans-unit>
      <trans-unit id="configuration.editSpecificValuelist" datatype="html">
        <source> Werteliste <x id="START_TAG_CODE" ctype="x-code" equiv-text="&lt;code>"/><x id="INTERPOLATION" equiv-text="{{valuelist.id}}"/><x id="CLOSE_TAG_CODE" ctype="x-code" equiv-text="&lt;/code>"/> bearbeiten </source>
        <target state="new"> Werteliste <x id="START_TAG_CODE" ctype="x-code" equiv-text="&lt;code>"/><x id="INTERPOLATION" equiv-text="{{valuelist.id}}"/><x id="CLOSE_TAG_CODE" ctype="x-code" equiv-text="&lt;/code>"/> bearbeiten </target>
        <context-group purpose="location">
          <context context-type="sourcefile">src/app/components/configuration/editor/valuelist-editor-modal.html</context>
          <context context-type="linenumber">23</context>
        </context-group>
      </trans-unit>
      <trans-unit id="buttons.close" datatype="html">
        <source>Schließen</source>
        <target state="final">Chiudi</target>
        <context-group purpose="location">
          <context context-type="sourcefile">src/app/components/settings/language-picker-modal.component.ts</context>
          <context context-type="linenumber">26</context>
        </context-group>
      </trans-unit>
      <trans-unit id="imageUpload.uploadModal.info.single" datatype="html">
        <source> Bild wird eingelesen... </source>
        <target state="final">
                Trasferimento immagine in corso...
            </target>
        <context-group purpose="location">
          <context context-type="sourcefile">src/app/components/image/upload/upload-modal.component.ts</context>
          <context context-type="linenumber">18</context>
        </context-group>
      </trans-unit>
      <trans-unit id="imageUpload.uploadModal.info.multiple" datatype="html">
        <source> <x id="INTERPOLATION" equiv-text="{{uploadStatus.getHandledImages()}}"/> / <x id="INTERPOLATION_1" equiv-text="{{uploadStatus.getTotalImages()}}"/> Bilder eingelesen... </source>
        <target state="final"><x id="INTERPOLATION" equiv-text="{{uploadStatus.getHandledImages()}}"/> / <x id="INTERPOLATION_1" equiv-text="{{uploadStatus.getTotalImages()}}"/> Immagini trasferite...
            </target>
        <context-group purpose="location">
          <context context-type="sourcefile">src/app/components/image/upload/upload-modal.component.ts</context>
          <context context-type="linenumber">18</context>
        </context-group>
      </trans-unit>
      <trans-unit id="image.originalNotFoundWarning" datatype="html">
        <source> Die Original-Version des Bilds befindet sich nicht im Bilderverzeichnis. </source>
        <target state="final">
            La versione originale dell'immagine non si trova nella directory delle immagini.
        </target>
        <context-group purpose="location">
          <context context-type="sourcefile">src/app/components/image/viewer/image-viewer.component.ts</context>
          <context context-type="linenumber">47</context>
        </context-group>
      </trans-unit>
      <trans-unit id="imageView.images" datatype="html">
        <source>Bilder</source>
        <target state="final">Immagini</target>
        <context-group purpose="location">
          <context context-type="sourcefile">src/app/components/viewmodal/image/image-view-modal.component.ts</context>
          <context context-type="linenumber">112</context>
        </context-group>
      </trans-unit>
      <trans-unit id="imageView.linkedImages" datatype="html">
        <source> Mit <x id="START_TAG_STRONG" ctype="x-strong" equiv-text="&lt;strong>"/><x id="INTERPOLATION" equiv-text="{{linkedDocument.resource.identifier}}"/><x id="CLOSE_TAG_STRONG" ctype="x-strong" equiv-text="&lt;/strong>"/> verknüpfte Bilder </source>
        <target state="final">
        Immagini collegate a <x id="START_TAG_STRONG" ctype="x-strong" equiv-text="&lt;strong>"/><x id="INTERPOLATION" equiv-text="{{linkedDocument.resource.identifier}}"/><x id="CLOSE_TAG_STRONG" ctype="x-strong" equiv-text="&lt;/strong>"/></target>
        <context-group purpose="location">
          <context context-type="sourcefile">src/app/components/viewmodal/image/image-view-modal.component.ts</context>
          <context context-type="linenumber">152</context>
        </context-group>
      </trans-unit>
      <trans-unit id="imageOverview.linkModal.chooseResourcesToLink" datatype="html">
        <source>Zu verknüpfende Ressource wählen:</source>
        <target state="final">Seleziona la risorsa da collegare:</target>
        <context-group purpose="location">
          <context context-type="sourcefile">src/app/components/image/overview/link-modal.component.ts</context>
          <context context-type="linenumber">36</context>
        </context-group>
      </trans-unit>
      <trans-unit id="imageOverview.removeLinkModal.info" datatype="html">
        <source> Bei den ausgewählten Bildern werden sämtliche Verknüpfungen zu anderen Ressourcen entfernt.
</source>
        <target state="final">
    Tutti i collegamenti ad altre risorse saranno rimossi dalle immagini selezionate.
</target>
        <context-group purpose="location">
          <context context-type="sourcefile">src/app/components/image/overview/remove-link-modal.component.ts</context>
          <context context-type="linenumber">21</context>
        </context-group>
      </trans-unit>
      <trans-unit id="imageOverview.removeLinkModal.removeLinks" datatype="html">
        <source>Verknüpfungen löschen</source>
        <target state="final">Elimina collegamenti</target>
        <context-group purpose="location">
          <context context-type="sourcefile">src/app/components/image/overview/remove-link-modal.component.ts</context>
          <context context-type="linenumber">21</context>
        </context-group>
      </trans-unit>
      <trans-unit id="imageOverview.taskbar.deleteModal.question.multiple" datatype="html">
        <source> Möchten Sie die <x id="INTERPOLATION" equiv-text="{{numberOfSelectedImages}}"/> markierten Bilder wirklich löschen? </source>
        <target state="final">
        Sei sicuro di voler eliminare <x id="INTERPOLATION" equiv-text="{{numberOfSelectedImages}}"/> le immagini selezionate?
    </target>
        <context-group purpose="location">
          <context context-type="sourcefile">src/app/components/image/overview/deletion/delete-modal.component.ts</context>
          <context context-type="linenumber">28</context>
        </context-group>
      </trans-unit>
      <trans-unit id="imageOverview.taskbar.deleteModal.question.single" datatype="html">
        <source> Möchten Sie das markierte Bild wirklich löschen? </source>
        <target state="final">
        Sei sicuro di voler eliminare l'immagine selezionata?
    </target>
        <context-group purpose="location">
          <context context-type="sourcefile">src/app/components/image/overview/deletion/delete-modal.html</context>
          <context context-type="linenumber">15</context>
        </context-group>
      </trans-unit>
      <trans-unit id="imageOverview.deletionInProgressModal.info.single" datatype="html">
        <source>Bild wird gelöscht...</source>
        <target state="final">Cancellazione dell'immagine in corso...</target>
        <context-group purpose="location">
          <context context-type="sourcefile">src/app/components/image/overview/deletion/deletion-in-progress-modal.component.ts</context>
          <context context-type="linenumber">18</context>
        </context-group>
      </trans-unit>
      <trans-unit id="imageOverview.deletionInProgressModal.info.multiple" datatype="html">
        <source>Bilder werden gelöscht...</source>
        <target state="final">Cancellazione delle immagini in corso...</target>
        <context-group purpose="location">
          <context context-type="sourcefile">src/app/components/image/overview/deletion/deletion-in-progress-modal.component.ts</context>
          <context context-type="linenumber">18</context>
        </context-group>
      </trans-unit>
    </body>
  </file>
</xliff><|MERGE_RESOLUTION|>--- conflicted
+++ resolved
@@ -319,13 +319,8 @@
           <context context-type="linenumber">126</context>
         </context-group>
         <context-group purpose="location">
-<<<<<<< HEAD
           <context context-type="sourcefile">src/app/components/widgets/documentinfo/fields-view.component.ts</context>
           <context context-type="linenumber">77</context>
-=======
-          <context context-type="sourcefile">src/app/components/widgets/documentinfo/field-view.component.ts</context>
-          <context context-type="linenumber">53</context>
->>>>>>> baa09305
         </context-group>
       </trans-unit>
       <trans-unit id="components.documents.documentTeaser.newResource" datatype="html">
@@ -747,11 +742,7 @@
         <target state="new">Kontext</target>
         <context-group purpose="location">
           <context context-type="sourcefile">src/app/components/export/export.component.ts</context>
-<<<<<<< HEAD
           <context context-type="linenumber">245</context>
-=======
-          <context context-type="linenumber">246</context>
->>>>>>> baa09305
         </context-group>
       </trans-unit>
       <trans-unit id="export.operationSelect.all" datatype="html">
@@ -759,11 +750,7 @@
         <target state="final">Nessuna limitazione</target>
         <context-group purpose="location">
           <context context-type="sourcefile">src/app/components/export/export.component.ts</context>
-<<<<<<< HEAD
           <context context-type="linenumber">270</context>
-=======
-          <context context-type="linenumber">267</context>
->>>>>>> baa09305
         </context-group>
       </trans-unit>
       <trans-unit id="export.catalogSelect.label" datatype="html">
@@ -771,11 +758,7 @@
         <target state="final">Catalogo</target>
         <context-group purpose="location">
           <context context-type="sourcefile">src/app/components/export/export.component.ts</context>
-<<<<<<< HEAD
           <context context-type="linenumber">306</context>
-=======
-          <context context-type="linenumber">295</context>
->>>>>>> baa09305
         </context-group>
       </trans-unit>
       <trans-unit id="export.format.categorySelect" datatype="html">
@@ -783,11 +766,7 @@
         <target state="final">Categoria</target>
         <context-group purpose="location">
           <context context-type="sourcefile">src/app/components/export/export.component.ts</context>
-<<<<<<< HEAD
           <context context-type="linenumber">336</context>
-=======
-          <context context-type="linenumber">327</context>
->>>>>>> baa09305
         </context-group>
       </trans-unit>
       <trans-unit id="export.format" datatype="html">
@@ -803,11 +782,7 @@
         <target state="final">GeoJSON</target>
         <context-group purpose="location">
           <context context-type="sourcefile">src/app/components/export/export.component.ts</context>
-<<<<<<< HEAD
           <context context-type="linenumber">122</context>
-=======
-          <context context-type="linenumber">121</context>
->>>>>>> baa09305
         </context-group>
       </trans-unit>
       <trans-unit id="export.formats.shapefile" datatype="html">
@@ -815,11 +790,7 @@
         <target state="final">Shapefile</target>
         <context-group purpose="location">
           <context context-type="sourcefile">src/app/components/export/export.component.ts</context>
-<<<<<<< HEAD
           <context context-type="linenumber">148</context>
-=======
-          <context context-type="linenumber">149</context>
->>>>>>> baa09305
         </context-group>
       </trans-unit>
       <trans-unit id="export.formats.catalog" datatype="html">
@@ -835,11 +806,7 @@
         <target state="final">CSV</target>
         <context-group purpose="location">
           <context context-type="sourcefile">src/app/components/export/export.component.ts</context>
-<<<<<<< HEAD
           <context context-type="linenumber">92</context>
-=======
-          <context context-type="linenumber">93</context>
->>>>>>> baa09305
         </context-group>
       </trans-unit>
       <trans-unit id="export.csvimportmode.complete" datatype="html">
@@ -847,11 +814,7 @@
         <target state="final">Completo</target>
         <context-group purpose="location">
           <context context-type="sourcefile">src/app/components/export/export.component.ts</context>
-<<<<<<< HEAD
           <context context-type="linenumber">202</context>
-=======
-          <context context-type="linenumber">199</context>
->>>>>>> baa09305
         </context-group>
       </trans-unit>
       <trans-unit id="export.csvimportmode.schema" datatype="html">
@@ -859,11 +822,7 @@
         <target state="final">Solo la struttura</target>
         <context-group purpose="location">
           <context context-type="sourcefile">src/app/components/export/export.component.ts</context>
-<<<<<<< HEAD
           <context context-type="linenumber">231</context>
-=======
-          <context context-type="linenumber">223</context>
->>>>>>> baa09305
         </context-group>
       </trans-unit>
       <trans-unit id="export.csv.noResources" datatype="html">
@@ -1037,11 +996,7 @@
         <target state="new">Kategorie hinzufügen</target>
         <context-group purpose="location">
           <context context-type="sourcefile">src/app/components/configuration/add/category/add-category-form-modal.component.ts</context>
-<<<<<<< HEAD
           <context context-type="linenumber">184</context>
-=======
-          <context context-type="linenumber">181</context>
->>>>>>> baa09305
         </context-group>
       </trans-unit>
       <trans-unit id="configuration.addField" datatype="html">
@@ -1053,11 +1008,7 @@
         </context-group>
         <context-group purpose="location">
           <context context-type="sourcefile">src/app/components/configuration/browse/configuration-category.component.ts</context>
-<<<<<<< HEAD
           <context context-type="linenumber">132</context>
-=======
-          <context context-type="linenumber">125</context>
->>>>>>> baa09305
         </context-group>
       </trans-unit>
       <trans-unit id="configuration.selectField" datatype="html">
@@ -1085,11 +1036,7 @@
         </context-group>
         <context-group purpose="location">
           <context context-type="sourcefile">src/app/components/configuration/browse/configuration-category.component.ts</context>
-<<<<<<< HEAD
           <context context-type="linenumber">103</context>
-=======
-          <context context-type="linenumber">95</context>
->>>>>>> baa09305
         </context-group>
       </trans-unit>
       <trans-unit id="configuration.selectGroup" datatype="html">
@@ -1157,11 +1104,7 @@
         <target state="new">Neue Werteliste</target>
         <context-group purpose="location">
           <context context-type="sourcefile">src/app/components/configuration/add/valuelist/valuelist-listing.component.ts</context>
-<<<<<<< HEAD
           <context context-type="linenumber">47</context>
-=======
-          <context context-type="linenumber">46</context>
->>>>>>> baa09305
         </context-group>
       </trans-unit>
       <trans-unit id="configuration.valuelistExtensionTooltip" datatype="html">
@@ -1193,11 +1136,7 @@
         <target state="new">Ausgewähltes Formular</target>
         <context-group purpose="location">
           <context context-type="sourcefile">src/app/components/configuration/browse/configuration-category.component.ts</context>
-<<<<<<< HEAD
           <context context-type="linenumber">76</context>
-=======
-          <context context-type="linenumber">74</context>
->>>>>>> baa09305
         </context-group>
       </trans-unit>
       <trans-unit id="configuration.field.inputType" datatype="html">
@@ -1269,11 +1208,7 @@
         <target state="new"> Werteliste </target>
         <context-group purpose="location">
           <context context-type="sourcefile">src/app/components/configuration/editor/field-editor-modal.html</context>
-<<<<<<< HEAD
           <context context-type="linenumber">80</context>
-=======
-          <context context-type="linenumber">77</context>
->>>>>>> baa09305
         </context-group>
       </trans-unit>
       <trans-unit id="configuration.replaceValuelist" datatype="html">
@@ -1281,11 +1216,7 @@
         <target state="new">Werteliste wechseln</target>
         <context-group purpose="location">
           <context context-type="sourcefile">src/app/components/configuration/editor/field-editor-modal.html</context>
-<<<<<<< HEAD
           <context context-type="linenumber">98</context>
-=======
-          <context context-type="linenumber">96</context>
->>>>>>> baa09305
         </context-group>
       </trans-unit>
       <trans-unit id="configuration.editValuelist" datatype="html">
@@ -1293,11 +1224,7 @@
         <target state="new">Werteliste bearbeiten</target>
         <context-group purpose="location">
           <context context-type="sourcefile">src/app/components/configuration/editor/field-editor-modal.html</context>
-<<<<<<< HEAD
           <context context-type="linenumber">116</context>
-=======
-          <context context-type="linenumber">113</context>
->>>>>>> baa09305
         </context-group>
       </trans-unit>
       <trans-unit id="configuration.addValuelist" datatype="html">
@@ -1305,11 +1232,7 @@
         <target state="new">Werteliste hinzufügen</target>
         <context-group purpose="location">
           <context context-type="sourcefile">src/app/components/configuration/editor/field-editor-modal.html</context>
-<<<<<<< HEAD
           <context context-type="linenumber">135</context>
-=======
-          <context context-type="linenumber">132</context>
->>>>>>> baa09305
         </context-group>
       </trans-unit>
       <trans-unit id="configuration.groupLabel" datatype="html">
@@ -1773,11 +1696,7 @@
         <target state="new">Kategoriebezeichnung</target>
         <context-group purpose="location">
           <context context-type="sourcefile">src/app/components/configuration/editor/category-editor-modal.component.ts</context>
-<<<<<<< HEAD
           <context context-type="linenumber">76</context>
-=======
-          <context context-type="linenumber">73</context>
->>>>>>> baa09305
         </context-group>
       </trans-unit>
       <trans-unit id="configuration.description" datatype="html">
