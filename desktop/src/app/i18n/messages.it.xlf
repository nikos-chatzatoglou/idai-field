<?xml version="1.0" encoding="UTF-8"?>
<xliff version="1.2" xmlns="urn:oasis:names:tc:xliff:document:1.2">
  <file source-language="de" datatype="plaintext" original="ng2.template" target-language="it">
    <body>
      <trans-unit id="ngb.alert.close" datatype="html">
        <source>Close</source>
        <target state="final">Chiudere</target>
        <context-group purpose="location">
          <context context-type="sourcefile">node_modules/@ng-bootstrap/ng-bootstrap/__ivy_ngcc__/fesm2015/@ng-bootstrap/ng-bootstrap/alert/alert.ts</context>
          <context context-type="linenumber">67</context>
        </context-group>
      </trans-unit>
      <trans-unit id="ngb.carousel.previous" datatype="html">
        <source>Previous</source>
        <target state="final">Indietro</target>
        <context-group purpose="location">
          <context context-type="sourcefile">node_modules/@ng-bootstrap/ng-bootstrap/__ivy_ngcc__/fesm2015/@ng-bootstrap/ng-bootstrap/carousel/carousel.ts</context>
          <context context-type="linenumber">160</context>
        </context-group>
      </trans-unit>
      <trans-unit id="ngb.carousel.next" datatype="html">
        <source>Next</source>
        <target state="final">Avanti</target>
        <context-group purpose="location">
          <context context-type="sourcefile">node_modules/@ng-bootstrap/ng-bootstrap/__ivy_ngcc__/fesm2015/@ng-bootstrap/ng-bootstrap/carousel/carousel.ts</context>
          <context context-type="linenumber">175</context>
        </context-group>
      </trans-unit>
      <trans-unit id="ngb.datepicker.previous-month" datatype="html">
        <source>Previous month</source>
        <target state="final">Mese precedente</target>
        <context-group purpose="location">
          <context context-type="sourcefile">node_modules/@ng-bootstrap/ng-bootstrap/__ivy_ngcc__/fesm2015/@ng-bootstrap/ng-bootstrap/datepicker/datepicker-month.ts</context>
          <context context-type="linenumber">46</context>
        </context-group>
        <context-group purpose="location">
          <context context-type="sourcefile">node_modules/@ng-bootstrap/ng-bootstrap/__ivy_ngcc__/fesm2015/@ng-bootstrap/ng-bootstrap/datepicker/datepicker-month.ts</context>
          <context context-type="linenumber">62</context>
        </context-group>
      </trans-unit>
      <trans-unit id="ngb.datepicker.next-month" datatype="html">
        <source>Next month</source>
        <target state="final">Prossimo mese</target>
        <context-group purpose="location">
          <context context-type="sourcefile">node_modules/@ng-bootstrap/ng-bootstrap/__ivy_ngcc__/fesm2015/@ng-bootstrap/ng-bootstrap/datepicker/datepicker-month.ts</context>
          <context context-type="linenumber">72</context>
        </context-group>
        <context-group purpose="location">
          <context context-type="sourcefile">node_modules/@ng-bootstrap/ng-bootstrap/__ivy_ngcc__/fesm2015/@ng-bootstrap/ng-bootstrap/datepicker/datepicker-month.ts</context>
          <context context-type="linenumber">72</context>
        </context-group>
      </trans-unit>
      <trans-unit id="ngb.datepicker.select-month" datatype="html">
        <source>Select month</source>
        <target state="final">Selezionare il mese</target>
        <context-group purpose="location">
          <context context-type="sourcefile">node_modules/@ng-bootstrap/ng-bootstrap/__ivy_ngcc__/fesm2015/@ng-bootstrap/ng-bootstrap/datepicker/datepicker-day-view.ts</context>
          <context context-type="linenumber">31</context>
        </context-group>
        <context-group purpose="location">
          <context context-type="sourcefile">node_modules/@ng-bootstrap/ng-bootstrap/__ivy_ngcc__/fesm2015/@ng-bootstrap/ng-bootstrap/datepicker/datepicker-day-view.ts</context>
          <context context-type="linenumber">31</context>
        </context-group>
      </trans-unit>
      <trans-unit id="ngb.datepicker.select-year" datatype="html">
        <source>Select year</source>
        <target state="final">Selezionare l'anno</target>
        <context-group purpose="location">
          <context context-type="sourcefile">node_modules/@ng-bootstrap/ng-bootstrap/__ivy_ngcc__/fesm2015/@ng-bootstrap/ng-bootstrap/datepicker/datepicker-day-view.ts</context>
          <context context-type="linenumber">31</context>
        </context-group>
        <context-group purpose="location">
          <context context-type="sourcefile">node_modules/@ng-bootstrap/ng-bootstrap/__ivy_ngcc__/fesm2015/@ng-bootstrap/ng-bootstrap/datepicker/datepicker-day-view.ts</context>
          <context context-type="linenumber">31</context>
        </context-group>
      </trans-unit>
      <trans-unit id="ngb.pagination.first" datatype="html">
        <source>««</source>
        <target state="final">««</target>
        <context-group purpose="location">
          <context context-type="sourcefile">node_modules/@ng-bootstrap/ng-bootstrap/__ivy_ngcc__/fesm2015/@ng-bootstrap/ng-bootstrap/pagination/pagination.ts</context>
          <context context-type="linenumber">146</context>
        </context-group>
      </trans-unit>
      <trans-unit id="ngb.pagination.first-aria" datatype="html">
        <source>First</source>
        <target state="final">Primo</target>
        <context-group purpose="location">
          <context context-type="sourcefile">node_modules/@ng-bootstrap/ng-bootstrap/__ivy_ngcc__/fesm2015/@ng-bootstrap/ng-bootstrap/pagination/pagination.ts</context>
          <context context-type="linenumber">174</context>
        </context-group>
      </trans-unit>
      <trans-unit id="ngb.pagination.previous" datatype="html">
        <source>«</source>
        <target state="final">«</target>
        <context-group purpose="location">
          <context context-type="sourcefile">node_modules/@ng-bootstrap/ng-bootstrap/__ivy_ngcc__/fesm2015/@ng-bootstrap/ng-bootstrap/pagination/pagination.ts</context>
          <context context-type="linenumber">153</context>
        </context-group>
      </trans-unit>
      <trans-unit id="ngb.pagination.previous-aria" datatype="html">
        <source>Previous</source>
        <target state="final">Precedente</target>
        <context-group purpose="location">
          <context context-type="sourcefile">node_modules/@ng-bootstrap/ng-bootstrap/__ivy_ngcc__/fesm2015/@ng-bootstrap/ng-bootstrap/pagination/pagination.ts</context>
          <context context-type="linenumber">187</context>
        </context-group>
      </trans-unit>
      <trans-unit id="ngb.pagination.next" datatype="html">
        <source>»</source>
        <target state="final">»</target>
        <context-group purpose="location">
          <context context-type="sourcefile">node_modules/@ng-bootstrap/ng-bootstrap/__ivy_ngcc__/fesm2015/@ng-bootstrap/ng-bootstrap/pagination/pagination.ts</context>
          <context context-type="linenumber">159</context>
        </context-group>
      </trans-unit>
      <trans-unit id="ngb.pagination.next-aria" datatype="html">
        <source>Next</source>
        <target state="final">Successivo</target>
        <context-group purpose="location">
          <context context-type="sourcefile">node_modules/@ng-bootstrap/ng-bootstrap/__ivy_ngcc__/fesm2015/@ng-bootstrap/ng-bootstrap/pagination/pagination.ts</context>
          <context context-type="linenumber">195</context>
        </context-group>
      </trans-unit>
      <trans-unit id="ngb.pagination.last" datatype="html">
        <source>»»</source>
        <target state="final">»»</target>
        <context-group purpose="location">
          <context context-type="sourcefile">node_modules/@ng-bootstrap/ng-bootstrap/__ivy_ngcc__/fesm2015/@ng-bootstrap/ng-bootstrap/pagination/pagination.ts</context>
          <context context-type="linenumber">165</context>
        </context-group>
      </trans-unit>
      <trans-unit id="ngb.pagination.last-aria" datatype="html">
        <source>Last</source>
        <target state="final">Ultimo</target>
        <context-group purpose="location">
          <context context-type="sourcefile">node_modules/@ng-bootstrap/ng-bootstrap/__ivy_ngcc__/fesm2015/@ng-bootstrap/ng-bootstrap/pagination/pagination.ts</context>
          <context context-type="linenumber">217</context>
        </context-group>
      </trans-unit>
      <trans-unit id="ngb.progressbar.value" datatype="html">
        <source><x id="INTERPOLATION" equiv-text="*
   * Supp"/>%</source>
        <target state="final"><x id="INTERPOLATION" equiv-text="{{getPercentValue()}}"/>%</target>
        <context-group purpose="location">
          <context context-type="sourcefile">node_modules/@ng-bootstrap/ng-bootstrap/__ivy_ngcc__/fesm2015/@ng-bootstrap/ng-bootstrap/progressbar/progressbar.ts</context>
          <context context-type="linenumber">59</context>
        </context-group>
      </trans-unit>
      <trans-unit id="ngb.timepicker.increment-hours" datatype="html">
        <source>Increment hours</source>
        <target state="final">Aumentare le ore</target>
        <context-group purpose="location">
          <context context-type="sourcefile">node_modules/@ng-bootstrap/ng-bootstrap/__ivy_ngcc__/fesm2015/@ng-bootstrap/ng-bootstrap/timepicker/timepicker.ts</context>
          <context context-type="linenumber">231</context>
        </context-group>
      </trans-unit>
      <trans-unit id="ngb.timepicker.HH" datatype="html">
        <source>HH</source>
        <target state="final">HH</target>
        <context-group purpose="location">
          <context context-type="sourcefile">node_modules/@ng-bootstrap/ng-bootstrap/__ivy_ngcc__/fesm2015/@ng-bootstrap/ng-bootstrap/timepicker/timepicker.ts</context>
          <context context-type="linenumber">164</context>
        </context-group>
      </trans-unit>
      <trans-unit id="ngb.timepicker.hours" datatype="html">
        <source>Hours</source>
        <target state="final">Ore</target>
        <context-group purpose="location">
          <context context-type="sourcefile">node_modules/@ng-bootstrap/ng-bootstrap/__ivy_ngcc__/fesm2015/@ng-bootstrap/ng-bootstrap/timepicker/timepicker.ts</context>
          <context context-type="linenumber">184</context>
        </context-group>
      </trans-unit>
      <trans-unit id="ngb.timepicker.decrement-hours" datatype="html">
        <source>Decrement hours</source>
        <target state="final">Ridurre le ore</target>
        <context-group purpose="location">
          <context context-type="sourcefile">node_modules/@ng-bootstrap/ng-bootstrap/__ivy_ngcc__/fesm2015/@ng-bootstrap/ng-bootstrap/timepicker/timepicker.ts</context>
          <context context-type="linenumber">251</context>
        </context-group>
      </trans-unit>
      <trans-unit id="ngb.timepicker.increment-minutes" datatype="html">
        <source>Increment minutes</source>
        <target state="final">Aumentare i minuti</target>
        <context-group purpose="location">
          <context context-type="sourcefile">node_modules/@ng-bootstrap/ng-bootstrap/__ivy_ngcc__/fesm2015/@ng-bootstrap/ng-bootstrap/timepicker/timepicker.ts</context>
          <context context-type="linenumber">273</context>
        </context-group>
      </trans-unit>
      <trans-unit id="ngb.timepicker.MM" datatype="html">
        <source>MM</source>
        <target state="final">MM</target>
        <context-group purpose="location">
          <context context-type="sourcefile">node_modules/@ng-bootstrap/ng-bootstrap/__ivy_ngcc__/fesm2015/@ng-bootstrap/ng-bootstrap/timepicker/timepicker.ts</context>
          <context context-type="linenumber">194</context>
        </context-group>
      </trans-unit>
      <trans-unit id="ngb.timepicker.minutes" datatype="html">
        <source>Minutes</source>
        <target state="final">Minuti</target>
        <context-group purpose="location">
          <context context-type="sourcefile">node_modules/@ng-bootstrap/ng-bootstrap/__ivy_ngcc__/fesm2015/@ng-bootstrap/ng-bootstrap/timepicker/timepicker.ts</context>
          <context context-type="linenumber">209</context>
        </context-group>
      </trans-unit>
      <trans-unit id="ngb.timepicker.decrement-minutes" datatype="html">
        <source>Decrement minutes</source>
        <target state="final">Ridurre i minuti</target>
        <context-group purpose="location">
          <context context-type="sourcefile">node_modules/@ng-bootstrap/ng-bootstrap/__ivy_ngcc__/fesm2015/@ng-bootstrap/ng-bootstrap/timepicker/timepicker.ts</context>
          <context context-type="linenumber">290</context>
        </context-group>
      </trans-unit>
      <trans-unit id="ngb.timepicker.increment-seconds" datatype="html">
        <source>Increment seconds</source>
        <target state="final">Aumentare i secondi</target>
        <context-group purpose="location">
          <context context-type="sourcefile">node_modules/@ng-bootstrap/ng-bootstrap/__ivy_ngcc__/fesm2015/@ng-bootstrap/ng-bootstrap/timepicker/timepicker.ts</context>
          <context context-type="linenumber">296</context>
        </context-group>
      </trans-unit>
      <trans-unit id="ngb.timepicker.SS" datatype="html">
        <source>SS</source>
        <target state="final">SS</target>
        <context-group purpose="location">
          <context context-type="sourcefile">node_modules/@ng-bootstrap/ng-bootstrap/__ivy_ngcc__/fesm2015/@ng-bootstrap/ng-bootstrap/timepicker/timepicker.ts</context>
          <context context-type="linenumber">296</context>
        </context-group>
      </trans-unit>
      <trans-unit id="ngb.timepicker.seconds" datatype="html">
        <source>Seconds</source>
        <target state="final">Secondi</target>
        <context-group purpose="location">
          <context context-type="sourcefile">node_modules/@ng-bootstrap/ng-bootstrap/__ivy_ngcc__/fesm2015/@ng-bootstrap/ng-bootstrap/timepicker/timepicker.ts</context>
          <context context-type="linenumber">296</context>
        </context-group>
      </trans-unit>
      <trans-unit id="ngb.timepicker.decrement-seconds" datatype="html">
        <source>Decrement seconds</source>
        <target state="final">Ridurre i secondi</target>
        <context-group purpose="location">
          <context context-type="sourcefile">node_modules/@ng-bootstrap/ng-bootstrap/__ivy_ngcc__/fesm2015/@ng-bootstrap/ng-bootstrap/timepicker/timepicker.ts</context>
          <context context-type="linenumber">296</context>
        </context-group>
      </trans-unit>
      <trans-unit id="ngb.timepicker.PM" datatype="html">
        <source><x id="INTERPOLATION"/></source>
        <target state="final"><x id="INTERPOLATION" equiv-text="{{ i18n.getAfternoonPeriod() }}"/></target>
        <context-group purpose="location">
          <context context-type="sourcefile">node_modules/@ng-bootstrap/ng-bootstrap/__ivy_ngcc__/fesm2015/@ng-bootstrap/ng-bootstrap/timepicker/timepicker.ts</context>
          <context context-type="linenumber">296</context>
        </context-group>
      </trans-unit>
      <trans-unit id="ngb.timepicker.AM" datatype="html">
        <source><x id="INTERPOLATION"/></source>
        <target state="final"><x id="INTERPOLATION" equiv-text="{{ i18n.getMorningPeriod() }}"/></target>
        <context-group purpose="location">
          <context context-type="sourcefile">node_modules/@ng-bootstrap/ng-bootstrap/__ivy_ngcc__/fesm2015/@ng-bootstrap/ng-bootstrap/timepicker/timepicker.ts</context>
          <context context-type="linenumber">296</context>
        </context-group>
      </trans-unit>
      <trans-unit id="ngb.toast.close-aria" datatype="html">
        <source>Close</source>
        <target state="final">Close</target>
        <context-group purpose="location">
          <context context-type="sourcefile">node_modules/@ng-bootstrap/ng-bootstrap/__ivy_ngcc__/fesm2015/@ng-bootstrap/ng-bootstrap/toast/toast.ts</context>
          <context context-type="linenumber">107</context>
        </context-group>
      </trans-unit>
      <trans-unit id="boolean.yes" datatype="html">
        <source>Ja</source>
        <target state="final">Sì</target>
        <context-group purpose="location">
          <context context-type="sourcefile">src/app/components/docedit/core/forms/boolean.component.ts</context>
          <context context-type="linenumber">33</context>
        </context-group>
        <context-group purpose="location">
          <context context-type="sourcefile">src/app/components/image/overview/searchbar/image-overview-search-constraints.component.ts</context>
          <context context-type="linenumber">65</context>
        </context-group>
        <context-group purpose="location">
          <context context-type="sourcefile">src/app/components/image/overview/searchbar/image-overview-search-constraints.component.ts</context>
          <context context-type="linenumber">65</context>
        </context-group>
        <context-group purpose="location">
          <context context-type="sourcefile">src/app/components/resources/searchbar/resources-search-constraints.component.ts</context>
          <context context-type="linenumber">126</context>
        </context-group>
        <context-group purpose="location">
          <context context-type="sourcefile">src/app/components/resources/searchbar/resources-search-constraints.component.ts</context>
          <context context-type="linenumber">126</context>
        </context-group>
        <context-group purpose="location">
          <context context-type="sourcefile">src/app/components/widgets/documentinfo/fields-view.component.ts</context>
          <context context-type="linenumber">47</context>
        </context-group>
      </trans-unit>
      <trans-unit id="boolean.no" datatype="html">
        <source>Nein</source>
        <target state="final">No</target>
        <context-group purpose="location">
          <context context-type="sourcefile">src/app/components/docedit/core/forms/boolean.component.ts</context>
          <context context-type="linenumber">33</context>
        </context-group>
        <context-group purpose="location">
          <context context-type="sourcefile">src/app/components/image/overview/searchbar/image-overview-search-constraints.component.ts</context>
          <context context-type="linenumber">65</context>
        </context-group>
        <context-group purpose="location">
          <context context-type="sourcefile">src/app/components/image/overview/searchbar/image-overview-search-constraints.component.ts</context>
          <context context-type="linenumber">65</context>
        </context-group>
        <context-group purpose="location">
          <context context-type="sourcefile">src/app/components/resources/searchbar/resources-search-constraints.component.ts</context>
          <context context-type="linenumber">126</context>
        </context-group>
        <context-group purpose="location">
          <context context-type="sourcefile">src/app/components/resources/searchbar/resources-search-constraints.component.ts</context>
          <context context-type="linenumber">126</context>
        </context-group>
        <context-group purpose="location">
          <context context-type="sourcefile">src/app/components/widgets/documentinfo/fields-view.component.ts</context>
          <context context-type="linenumber">76</context>
        </context-group>
      </trans-unit>
      <trans-unit id="components.documents.documentTeaser.newResource" datatype="html">
        <source>Neue Ressource</source>
        <target state="final">Nuovo elemento</target>
        <context-group purpose="location">
          <context context-type="sourcefile">src/app/components/widgets/document-teaser.component.ts</context>
          <context context-type="linenumber">12</context>
        </context-group>
      </trans-unit>
      <trans-unit id="resources.detailSidebar.geometryView.polygon" datatype="html">
        <source>Polygon</source>
        <target state="final">Poligono</target>
        <context-group purpose="location">
          <context context-type="sourcefile">src/app/components/resources/map/list/geometry-view.component.ts</context>
          <context context-type="linenumber">20</context>
        </context-group>
      </trans-unit>
      <trans-unit id="resources.detailSidebar.geometryView.multipolygon" datatype="html">
        <source>Multipolygon</source>
        <target state="final">Multipoligono</target>
        <context-group purpose="location">
          <context context-type="sourcefile">src/app/components/resources/map/list/geometry-view.component.ts</context>
          <context context-type="linenumber">20</context>
        </context-group>
      </trans-unit>
      <trans-unit id="resources.detailSidebar.geometryView.polyline" datatype="html">
        <source>Polyline</source>
        <target state="final">Polilinea</target>
        <context-group purpose="location">
          <context context-type="sourcefile">src/app/components/resources/map/list/geometry-view.component.ts</context>
          <context context-type="linenumber">20</context>
        </context-group>
      </trans-unit>
      <trans-unit id="resources.detailSidebar.geometryView.multipolyline" datatype="html">
        <source>Multipolyline</source>
        <target state="final">Multipolilinea</target>
        <context-group purpose="location">
          <context context-type="sourcefile">src/app/components/resources/map/list/geometry-view.component.ts</context>
          <context context-type="linenumber">20</context>
        </context-group>
      </trans-unit>
      <trans-unit id="resources.detailSidebar.geometryView.point" datatype="html">
        <source>Punkt</source>
        <target state="final">Punto</target>
        <context-group purpose="location">
          <context context-type="sourcefile">src/app/components/resources/map/list/geometry-view.component.ts</context>
          <context context-type="linenumber">20</context>
        </context-group>
      </trans-unit>
      <trans-unit id="resources.detailSidebar.geometryView.multipoint" datatype="html">
        <source>Multipunkt</source>
        <target state="final">Multipunto</target>
        <context-group purpose="location">
          <context context-type="sourcefile">src/app/components/resources/map/list/geometry-view.component.ts</context>
          <context context-type="linenumber">20</context>
        </context-group>
      </trans-unit>
      <trans-unit id="resources.detailSidebar.geometryView.none" datatype="html">
        <source>Keine</source>
        <target state="final">Nessuno</target>
        <context-group purpose="location">
          <context context-type="sourcefile">src/app/components/resources/map/list/geometry-view.component.ts</context>
          <context context-type="linenumber">20</context>
        </context-group>
      </trans-unit>
      <trans-unit id="widgets.documentPicker.noSearchCriteria" datatype="html">
        <source>Keine Suchkriterien angegeben</source>
        <target state="final">Nessun criterio di ricerca specificato</target>
        <context-group purpose="location">
          <context context-type="sourcefile">src/app/components/widgets/document-picker.component.ts</context>
          <context context-type="linenumber">52</context>
        </context-group>
      </trans-unit>
      <trans-unit id="widgets.documentPicker.noSearchResults" datatype="html">
        <source>Keine Ziele gefunden</source>
        <target state="final">Nessun oggetto trovato</target>
        <context-group purpose="location">
          <context context-type="sourcefile">src/app/components/widgets/document-picker.component.ts</context>
          <context context-type="linenumber">85</context>
        </context-group>
      </trans-unit>
      <trans-unit id="widgets.searchBar.placeholder" datatype="html">
        <source>Suchen...</source>
        <target state="final">Cerca...</target>
        <context-group purpose="location">
          <context context-type="sourcefile">src/app/components/image/overview/searchbar/image-overview-search-bar.component.ts</context>
          <context context-type="linenumber">27</context>
        </context-group>
        <context-group purpose="location">
          <context context-type="sourcefile">src/app/components/resources/searchbar/resources-search-bar.component.ts</context>
          <context context-type="linenumber">55</context>
        </context-group>
        <context-group purpose="location">
          <context context-type="sourcefile">src/app/components/widgets/search-bar.component.ts</context>
          <context context-type="linenumber">50</context>
        </context-group>
      </trans-unit>
      <trans-unit id="widgets.searchBar.categoryFilter" datatype="html">
        <source>Nach Kategorie filtern:</source>
        <target state="final">Filtrare per categoria:</target>
        <context-group purpose="location">
          <context context-type="sourcefile">src/app/components/resources/searchbar/resources-search-bar.component.ts</context>
          <context context-type="linenumber">69</context>
        </context-group>
        <context-group purpose="location">
          <context context-type="sourcefile">src/app/components/widgets/search-bar.component.ts</context>
          <context context-type="linenumber">76</context>
        </context-group>
      </trans-unit>
      <trans-unit id="widgets.categoryPicker.allCategories" datatype="html">
        <source>Alle Kategorien</source>
        <target state="final">Tutte le categorie</target>
        <context-group purpose="location">
          <context context-type="sourcefile">src/app/components/widgets/category-picker.component.ts</context>
          <context context-type="linenumber">50</context>
        </context-group>
      </trans-unit>
      <trans-unit id="import.uploadModal.info" datatype="html">
        <source>Datensätze werden eingelesen...</source>
        <target state="final">Trasferimento dei record...</target>
        <context-group purpose="location">
          <context context-type="sourcefile">src/app/components/import/upload-modal.component.ts</context>
          <context context-type="linenumber">15</context>
        </context-group>
      </trans-unit>
      <trans-unit id="import.startImport" datatype="html">
        <source>Import starten</source>
        <target state="final">Avviare l'importazione</target>
        <context-group purpose="location">
          <context context-type="sourcefile">src/app/components/import/import.component.ts</context>
          <context context-type="linenumber">57</context>
        </context-group>
      </trans-unit>
      <trans-unit id="import.source" datatype="html">
        <source>Quelle</source>
        <target state="final">Sorgente</target>
        <context-group purpose="location">
          <context context-type="sourcefile">src/app/components/import/import.component.ts</context>
          <context context-type="linenumber">77</context>
        </context-group>
      </trans-unit>
      <trans-unit id="import.file" datatype="html">
        <source>Datei</source>
        <target state="final">File</target>
        <context-group purpose="location">
          <context context-type="sourcefile">src/app/components/import/import.component.ts</context>
          <context context-type="linenumber">93</context>
        </context-group>
      </trans-unit>
      <trans-unit id="import.http" datatype="html">
        <source>HTTP</source>
        <target state="final">HTTP</target>
        <context-group purpose="location">
          <context context-type="sourcefile">src/app/components/import/import.component.ts</context>
          <context context-type="linenumber">121</context>
        </context-group>
      </trans-unit>
      <trans-unit id="import.path" datatype="html">
        <source>Pfad</source>
        <target state="final">Percorso</target>
        <context-group purpose="location">
          <context context-type="sourcefile">src/app/components/import/import.component.ts</context>
          <context context-type="linenumber">143</context>
        </context-group>
      </trans-unit>
      <trans-unit id="import.chooseFile" datatype="html">
        <source>Datei auswählen...</source>
        <target state="final">Selezionare file...</target>
        <context-group purpose="location">
          <context context-type="sourcefile">src/app/components/import/import.component.ts</context>
          <context context-type="linenumber">168</context>
        </context-group>
      </trans-unit>
      <trans-unit id="import.url" datatype="html">
        <source>URL</source>
        <target state="final">URL</target>
        <context-group purpose="location">
          <context context-type="sourcefile">src/app/components/import/import.component.ts</context>
          <context context-type="linenumber">198</context>
        </context-group>
      </trans-unit>
      <trans-unit id="import.format.info" datatype="html">
        <source> Unterstützte Dateiformate: <x id="INTERPOLATION" equiv-text="{{getAllowedFileExtensions()}}"/><x id="LINE_BREAK" ctype="lb" equiv-text="&lt;br>"/> Bildformate können in der <x id="START_LINK" ctype="x-a" equiv-text="&lt;a href=&quot;#&quot; routerLink=&quot;../images&quot;>"/>Bilderverwaltung<x id="CLOSE_LINK" ctype="x-a" equiv-text="&lt;/a>"/> importiert werden. </source>
        <target state="final">
                        Formati di file supportati: <x id="INTERPOLATION" equiv-text="{{getAllowedFileExtensions()}}"/><x id="LINE_BREAK" ctype="lb" equiv-text="&lt;br/>"/>
                        I formati di immagine possono essere importati nel <x id="START_LINK" ctype="x-a" equiv-text="&lt;a>"/>Gestore di immagini<x id="CLOSE_LINK" ctype="x-a" equiv-text="&lt;/a>"/>.
                   </target>
        <context-group purpose="location">
          <context context-type="sourcefile">src/app/components/import/import.component.ts</context>
          <context context-type="linenumber">236</context>
        </context-group>
      </trans-unit>
      <trans-unit id="import.regularOption.label" datatype="html">
        <source> Neue Ressourcen importieren</source>
        <target state="final">
                                Importazione di nuovi elementi</target>
        <context-group purpose="location">
          <context context-type="sourcefile">src/app/components/import/import.html</context>
          <context context-type="linenumber">69</context>
        </context-group>
      </trans-unit>
      <trans-unit id="import.defaultOption.info" datatype="html">
        <source> Datensätze, deren Bezeichner (Feld <x id="START_EMPHASISED_TEXT" ctype="x-em" equiv-text="&lt;em>"/>identifier<x id="CLOSE_EMPHASISED_TEXT" ctype="x-em" equiv-text="&lt;/em>"/>) bereits vergeben ist, werden ignoriert. </source>
        <target state="final">
                                I record il cui identificatore (campo <x id="START_EMPHASISED_TEXT" ctype="x-em" equiv-text="&lt;em>"/>identifier<x id="CLOSE_EMPHASISED_TEXT" ctype="x-em" equiv-text="&lt;/em>"/>)
                                è già stato assegnato, verranno ignorati.
                            </target>
        <context-group purpose="location">
          <context context-type="sourcefile">src/app/components/import/import.html</context>
          <context context-type="linenumber">87</context>
        </context-group>
      </trans-unit>
      <trans-unit id="import.mergeOption.label" datatype="html">
        <source> Vorhandene Ressource ergänzen </source>
        <target state="final">
                            Aggiungi agli elementi esistenti
                        </target>
        <context-group purpose="location">
          <context context-type="sourcefile">src/app/components/import/import.html</context>
          <context context-type="linenumber">87</context>
        </context-group>
      </trans-unit>
      <trans-unit id="import.mergeOption.native.info" datatype="html">
        <source> Ist diese Option aktiviert, so werden bereits existierende Datensätze mit den Daten aus der Importdatei ergänzt. Felder des Importdatensatzes überschreiben dabei gleichnamige Felder im existierenden Datensatz. Geometrien des Importdatensatzes überschreiben bestehende im existierenden Datensatz. Im existierenden Datensatz vorhandene Felder, die nicht im Importdatensatz vorhanden sind, bleiben unverändert bestehen. Die Kategorie kann nicht verändert werden. Die Zuordnung von Datensätzen geschieht per Bezeichner (Feld <x id="START_EMPHASISED_TEXT" ctype="x-em" equiv-text="&lt;em>"/>identifier<x id="CLOSE_EMPHASISED_TEXT" ctype="x-em" equiv-text="&lt;/em>"/>). Datensätze in der Importdatei, die nicht zugeordnet werden können, werden ignoriert. </source>
        <target state="final">
                        Se questa opzione è attivata, i record dei dati esistenti vengono integrati con
                        i dati del file di importazione. I campi nel file di importazione che hanno lo stesso nome
                        di quelli nel file dove vengono importati sovrascrivono i record dei campi omonimi nel file esistente.
                        Le geometrie dei record importati sovrascrivono le geometrie dei record esistenti. I campi dei record
                        dei dati esistenti che non sono nei record dei dati di importazione rimangono invariati.
                        La categoria non può essere modificata. L'assegnazione dei record di dati
                        avviene tramite identificatore (campo <x id="START_EMPHASISED_TEXT" ctype="x-em" equiv-text="&lt;em>"/>identifier<x id="CLOSE_EMPHASISED_TEXT" ctype="x-em" equiv-text="&lt;/em>"/>). I record di dati nel
                        file di importazione che non possono essere assegnati sono ignorati.
                    </target>
        <context-group purpose="location">
          <context context-type="sourcefile">src/app/components/import/import.html</context>
          <context context-type="linenumber">107</context>
        </context-group>
      </trans-unit>
      <trans-unit id="import.mergeOption.csv.info" datatype="html">
        <source> Ist diese Option aktiviert, so werden bereits existierende Datensätze mit den Daten aus der Importdatei ergänzt. Felder des Importdatensatzes überschreiben dabei gleichnamige Felder im existierenden Datensatz. Im existierenden Datensatz vorhandene Felder, die nicht im Importdatensatz vorhanden sind, bleiben unverändert bestehen. Die Kategorie kann nicht verändert werden. Die Zuordnung von Datensätzen geschieht per Bezeichner (Spalte <x id="START_EMPHASISED_TEXT" ctype="x-em" equiv-text="&lt;em>"/>identifier<x id="CLOSE_EMPHASISED_TEXT" ctype="x-em" equiv-text="&lt;/em>"/>). Datensätze in der Importdatei, die nicht zugeordnet werden können, werden ignoriert. </source>
        <target state="final">
                        Se questa opzione è attivata, i record dei dati esistenti vengono integrati con
                        i dati del file di importazione. I campi nel file di importazione che hanno lo stesso nome
                        di quelli nel file dove vengono importati sovrascrivono i record dei campi omonimi nel file esistente.
                        I campi dei record dei dati esistenti che non sono nei record dei dati di importazione rimangono invariati.
                        La categoria non può essere modificata. L'assegnazione dei record di dati
                        avviene tramite identificatore (colonna <x id="START_EMPHASISED_TEXT" ctype="x-em" equiv-text="&lt;em>"/>identifier<x id="CLOSE_EMPHASISED_TEXT" ctype="x-em" equiv-text="&lt;/em>"/>). I record dei dati nel
                        file di importazione che non possono essere assegnati vengono ignorati.
                    </target>
        <context-group purpose="location">
          <context context-type="sourcefile">src/app/components/import/import.html</context>
          <context context-type="linenumber">117</context>
        </context-group>
      </trans-unit>
      <trans-unit id="import.mergeOption.permitDeletions" datatype="html">
        <source> Löschen erlauben </source>
        <target state="final">
                            Consentire l'eliminazione
                        </target>
        <context-group purpose="location">
          <context context-type="sourcefile">src/app/components/import/import.html</context>
          <context context-type="linenumber">120</context>
        </context-group>
      </trans-unit>
      <trans-unit id="import.mergeOption.deletionsInfo.jsonl" datatype="html">
        <source> Ist diese Option aktiviert, so können sowohl Felder als auch Relationen nicht nur verändert, sondern auch entfernt werden. Gelöscht werden alle Felder und Relationen, denen in der Importdatei der Wert <x id="START_ITALIC_TEXT" ctype="x-i" equiv-text="&lt;i>"/>null<x id="CLOSE_ITALIC_TEXT" ctype="x-i" equiv-text="&lt;/i>"/> zugewiesen ist. Nicht aufgeführte Felder und Relationen bleiben unverändert. </source>
        <target state="final">
                        Se questa opzione è attivata i campi e le relazioni non solo
                        possono essere modificati, ma anche rimossi. Tutti i campi e le relazioni
                        a cui viene assegnato il valore <x id="START_ITALIC_TEXT" ctype="x-i" equiv-text="&lt;i>"/>null<x id="CLOSE_ITALIC_TEXT" ctype="x-i" equiv-text="&lt;/i>"/> nel file di importazione vengono cancellati.
                        I campi e le relazioni non elencati rimangono invariati.
                    </target>
        <context-group purpose="location">
          <context context-type="sourcefile">src/app/components/import/import.html</context>
          <context context-type="linenumber">135</context>
        </context-group>
      </trans-unit>
      <trans-unit id="import.mergeOption.deletionsInfo.csv" datatype="html">
        <source> Ist diese Option aktiviert, so können sowohl Felder als auch Relationen nicht nur verändert, sondern auch entfernt werden. Gelöscht werden alle Felder und Relationen, bei denen das Feld in der Importdatei leer ist. Nicht in der CSV-Tabelle als Spalte aufgeführte Felder und Relationen bleiben unverändert. </source>
        <target state="final">
                        Se questa opzione è attivata i campi e le relazioni non solo
                        possono essere modificati, ma anche rimossi. Tutti i campi e le relazioni
                        in cui il campo del file di importazione è vuoto, vengono cancellati.
                        I campi e le relazioni non elencati come colonne nella tabella CSV rimangono
                        invariati.
                    </target>
        <context-group purpose="location">
          <context context-type="sourcefile">src/app/components/import/import.html</context>
          <context context-type="linenumber">142</context>
        </context-group>
      </trans-unit>
      <trans-unit id="import.format.importCategorySelect" datatype="html">
        <source>Kategorie</source>
        <target state="final">Categoria</target>
        <context-group purpose="location">
          <context context-type="sourcefile">src/app/components/import/import.html</context>
          <context context-type="linenumber">164</context>
        </context-group>
      </trans-unit>
      <trans-unit id="import.selectCategory" datatype="html">
        <source>Kategorie auswählen</source>
        <target state="final">Scegliere la categoria</target>
        <context-group purpose="location">
          <context context-type="sourcefile">src/app/components/import/import.html</context>
          <context context-type="linenumber">179</context>
        </context-group>
      </trans-unit>
      <trans-unit id="import.assignToOperation.label" datatype="html">
        <source>Daten einer Maßnahme zuordnen</source>
        <target state="final">Assegnare i dati a un'operazione</target>
        <context-group purpose="location">
          <context context-type="sourcefile">src/app/components/import/import.html</context>
          <context context-type="linenumber">188</context>
        </context-group>
      </trans-unit>
      <trans-unit id="import.assignToOperation.noAssignment" datatype="html">
        <source>Keine Zuordnung</source>
        <target state="final">Nessuna assegnazione</target>
        <context-group purpose="location">
          <context context-type="sourcefile">src/app/components/import/import.html</context>
          <context context-type="linenumber">202</context>
        </context-group>
      </trans-unit>
      <trans-unit id="import.csv.separator" datatype="html">
        <source>Feldtrennzeichen</source>
        <target state="final">Separatore di campo</target>
        <context-group purpose="location">
          <context context-type="sourcefile">src/app/components/import/import.html</context>
          <context context-type="linenumber">219</context>
        </context-group>
      </trans-unit>
      <trans-unit id="import.geojson.info" datatype="html">
        <source> Beim GeoJSON-Import werden keine neuen Ressourcen angelegt, sondern existierenden Ressourcen Geometrien hinzugefügt. Bitte beachten Sie, dass bereits vorhandene Geometrien dabei überschrieben werden. Die Zuordnung von Datensätzen geschieht per Bezeichner (Feld <x id="START_EMPHASISED_TEXT" ctype="x-em" equiv-text="&lt;em>"/>identifier<x id="CLOSE_EMPHASISED_TEXT" ctype="x-em" equiv-text="&lt;/em>"/> im Objekt <x id="START_EMPHASISED_TEXT" ctype="x-em" equiv-text="&lt;em>"/>properties<x id="CLOSE_EMPHASISED_TEXT" ctype="x-em" equiv-text="&lt;/em>"/>). Datensätze in der Importdatei, die nicht zugeordnet werden können, werden ignoriert. </source>
        <target state="final">
                        L'importazione dei file GeoJSON non crea nuovi elementi, ma aggiunge
                        la geometria alle risorse esistenti. Notare bene che le geometrie esistenti
                        vengono sovrascritte. L'assegnazione dei record dei dati avviene per
                        identificatore (campo <x id="START_EMPHASISED_TEXT" ctype="x-em" equiv-text="&lt;em>"/>identifier<x id="CLOSE_EMPHASISED_TEXT" ctype="x-em" equiv-text="&lt;/em>"/> im Objekt <x id="START_EMPHASISED_TEXT" ctype="x-em" equiv-text="&lt;em>"/>properties<x id="CLOSE_EMPHASISED_TEXT" ctype="x-em" equiv-text="&lt;/em>"/>). I record dei dati nel
                        file di importazione che non possono essere assegnati vengono ignorati.
                    </target>
        <context-group purpose="location">
          <context context-type="sourcefile">src/app/components/import/import.html</context>
          <context context-type="linenumber">219</context>
        </context-group>
      </trans-unit>
      <trans-unit id="import.shapefile.javaWarning" datatype="html">
        <source> Zur Durchführung eines Shapefile-Imports ist die Installation von Java 8 oder höher erforderlich. </source>
        <target state="final">
                        Per eseguire l'importazione dal formato shapefile è necessario installare Java 8 o versione
                        successiva.
                    </target>
        <context-group purpose="location">
          <context context-type="sourcefile">src/app/components/import/import.html</context>
          <context context-type="linenumber">193</context>
        </context-group>
      </trans-unit>
      <trans-unit id="import.shapefile.info" datatype="html">
        <source> Beim Shapefile-Import werden keine neuen Ressourcen angelegt, sondern existierenden Ressourcen Geometrien hinzugefügt. Bitte beachten Sie, dass bereits vorhandene Geometrien dabei überschrieben werden. Die Zuordnung von Datensätzen geschieht per Bezeichner (Feld <x id="START_EMPHASISED_TEXT" ctype="x-em" equiv-text="&lt;em>"/>identifier<x id="CLOSE_EMPHASISED_TEXT" ctype="x-em" equiv-text="&lt;/em>"/>). Datensätze im Shapefile, die nicht zugeordnet werden können, werden ignoriert. </source>
        <target state="final">
                        Durante l'importazione dal formato shapefile non vengono creati nuovi elementi, ma
                        vengono aggiunte le geometrie alle risorse esistenti. Si prega di notare che le geometrie
                        già presenti vengono sovrascritte. L'assegnazione dei record di dati avviene per
                        identificatore (campo <x id="START_EMPHASISED_TEXT" ctype="x-em" equiv-text="&lt;em>"/>identifier<x id="CLOSE_EMPHASISED_TEXT" ctype="x-em" equiv-text="&lt;/em>"/>). I record dei dati nello shapefile che non possono essere assegnati
                        vengono ignorati.
                    </target>
        <context-group purpose="location">
          <context context-type="sourcefile">src/app/components/import/import.html</context>
          <context context-type="linenumber">219</context>
        </context-group>
      </trans-unit>
      <trans-unit id="import.nonImportedResources" datatype="html">
        <source>Nicht importierte Ressourcen</source>
        <target state="final">Risorse non importate</target>
        <context-group purpose="location">
          <context context-type="sourcefile">src/app/components/import/import.html</context>
          <context context-type="linenumber">204</context>
        </context-group>
      </trans-unit>
      <trans-unit id="buttons.back" datatype="html">
        <source>Zurück</source>
        <target state="final">Indietro</target>
        <context-group purpose="location">
          <context context-type="sourcefile">src/app/components/import/import.html</context>
          <context context-type="linenumber">219</context>
        </context-group>
      </trans-unit>
      <trans-unit id="export.modal.info" datatype="html">
        <source>Daten werden exportiert...</source>
        <target state="final">Esportazione dei dati in corso...</target>
        <context-group purpose="location">
          <context context-type="sourcefile">src/app/components/export/export-modal.component.ts</context>
          <context context-type="linenumber">12</context>
        </context-group>
      </trans-unit>
      <trans-unit id="export.startExport" datatype="html">
        <source>Export starten</source>
        <target state="final">Avviare l'esportazione</target>
        <context-group purpose="location">
          <context context-type="sourcefile">src/app/components/export/export.component.ts</context>
          <context context-type="linenumber">50</context>
        </context-group>
      </trans-unit>
      <trans-unit id="export.operationSelect.label" datatype="html">
        <source>Kontext</source>
        <target state="translated">Operazione</target>
        <context-group purpose="location">
          <context context-type="sourcefile">src/app/components/export/export.component.ts</context>
          <context context-type="linenumber">242</context>
        </context-group>
      </trans-unit>
      <trans-unit id="export.operationSelect.all" datatype="html">
        <source>Keine Einschränkung</source>
        <target state="final">Nessuna limitazione</target>
        <context-group purpose="location">
          <context context-type="sourcefile">src/app/components/export/export.component.ts</context>
          <context context-type="linenumber">266</context>
        </context-group>
      </trans-unit>
      <trans-unit id="export.catalogSelect.label" datatype="html">
        <source>Katalog</source>
        <target state="final">Catalogo</target>
        <context-group purpose="location">
          <context context-type="sourcefile">src/app/components/export/export.component.ts</context>
          <context context-type="linenumber">293</context>
        </context-group>
      </trans-unit>
      <trans-unit id="export.format.categorySelect" datatype="html">
        <source>Kategorie</source>
        <target state="final">Categoria</target>
        <context-group purpose="location">
          <context context-type="sourcefile">src/app/components/export/export.component.ts</context>
          <context context-type="linenumber">326</context>
        </context-group>
      </trans-unit>
      <trans-unit id="export.format" datatype="html">
        <source>Format</source>
        <target state="final">Formato</target>
        <context-group purpose="location">
          <context context-type="sourcefile">src/app/components/export/export.component.ts</context>
          <context context-type="linenumber">71</context>
        </context-group>
      </trans-unit>
      <trans-unit id="export.formats.geojson" datatype="html">
        <source>GeoJSON</source>
        <target state="final">GeoJSON</target>
        <context-group purpose="location">
          <context context-type="sourcefile">src/app/components/export/export.component.ts</context>
          <context context-type="linenumber">120</context>
        </context-group>
      </trans-unit>
      <trans-unit id="export.formats.shapefile" datatype="html">
        <source>Shapefile</source>
        <target state="final">Shapefile</target>
        <context-group purpose="location">
          <context context-type="sourcefile">src/app/components/export/export.component.ts</context>
          <context context-type="linenumber">147</context>
        </context-group>
      </trans-unit>
      <trans-unit id="export.formats.catalog" datatype="html">
        <source>Katalog</source>
        <target state="final">Catalogo</target>
        <context-group purpose="location">
          <context context-type="sourcefile">src/app/components/export/export.component.ts</context>
          <context context-type="linenumber">171</context>
        </context-group>
      </trans-unit>
      <trans-unit id="export.formats.csv" datatype="html">
        <source>CSV</source>
        <target state="final">CSV</target>
        <context-group purpose="location">
          <context context-type="sourcefile">src/app/components/export/export.component.ts</context>
          <context context-type="linenumber">90</context>
        </context-group>
      </trans-unit>
      <trans-unit id="export.csvimportmode.complete" datatype="html">
        <source>Komplett</source>
        <target state="final">Completo</target>
        <context-group purpose="location">
          <context context-type="sourcefile">src/app/components/export/export.component.ts</context>
          <context context-type="linenumber">198</context>
        </context-group>
      </trans-unit>
      <trans-unit id="export.csvimportmode.schema" datatype="html">
        <source>Nur Schema</source>
        <target state="final">Solo la struttura</target>
        <context-group purpose="location">
          <context context-type="sourcefile">src/app/components/export/export.component.ts</context>
          <context context-type="linenumber">222</context>
        </context-group>
      </trans-unit>
      <trans-unit id="export.csv.noResources" datatype="html">
        <source> Keine Ressourcen gefunden. </source>
        <target state="final">
                        Nessun elemento trovato.
                    </target>
        <context-group purpose="location">
          <context context-type="sourcefile">src/app/components/export/export.component.ts</context>
          <context context-type="linenumber">341</context>
        </context-group>
      </trans-unit>
      <trans-unit id="export.csv.noCatalogs" datatype="html">
        <source> Keine Kataloge gefunden. </source>
        <target state="final">
                        Nessun catalogo trovato.
                    </target>
        <context-group purpose="location">
          <context context-type="sourcefile">src/app/components/export/export.component.ts</context>
          <context context-type="linenumber">341</context>
        </context-group>
      </trans-unit>
      <trans-unit id="export.geojson.info" datatype="html">
        <source> Exportiert werden Geometrien und die Felder <x id="START_EMPHASISED_TEXT" ctype="x-em" equiv-text="&lt;em>"/>Bezeichner<x id="CLOSE_EMPHASISED_TEXT" ctype="x-em" equiv-text="&lt;/em>"/> (identifier), <x id="START_EMPHASISED_TEXT" ctype="x-em" equiv-text="&lt;em>"/>Kurzbeschreibung<x id="CLOSE_EMPHASISED_TEXT" ctype="x-em" equiv-text="&lt;/em>"/> (shortDescription) und <x id="START_EMPHASISED_TEXT" ctype="x-em" equiv-text="&lt;em>"/>Kategorie<x id="CLOSE_EMPHASISED_TEXT" ctype="x-em" equiv-text="&lt;/em>"/> (category) der jeweiligen Ressourcen. </source>
        <target state="final">
                        Verranno esportati i geodati e i campi <x id="START_EMPHASISED_TEXT" ctype="x-em" equiv-text="&lt;em>"/>identificatore<x id="CLOSE_EMPHASISED_TEXT" ctype="x-em" equiv-text="&lt;/em>"/> (identifier),
                        <x id="START_EMPHASISED_TEXT" ctype="x-em" equiv-text="&lt;em>"/>breve descrizione<x id="CLOSE_EMPHASISED_TEXT" ctype="x-em" equiv-text="&lt;/em>"/> (shortDescription) e <x id="START_EMPHASISED_TEXT" ctype="x-em" equiv-text="&lt;em>"/>categoria<x id="CLOSE_EMPHASISED_TEXT" ctype="x-em" equiv-text="&lt;/em>"/> (category) dei
                        rispettivi elementi.
                    </target>
        <context-group purpose="location">
          <context context-type="sourcefile">src/app/components/export/export.component.ts</context>
          <context context-type="linenumber">341</context>
        </context-group>
      </trans-unit>
      <trans-unit id="export.shapefile.javaWarning" datatype="html">
        <source> Zur Durchführung eines Shapefile-Exports ist die Installation von Java 8 oder höher erforderlich. </source>
        <target state="final">
                        Per eseguire un'esportazione dal formato shapefile è necessario installare Java 8 o versione
                        successiva.
                    </target>
        <context-group purpose="location">
          <context context-type="sourcefile">src/app/components/export/export.html</context>
          <context context-type="linenumber">114</context>
        </context-group>
      </trans-unit>
      <trans-unit id="export.shapefile.info" datatype="html">
        <source> Exportiert werden Geometrien und die Felder <x id="START_EMPHASISED_TEXT" ctype="x-em" equiv-text="&lt;em>"/>Bezeichner<x id="CLOSE_EMPHASISED_TEXT" ctype="x-em" equiv-text="&lt;/em>"/> (identifier), <x id="START_EMPHASISED_TEXT" ctype="x-em" equiv-text="&lt;em>"/>Kurzbeschreibung<x id="CLOSE_EMPHASISED_TEXT" ctype="x-em" equiv-text="&lt;/em>"/> (shortdesc) und <x id="START_EMPHASISED_TEXT" ctype="x-em" equiv-text="&lt;em>"/>Kategorie<x id="CLOSE_EMPHASISED_TEXT" ctype="x-em" equiv-text="&lt;/em>"/> (category) der jeweiligen Ressourcen. </source>
        <target state="final">
                        Verranno esportate le geometrie e i campi <x id="START_EMPHASISED_TEXT" ctype="x-em" equiv-text="&lt;em>"/>identificatore<x id="CLOSE_EMPHASISED_TEXT" ctype="x-em" equiv-text="&lt;/em>"/> (identifier),
                        <x id="START_EMPHASISED_TEXT" ctype="x-em" equiv-text="&lt;em>"/>breve descrizione<x id="CLOSE_EMPHASISED_TEXT" ctype="x-em" equiv-text="&lt;/em>"/> (shortdesc) e <x id="START_EMPHASISED_TEXT" ctype="x-em" equiv-text="&lt;em>"/>categoria<x id="CLOSE_EMPHASISED_TEXT" ctype="x-em" equiv-text="&lt;/em>"/> (category) dei rispettivi
                        elementi.
                    </target>
        <context-group purpose="location">
          <context context-type="sourcefile">src/app/components/export/export.html</context>
          <context context-type="linenumber">123</context>
        </context-group>
      </trans-unit>
      <trans-unit id="backup.creation.modal.info" datatype="html">
        <source>Datenbank wird gesichert.</source>
        <target state="final">Salvataggio della banca dati.</target>
        <context-group purpose="location">
          <context context-type="sourcefile">src/app/components/backup/backup-creation-modal.component.ts</context>
          <context context-type="linenumber">14</context>
        </context-group>
      </trans-unit>
      <trans-unit id="backup.creation.createBackup" datatype="html">
        <source>Backup erstellen</source>
        <target state="final">Esegui il backup</target>
        <context-group purpose="location">
          <context context-type="sourcefile">src/app/components/backup/backup-creation.component.ts</context>
          <context context-type="linenumber">47</context>
        </context-group>
      </trans-unit>
      <trans-unit id="backup.creation.info" datatype="html">
        <source> Erstellt ein Backup des aktuell geöffneten Projekts. Regelmäßige Backups erhöhen die Datensicherheit und erlauben es bei Datenverlusten, die Datenbank aus dem letzten gesicherten Zwischenstand wiederherzustellen. <x id="LINE_BREAK" ctype="lb" equiv-text="&lt;br>"/><x id="LINE_BREAK" ctype="lb" equiv-text="&lt;br>"/> Bitte beachten Sie, dass Originale von Bildern nicht mitgesichert werden. Diese befinden sich in dem unter <x id="START_ITALIC_TEXT" ctype="x-i" equiv-text="&lt;i>"/>Einstellungen<x id="CLOSE_ITALIC_TEXT" ctype="x-i" equiv-text="&lt;/i>"/> angezeigten Pfad und sollten separat gesichert werden. </source>
        <target state="final">
                        Crea una copia di backup del progetto attualmente attivo. I backup regolari aumentano la sicurezza dei dati
                        e in caso di perdita dei dati, consentono di ripristinare il database dall'ultimo
                        file salvato.
                        <x id="LINE_BREAK" ctype="lb" equiv-text="&lt;br/>"/><x id="LINE_BREAK" ctype="lb" equiv-text="&lt;br/>"/>
                        Si prega di notare che gli originali delle immagini non vengono salvati nel file di backup. Questi si trovano
                        nel percorso mostrato nelle <x id="START_ITALIC_TEXT" ctype="x-i" equiv-text="&lt;i>"/>Impostazioni<x id="CLOSE_ITALIC_TEXT" ctype="x-i" equiv-text="&lt;/i>"/> e devono essere salvati separatamente.
                    </target>
        <context-group purpose="location">
          <context context-type="sourcefile">src/app/components/backup/backup-creation.component.ts</context>
          <context context-type="linenumber">102</context>
        </context-group>
      </trans-unit>
      <trans-unit id="backup.loading.modal.info" datatype="html">
        <source>Datenbank wird eingelesen.</source>
        <target state="final">Trasferimento della banca dati in corso.</target>
        <context-group purpose="location">
          <context context-type="sourcefile">src/app/components/backup/backup-loading-modal.component.ts</context>
          <context context-type="linenumber">14</context>
        </context-group>
      </trans-unit>
      <trans-unit id="backup.loading.loadBackup" datatype="html">
        <source>Backup einlesen</source>
        <target state="final">Caricare il backup</target>
        <context-group purpose="location">
          <context context-type="sourcefile">src/app/components/backup/backup-loading.component.ts</context>
          <context context-type="linenumber">52</context>
        </context-group>
      </trans-unit>
      <trans-unit id="backup.loading.info.1" datatype="html">
        <source> Geben Sie hier den vollständigen Pfad einer Backup-Datei sowie den Namen einer Zieldatenbank / eines Zielprojekts ein. Der Name des Zielprojekts darf nicht mit dem aktuell geöffneten Projekt übereinstimmen. </source>
        <target state="final">
                        Inserire qui il percorso completo di un file di backup e il nome di un database o di un progetto di destinazione.
                        Il nome del progetto di destinazione non può corrispondere a quello del progetto attualmente aperto.
                    </target>
        <context-group purpose="location">
          <context context-type="sourcefile">src/app/components/backup/backup-loading.component.ts</context>
          <context context-type="linenumber">86</context>
        </context-group>
      </trans-unit>
      <trans-unit id="backup.loading.info.2" datatype="html">
        <source> Hinweis: Nach dem Einspielen eines Backups werden Vorschaubilder erneut aus den Originaldaten errechnet, weshalb die Anwendung zunächst möglicherweise etwas langsamer laufen kann. </source>
        <target state="final">
                        Nota: dopo il ripristino di un backup le immagini di anteprima verranno ricalcolate in base ai dati originali.
                        L'applicazione può funzionare più lentamente per un breve periodo di tempo dopo il processo.
                    </target>
        <context-group purpose="location">
          <context context-type="sourcefile">src/app/components/backup/backup-loading.component.ts</context>
          <context context-type="linenumber">125</context>
        </context-group>
      </trans-unit>
      <trans-unit id="backup.loading.info.3" datatype="html">
        <source><x id="START_BOLD_TEXT" ctype="x-b" equiv-text="&lt;b>"/>Achtung:<x id="CLOSE_BOLD_TEXT" ctype="x-b" equiv-text="&lt;/b>"/> Beim Einspielen einer Backup-Datei wird eine eventuell vorhandene Zieldatenbank mit dem angegebenen Namen <x id="START_BOLD_TEXT" ctype="x-b" equiv-text="&lt;b>"/>vollständig überschrieben<x id="CLOSE_BOLD_TEXT" ctype="x-b" equiv-text="&lt;/b>"/>. </source>
        <target state="final"><x id="START_BOLD_TEXT" ctype="x-b" equiv-text="&lt;b>"/>Attenzione:<x id="CLOSE_BOLD_TEXT" ctype="x-b" equiv-text="&lt;/b>"/> Durante l'importazione del file di backup la banca dati di destinazione
                        con il nome specificato <x id="START_BOLD_TEXT" ctype="x-b" equiv-text="&lt;b>"/>verrà completamente sovrascritta<x id="CLOSE_BOLD_TEXT" ctype="x-b" equiv-text="&lt;/b>"/>.
                    </target>
        <context-group purpose="location">
          <context context-type="sourcefile">src/app/components/backup/backup-loading.component.ts</context>
          <context context-type="linenumber">125</context>
        </context-group>
      </trans-unit>
      <trans-unit id="backup.loading.path" datatype="html">
        <source>Pfad</source>
        <target state="final">Percorso</target>
        <context-group purpose="location">
          <context context-type="sourcefile">src/app/components/backup/backup-loading.html</context>
          <context context-type="linenumber">46</context>
        </context-group>
      </trans-unit>
      <trans-unit id="backup.loading.project" datatype="html">
        <source>Projekt</source>
        <target state="final">Progetto</target>
        <context-group purpose="location">
          <context context-type="sourcefile">src/app/components/backup/backup-loading.html</context>
          <context context-type="linenumber">59</context>
        </context-group>
      </trans-unit>
      <trans-unit id="configuration.selectForm" datatype="html">
        <source>Formular auswählen</source>
        <target state="new">Formular auswählen</target>
        <context-group purpose="location">
          <context context-type="sourcefile">src/app/components/configuration/add/category/add-category-form-modal.component.ts</context>
          <context context-type="linenumber">155</context>
        </context-group>
      </trans-unit>
      <trans-unit id="configuration.addCategory" datatype="html">
        <source>Kategorie hinzufügen</source>
        <target state="new">Kategorie hinzufügen</target>
        <context-group purpose="location">
          <context context-type="sourcefile">src/app/components/configuration/add/category/add-category-form-modal.component.ts</context>
          <context context-type="linenumber">180</context>
        </context-group>
      </trans-unit>
      <trans-unit id="configuration.addField" datatype="html">
        <source>Feld hinzufügen</source>
        <target state="new">Feld hinzufügen</target>
        <context-group purpose="location">
          <context context-type="sourcefile">src/app/components/configuration/add/field/add-field-modal.component.ts</context>
          <context context-type="linenumber">41</context>
        </context-group>
        <context-group purpose="location">
          <context context-type="sourcefile">src/app/components/configuration/configuration-category.component.ts</context>
          <context context-type="linenumber">133</context>
        </context-group>
      </trans-unit>
      <trans-unit id="configuration.selectField" datatype="html">
        <source>Feld auswählen</source>
        <target state="new">Feld auswählen</target>
        <context-group purpose="location">
          <context context-type="sourcefile">src/app/components/configuration/add/field/add-field-modal.component.ts</context>
          <context context-type="linenumber">87</context>
        </context-group>
      </trans-unit>
      <trans-unit id="configuration.newField" datatype="html">
        <source>Neues Feld <x id="START_TAG_CODE" ctype="x-code" equiv-text="&lt;code>"/><x id="INTERPOLATION" equiv-text="{{searchTerm}}"/><x id="CLOSE_TAG_CODE" ctype="x-code" equiv-text="&lt;/code>"/> erstellen</source>
        <target state="new">Neues Feld</target>
        <context-group purpose="location">
          <context context-type="sourcefile">src/app/components/configuration/add/field/field-listing.component.ts</context>
          <context context-type="linenumber">35</context>
        </context-group>
      </trans-unit>
      <trans-unit id="configuration.addGroup" datatype="html">
        <source>Gruppe hinzufügen</source>
        <target state="new">Gruppe hinzufügen</target>
        <context-group purpose="location">
          <context context-type="sourcefile">src/app/components/configuration/add/group/add-group-modal.component.ts</context>
          <context context-type="linenumber">41</context>
        </context-group>
        <context-group purpose="location">
          <context context-type="sourcefile">src/app/components/configuration/configuration-category.component.ts</context>
          <context context-type="linenumber">102</context>
        </context-group>
      </trans-unit>
      <trans-unit id="configuration.createGroup" datatype="html">
        <source>Neue Gruppe erstellen</source>
        <target state="new">Neue Gruppe erstellen</target>
        <context-group purpose="location">
          <context context-type="sourcefile">src/app/components/configuration/add/group/add-group-modal.component.ts</context>
          <context context-type="linenumber">41</context>
        </context-group>
      </trans-unit>
      <trans-unit id="configuration.selectValuelist" datatype="html">
        <source>Werteliste auswählen</source>
        <target state="new">Werteliste auswählen</target>
        <context-group purpose="location">
          <context context-type="sourcefile">src/app/components/configuration/add/valuelist/add-valuelist-modal.component.ts</context>
          <context context-type="linenumber">53</context>
        </context-group>
        <context-group purpose="location">
          <context context-type="sourcefile">src/app/components/configuration/add/valuelist/add-valuelist-modal.component.ts</context>
          <context context-type="linenumber">70</context>
        </context-group>
      </trans-unit>
      <trans-unit id="configuration.extendValuelist" datatype="html">
        <source>Werteliste erweitern</source>
        <target state="new">Werteliste erweitern</target>
        <context-group purpose="location">
          <context context-type="sourcefile">src/app/components/configuration/add/valuelist/extend-valuelist-modal.component.ts</context>
          <context context-type="linenumber">44</context>
        </context-group>
      </trans-unit>
      <trans-unit id="configuration.extendValuelistInfo" datatype="html">
        <source> Bitte wählen Sie einen Bezeichner für Ihre Erweiterung der Werteliste <x id="START_TAG_CODE" ctype="x-code" equiv-text="&lt;code>"/><x id="INTERPOLATION" equiv-text="{{valuelistToExtend.id}}"/><x id="CLOSE_TAG_CODE" ctype="x-code" equiv-text="&lt;/code>"/>. </source>
        <target state="new"> Bitte wählen Sie einen Bezeichner für Ihre Erweiterung der Werteliste <x id="START_TAG_CODE" ctype="x-code" equiv-text="&lt;code>"/><x id="INTERPOLATION" equiv-text="{{valuelistToExtend.id}}"/><x id="CLOSE_TAG_CODE" ctype="x-code" equiv-text="&lt;/code>"/>. </target>
        <context-group purpose="location">
          <context context-type="sourcefile">src/app/components/configuration/add/valuelist/extend-valuelist-modal.component.ts</context>
          <context context-type="linenumber">44</context>
        </context-group>
      </trans-unit>
      <trans-unit id="configuration.createExtendingValuelist" datatype="html">
        <source>Erweiterung erstellen</source>
        <target state="new">Erweiterung erstellen</target>
        <context-group purpose="location">
          <context context-type="sourcefile">src/app/components/configuration/add/valuelist/extend-valuelist-modal.html</context>
          <context context-type="linenumber">25</context>
        </context-group>
      </trans-unit>
      <trans-unit id="configuration.manageValuelists" datatype="html">
        <source>Wertelisten verwalten</source>
        <target state="new">Wertelisten verwalten</target>
        <context-group purpose="location">
          <context context-type="sourcefile">src/app/components/configuration/add/valuelist/manage-valuelists-modal.component.ts</context>
          <context context-type="linenumber">47,57</context>
        </context-group>
      </trans-unit>
      <trans-unit id="configuration.newValuelist" datatype="html">
        <source>Neue Werteliste <x id="START_TAG_CODE" ctype="x-code" equiv-text="&lt;code>"/><x id="INTERPOLATION" equiv-text="{{searchTerm}}"/><x id="CLOSE_TAG_CODE" ctype="x-code" equiv-text="&lt;/code>"/> erstellen</source>
        <target state="new">Neue Werteliste</target>
        <context-group purpose="location">
          <context context-type="sourcefile">src/app/components/configuration/add/valuelist/valuelist-listing.component.ts</context>
          <context context-type="linenumber">46</context>
        </context-group>
      </trans-unit>
      <trans-unit id="configuration.valuelistExtensionTooltip" datatype="html">
        <source>Diese Werteliste stellt eine Erweiterung einer bestehenden Werteliste dar.</source>
        <target state="new">Diese Werteliste stellt eine Erweiterung einer bestehenden Werteliste dar.</target>
        <context-group purpose="location">
          <context context-type="sourcefile">src/app/components/configuration/add/valuelist/valuelist-preview.component.ts</context>
          <context context-type="linenumber">35</context>
        </context-group>
      </trans-unit>
      <trans-unit id="config.form.custom" datatype="html">
        <source>Projektspezifisches Formular</source>
        <target state="final">Scheda specifica del progetto</target>
        <context-group purpose="location">
          <context context-type="sourcefile">src/app/components/configuration/configuration-category.component.ts</context>
          <context context-type="linenumber">54</context>
        </context-group>
      </trans-unit>
      <trans-unit id="configuration.seletedForm" datatype="html">
        <source>Ausgewähltes Formular</source>
        <target state="new">Ausgewähltes Formular</target>
        <context-group purpose="location">
          <context context-type="sourcefile">src/app/components/configuration/configuration-category.component.ts</context>
          <context context-type="linenumber">75,81</context>
        </context-group>
      </trans-unit>
      <trans-unit id="configuration.field.inputType" datatype="html">
        <source>Eingabetyp</source>
        <target state="final">Tipologia di inserimento dati</target>
        <context-group purpose="location">
          <context context-type="sourcefile">src/app/components/configuration/add/field/field-preview.component.ts</context>
          <context context-type="linenumber">32</context>
        </context-group>
        <context-group purpose="location">
          <context context-type="sourcefile">src/app/components/configuration/configuration-field.component.ts</context>
          <context context-type="linenumber">72</context>
        </context-group>
        <context-group purpose="location">
          <context context-type="sourcefile">src/app/components/configuration/editor/field-editor-modal.html</context>
          <context context-type="linenumber">22</context>
        </context-group>
      </trans-unit>
      <trans-unit id="configuration.addSupercategory" datatype="html">
        <source>Oberkategorie hinzufügen</source>
        <target state="new">Oberkategorie hinzufügen</target>
        <context-group purpose="location">
          <context context-type="sourcefile">src/app/components/configuration/add/category/add-category-form-modal.component.ts</context>
          <context context-type="linenumber">100</context>
        </context-group>
        <context-group purpose="location">
          <context context-type="sourcefile">src/app/components/configuration/configuration.component.ts</context>
          <context context-type="linenumber">65</context>
        </context-group>
      </trans-unit>
      <trans-unit id="configuration.addSubcategory" datatype="html">
        <source>Unterkategorie hinzufügen</source>
        <target state="new">Unterkategorie hinzufügen</target>
        <context-group purpose="location">
          <context context-type="sourcefile">src/app/components/configuration/add/category/add-category-form-modal.component.ts</context>
          <context context-type="linenumber">126,135</context>
        </context-group>
        <context-group purpose="location">
          <context context-type="sourcefile">src/app/components/widgets/category-picker.component.ts</context>
          <context context-type="linenumber">77,89</context>
        </context-group>
      </trans-unit>
      <trans-unit id="configuration.fieldLabel" datatype="html">
        <source> Feldbezeichnung </source>
        <target state="new">Feldbezeichnung</target>
        <context-group purpose="location">
          <context context-type="sourcefile">src/app/components/configuration/editor/field-editor-modal.component.ts</context>
          <context context-type="linenumber">125</context>
        </context-group>
      </trans-unit>
      <trans-unit id="configuration.createSpecificField" datatype="html">
        <source> Feld <x id="START_TAG_CODE" ctype="x-code" equiv-text="&lt;code>"/><x id="INTERPOLATION" equiv-text="{{field.name}}"/><x id="CLOSE_TAG_CODE" ctype="x-code" equiv-text="&lt;/code>"/> erstellen </source>
        <target state="new"> Feld <x id="START_TAG_CODE" ctype="x-code" equiv-text="&lt;code>"/><x id="INTERPOLATION" equiv-text="{{field.name}}"/><x id="CLOSE_TAG_CODE" ctype="x-code" equiv-text="&lt;/code>"/> erstellen </target>
        <context-group purpose="location">
          <context context-type="sourcefile">src/app/components/configuration/editor/field-editor-modal.component.ts</context>
          <context context-type="linenumber">178</context>
        </context-group>
      </trans-unit>
      <trans-unit id="configuration.showField" datatype="html">
        <source>Feld anzeigen</source>
        <target state="new">Feld einblenden</target>
        <context-group purpose="location">
          <context context-type="sourcefile">src/app/components/configuration/editor/field-editor-modal.html</context>
          <context context-type="linenumber">40</context>
        </context-group>
      </trans-unit>
      <trans-unit id="configuration.valuelist" datatype="html">
        <source> Werteliste </source>
        <target state="new"> Werteliste </target>
        <context-group purpose="location">
          <context context-type="sourcefile">src/app/components/configuration/editor/field-editor-modal.html</context>
          <context context-type="linenumber">79</context>
        </context-group>
      </trans-unit>
      <trans-unit id="configuration.replaceValuelist" datatype="html">
        <source>Werteliste wechseln</source>
        <target state="new">Werteliste wechseln</target>
        <context-group purpose="location">
          <context context-type="sourcefile">src/app/components/configuration/editor/field-editor-modal.html</context>
          <context context-type="linenumber">96</context>
        </context-group>
      </trans-unit>
      <trans-unit id="configuration.editValuelist" datatype="html">
        <source>Werteliste bearbeiten</source>
        <target state="new">Werteliste bearbeiten</target>
        <context-group purpose="location">
          <context context-type="sourcefile">src/app/components/configuration/editor/field-editor-modal.html</context>
          <context context-type="linenumber">113</context>
        </context-group>
      </trans-unit>
      <trans-unit id="configuration.addValuelist" datatype="html">
        <source>Werteliste hinzufügen</source>
        <target state="new">Werteliste hinzufügen</target>
        <context-group purpose="location">
          <context context-type="sourcefile">src/app/components/configuration/editor/field-editor-modal.html</context>
          <context context-type="linenumber">132</context>
        </context-group>
      </trans-unit>
      <trans-unit id="configuration.groupLabel" datatype="html">
        <source> Gruppenbezeichnung </source>
        <target state="new"> Gruppenbezeichnung </target>
        <context-group purpose="location">
          <context context-type="sourcefile">src/app/components/configuration/editor/group-editor-modal.component.ts</context>
          <context context-type="linenumber">84</context>
        </context-group>
      </trans-unit>
      <trans-unit id="configuration.createSpecificGroup" datatype="html">
        <source> Gruppe <x id="START_TAG_CODE" ctype="x-code" equiv-text="&lt;code>"/><x id="INTERPOLATION" equiv-text="{{group.name}}"/><x id="CLOSE_TAG_CODE" ctype="x-code" equiv-text="&lt;/code>"/> erstellen </source>
        <target state="new"> Gruppe <x id="START_TAG_CODE" ctype="x-code" equiv-text="&lt;code>"/><x id="INTERPOLATION" equiv-text="{{group.name}}"/><x id="CLOSE_TAG_CODE" ctype="x-code" equiv-text="&lt;/code>"/> erstellen </target>
        <context-group purpose="location">
          <context context-type="sourcefile">src/app/components/configuration/editor/group-editor-modal.component.ts</context>
          <context context-type="linenumber">84</context>
        </context-group>
      </trans-unit>
      <trans-unit id="configuration.editSpecificGroup" datatype="html">
        <source> Gruppe <x id="START_TAG_CODE" ctype="x-code" equiv-text="&lt;code>"/><x id="INTERPOLATION" equiv-text="{{group.name}}"/><x id="CLOSE_TAG_CODE" ctype="x-code" equiv-text="&lt;/code>"/> bearbeiten </source>
        <target state="new"> Gruppe <x id="START_TAG_CODE" ctype="x-code" equiv-text="&lt;code>"/><x id="INTERPOLATION" equiv-text="{{group.name}}"/><x id="CLOSE_TAG_CODE" ctype="x-code" equiv-text="&lt;/code>"/> bearbeiten </target>
        <context-group purpose="location">
          <context context-type="sourcefile">src/app/components/configuration/editor/group-editor-modal.html</context>
          <context context-type="linenumber">22</context>
        </context-group>
      </trans-unit>
      <trans-unit id="config.inputType.input" datatype="html">
        <source>Einzeiliger Text</source>
        <target state="final">Testo a riga singola</target>
        <context-group purpose="location">
          <context context-type="sourcefile">src/app/components/configuration/configuration.component.ts</context>
          <context context-type="linenumber">1</context>
        </context-group>
      </trans-unit>
      <trans-unit id="config.inputType.unsignedInt" datatype="html">
        <source>Positive Ganzzahl</source>
        <target state="final">Numero intero positivo</target>
        <context-group purpose="location">
          <context context-type="sourcefile">src/app/components/configuration/configuration.component.ts</context>
          <context context-type="linenumber">1</context>
        </context-group>
      </trans-unit>
      <trans-unit id="config.inputType.float" datatype="html">
        <source>Kommazahl</source>
        <target state="final">Numero decimale</target>
        <context-group purpose="location">
          <context context-type="sourcefile">src/app/components/configuration/configuration.component.ts</context>
          <context context-type="linenumber">1</context>
        </context-group>
      </trans-unit>
      <trans-unit id="config.inputType.unsignedFloat" datatype="html">
        <source>Positive Kommazahl</source>
        <target state="final">Numero decimale positivo</target>
        <context-group purpose="location">
          <context context-type="sourcefile">src/app/components/configuration/configuration.component.ts</context>
          <context context-type="linenumber">1</context>
        </context-group>
      </trans-unit>
      <trans-unit id="config.inputType.multiInput" datatype="html">
        <source>Einzeiliger Text mit Mehrfachauswahl</source>
        <target state="final">Testo a riga singola con selezione multipla</target>
        <context-group purpose="location">
          <context context-type="sourcefile">src/app/components/configuration/configuration.component.ts</context>
          <context context-type="linenumber">1</context>
        </context-group>
      </trans-unit>
      <trans-unit id="config.inputType.text" datatype="html">
        <source>Mehrzeiliger Text</source>
        <target state="final">Testo multilinea</target>
        <context-group purpose="location">
          <context context-type="sourcefile">src/app/components/configuration/configuration.component.ts</context>
          <context context-type="linenumber">1</context>
        </context-group>
      </trans-unit>
      <trans-unit id="config.inputType.dropdown" datatype="html">
        <source>Dropdown-Liste</source>
        <target state="final">Elenco a tendina</target>
        <context-group purpose="location">
          <context context-type="sourcefile">src/app/components/configuration/configuration.component.ts</context>
          <context context-type="linenumber">1</context>
        </context-group>
      </trans-unit>
      <trans-unit id="config.inputType.dropdownRange" datatype="html">
        <source>Dropdown-Liste (Bereich)</source>
        <target state="final">Elenco a tendina (ambiente)</target>
        <context-group purpose="location">
          <context context-type="sourcefile">src/app/components/configuration/configuration.component.ts</context>
          <context context-type="linenumber">1</context>
        </context-group>
      </trans-unit>
      <trans-unit id="config.inputType.radio" datatype="html">
        <source>Radiobutton</source>
        <target state="final">Elenco a scelta singola</target>
        <context-group purpose="location">
          <context context-type="sourcefile">src/app/components/configuration/configuration.component.ts</context>
          <context context-type="linenumber">1</context>
        </context-group>
      </trans-unit>
      <trans-unit id="config.inputType.boolean" datatype="html">
        <source>Ja / Nein</source>
        <target state="final">Sì / No</target>
        <context-group purpose="location">
          <context context-type="sourcefile">src/app/components/configuration/configuration.component.ts</context>
          <context context-type="linenumber">1</context>
        </context-group>
      </trans-unit>
      <trans-unit id="config.inputType.checkboxes" datatype="html">
        <source>Checkboxen</source>
        <target state="final">Elenco a scelta multipla</target>
        <context-group purpose="location">
          <context context-type="sourcefile">src/app/components/configuration/configuration.component.ts</context>
          <context context-type="linenumber">1</context>
        </context-group>
      </trans-unit>
      <trans-unit id="config.inputType.dating" datatype="html">
        <source>Datierungsangabe</source>
        <target state="final">Datazione</target>
        <context-group purpose="location">
          <context context-type="sourcefile">src/app/components/configuration/configuration.component.ts</context>
          <context context-type="linenumber">1</context>
        </context-group>
      </trans-unit>
      <trans-unit id="config.inputType.date" datatype="html">
        <source>Datum</source>
        <target state="final">Data</target>
        <context-group purpose="location">
          <context context-type="sourcefile">src/app/components/configuration/configuration.component.ts</context>
          <context context-type="linenumber">1</context>
        </context-group>
      </trans-unit>
      <trans-unit id="config.inputType.dimension" datatype="html">
        <source>Maßangabe</source>
        <target state="final">Dimensione</target>
        <context-group purpose="location">
          <context context-type="sourcefile">src/app/components/configuration/configuration.component.ts</context>
          <context context-type="linenumber">1</context>
        </context-group>
      </trans-unit>
      <trans-unit id="config.inputType.literature" datatype="html">
        <source>Literaturangabe</source>
        <target state="final">Riferimento bibliografico</target>
        <context-group purpose="location">
          <context context-type="sourcefile">src/app/components/configuration/configuration.component.ts</context>
          <context context-type="linenumber">1</context>
        </context-group>
      </trans-unit>
      <trans-unit id="config.inputType.geometry" datatype="html">
        <source>Geometrie</source>
        <target state="final">Geometria</target>
        <context-group purpose="location">
          <context context-type="sourcefile">src/app/components/configuration/configuration.component.ts</context>
          <context context-type="linenumber">1</context>
        </context-group>
      </trans-unit>
      <trans-unit id="config.inputType.instanceOf" datatype="html">
        <source>Typenauswahl</source>
        <target state="final">Selezione del tipo</target>
        <context-group purpose="location">
          <context context-type="sourcefile">src/app/components/configuration/configuration.component.ts</context>
          <context context-type="linenumber">1</context>
        </context-group>
      </trans-unit>
      <trans-unit id="config.inputType.relation" datatype="html">
        <source>Relation</source>
        <target state="final">Relazione</target>
        <context-group purpose="location">
          <context context-type="sourcefile">src/app/components/configuration/configuration.component.ts</context>
          <context context-type="linenumber">1</context>
        </context-group>
      </trans-unit>
      <trans-unit id="config.inputType.category" datatype="html">
        <source>Kategorie</source>
        <target state="new">Kategorie</target>
        <context-group purpose="location">
          <context context-type="sourcefile">src/app/components/configuration/configuration.component.ts</context>
          <context context-type="linenumber">1</context>
        </context-group>
      </trans-unit>
      <trans-unit id="configuration.conflicts.changed" datatype="html">
        <source>Es wurden bereits Konflikte gelöst.</source>
        <target state="new">Es wurden bereits Konflikte gelöst.</target>
        <context-group purpose="location">
          <context context-type="sourcefile">src/app/components/configuration/conflicts/configuration-conflicts-modal.component.ts</context>
          <context context-type="linenumber">1</context>
        </context-group>
      </trans-unit>
      <trans-unit id="configuration.categoryChanged" datatype="html">
        <source>Die Kategorie wurde geändert.</source>
        <target state="new">Die Kategorie wurde geändert.</target>
        <context-group purpose="location">
          <context context-type="sourcefile">src/app/components/configuration/editor/category-editor-modal.component.ts</context>
          <context context-type="linenumber">1</context>
        </context-group>
      </trans-unit>
      <trans-unit id="configuration.fieldChanged" datatype="html">
        <source>Das Feld wurde geändert.</source>
        <target state="new">Das Feld wurde geändert.</target>
        <context-group purpose="location">
          <context context-type="sourcefile">src/app/components/configuration/editor/field-editor-modal.component.ts</context>
          <context context-type="linenumber">1</context>
        </context-group>
      </trans-unit>
      <trans-unit id="configuration.editSpecificCategory" datatype="html">
        <source> Kategorie <x id="START_TAG_CODE" ctype="x-code" equiv-text="&lt;code>"/><x id="INTERPOLATION" equiv-text="{{category.name}}"/><x id="CLOSE_TAG_CODE" ctype="x-code" equiv-text="&lt;/code>"/> bearbeiten </source>
        <target state="new"> Kategorie <x id="START_TAG_CODE" ctype="x-code" equiv-text="&lt;code>"/><x id="INTERPOLATION" equiv-text="{{category.name}}"/><x id="CLOSE_TAG_CODE" ctype="x-code" equiv-text="&lt;/code>"/> bearbeiten </target>
        <context-group purpose="location">
          <context context-type="sourcefile">src/app/components/configuration/editor/category-editor-modal.component.ts</context>
          <context context-type="linenumber">140</context>
        </context-group>
      </trans-unit>
      <trans-unit id="configuration.addSpecificCategory" datatype="html">
        <source> Kategorie <x id="START_TAG_CODE" ctype="x-code" equiv-text="&lt;code>"/><x id="INTERPOLATION" equiv-text="{{category.name}}"/><x id="CLOSE_TAG_CODE" ctype="x-code" equiv-text="&lt;/code>"/> hinzufügen </source>
        <target state="new"> Kategorie <x id="START_TAG_CODE" ctype="x-code" equiv-text="&lt;code>"/><x id="INTERPOLATION" equiv-text="{{category.name}}"/><x id="CLOSE_TAG_CODE" ctype="x-code" equiv-text="&lt;/code>"/> hinzufügen </target>
        <context-group purpose="location">
          <context context-type="sourcefile">src/app/components/configuration/editor/category-editor-modal.html</context>
          <context context-type="linenumber">24</context>
        </context-group>
      </trans-unit>
      <trans-unit id="configuration.references" datatype="html">
        <source> Verweise </source>
        <target state="new"> Verweise </target>
        <context-group purpose="location">
          <context context-type="sourcefile">src/app/components/configuration/editor/category-editor-modal.html</context>
          <context context-type="linenumber">42,48</context>
        </context-group>
        <context-group purpose="location">
          <context context-type="sourcefile">src/app/components/configuration/editor/field-editor-modal.html</context>
          <context context-type="linenumber">59,65</context>
        </context-group>
        <context-group purpose="location">
          <context context-type="sourcefile">src/app/components/configuration/editor/value-editor-modal.component.ts</context>
          <context context-type="linenumber">63</context>
        </context-group>
        <context-group purpose="location">
          <context context-type="sourcefile">src/app/components/configuration/editor/valuelist-editor-modal.component.ts</context>
          <context context-type="linenumber">94,101</context>
        </context-group>
      </trans-unit>
      <trans-unit id="configuration.basicSettings" datatype="html">
        <source> Grundeinstellungen </source>
        <target state="new"> Grundeinstellungen </target>
        <context-group purpose="location">
          <context context-type="sourcefile">src/app/components/configuration/editor/field-editor-modal.component.ts</context>
          <context context-type="linenumber">70</context>
        </context-group>
      </trans-unit>
      <trans-unit id="configuration.allowFieldSpecificSearch" datatype="html">
        <source>Feldspezifische Suche erlauben</source>
        <target state="new">Feldspezifische Suche erlauben</target>
        <context-group purpose="location">
          <context context-type="sourcefile">src/app/components/configuration/editor/field-editor-modal.component.ts</context>
          <context context-type="linenumber">98</context>
        </context-group>
      </trans-unit>
      <trans-unit id="configuration.multiLanguageInput.chooseLanguage" datatype="html">
        <source>Sprache auswählen</source>
        <target state="new">Sprache auswählen</target>
        <context-group purpose="location">
          <context context-type="sourcefile">src/app/components/configuration/editor/widgets/multi-language-input.component.ts</context>
          <context context-type="linenumber">46</context>
        </context-group>
      </trans-unit>
      <trans-unit id="configuration.changeNotification.header" datatype="html">
        <source> Die Projektkonfiguration hat sich geändert. </source>
        <target state="new"> Die Projektkonfiguration hat sich geändert. </target>
        <context-group purpose="location">
          <context context-type="sourcefile">src/app/components/configuration/notifications/configuration-change-notification-modal.component.ts</context>
          <context context-type="linenumber">22</context>
        </context-group>
      </trans-unit>
      <trans-unit id="configuration.changeNotification.applyChanges" datatype="html">
        <source>Änderungen anwenden</source>
        <target state="new">Änderungen anwenden</target>
        <context-group purpose="location">
          <context context-type="sourcefile">src/app/components/configuration/notifications/configuration-change-notification-modal.component.ts</context>
          <context context-type="linenumber">22</context>
        </context-group>
      </trans-unit>
      <trans-unit id="configuration.valueLabel" datatype="html">
        <source> Anzeigetext </source>
        <target state="new"> Anzeigetext </target>
        <context-group purpose="location">
          <context context-type="sourcefile">src/app/components/configuration/editor/value-editor-modal.component.ts</context>
          <context context-type="linenumber">45</context>
        </context-group>
      </trans-unit>
      <trans-unit id="configuration.valueDescription" datatype="html">
        <source> Beschreibung </source>
        <target state="new"> Beschreibung </target>
        <context-group purpose="location">
          <context context-type="sourcefile">src/app/components/configuration/editor/value-editor-modal.component.ts</context>
          <context context-type="linenumber">63</context>
        </context-group>
      </trans-unit>
      <trans-unit id="configuration.editValue" datatype="html">
        <source>Wert <x id="START_TAG_CODE" ctype="x-code" equiv-text="&lt;code>"/><x id="INTERPOLATION" equiv-text="{{valueId}}"/><x id="CLOSE_TAG_CODE" ctype="x-code" equiv-text="&lt;/code>"/> bearbeiten</source>
        <target state="new">Wert <x id="START_TAG_CODE" ctype="x-code" equiv-text="&lt;code>"/><x id="INTERPOLATION" equiv-text="{{valueId}}"/><x id="CLOSE_TAG_CODE" ctype="x-code" equiv-text="&lt;/code>"/> bearbeiten</target>
        <context-group purpose="location">
          <context context-type="sourcefile">src/app/components/configuration/editor/value-editor-modal.component.ts</context>
          <context context-type="linenumber">63</context>
        </context-group>
      </trans-unit>
      <trans-unit id="configuration.createValue" datatype="html">
        <source>Wert <x id="START_TAG_CODE" ctype="x-code" equiv-text="&lt;code>"/><x id="INTERPOLATION" equiv-text="{{valueId}}"/><x id="CLOSE_TAG_CODE" ctype="x-code" equiv-text="&lt;/code>"/> erstellen</source>
        <target state="new">Wert <x id="START_TAG_CODE" ctype="x-code" equiv-text="&lt;code>"/><x id="INTERPOLATION" equiv-text="{{valueId}}"/><x id="CLOSE_TAG_CODE" ctype="x-code" equiv-text="&lt;/code>"/> erstellen</target>
        <context-group purpose="location">
          <context context-type="sourcefile">src/app/components/configuration/editor/value-editor-modal.html</context>
          <context context-type="linenumber">20,3</context>
        </context-group>
      </trans-unit>
      <trans-unit id="configuration.values" datatype="html">
        <source>Werte</source>
        <target state="new">Werte</target>
        <context-group purpose="location">
          <context context-type="sourcefile">src/app/components/configuration/add/valuelist/valuelist-preview.component.ts</context>
          <context context-type="linenumber">35</context>
        </context-group>
        <context-group purpose="location">
          <context context-type="sourcefile">src/app/components/configuration/editor/valuelist-editor-modal.component.ts</context>
          <context context-type="linenumber">118</context>
        </context-group>
      </trans-unit>
      <trans-unit id="configuration.usedBy" datatype="html">
        <source>Verwendet von:</source>
        <target state="new">Verwendet von:</target>
        <context-group purpose="location">
          <context context-type="sourcefile">src/app/components/configuration/add/valuelist/valuelist-preview.component.ts</context>
          <context context-type="linenumber">35</context>
        </context-group>
      </trans-unit>
      <trans-unit id="configuation.filterResults" datatype="html">
        <source>Suchergebnisse filtern:</source>
        <target state="new">Suchergebnisse filtern:</target>
        <context-group purpose="location">
          <context context-type="sourcefile">src/app/components/configuration/add/valuelist/valuelist-search-bar.component.ts</context>
          <context context-type="linenumber">49,63</context>
        </context-group>
      </trans-unit>
      <trans-unit id="configuration.customFilter" datatype="html">
        <source> Projektspezifische Wertelisten </source>
        <target state="new"> Projektspezifische Wertelisten </target>
        <context-group purpose="location">
          <context context-type="sourcefile">src/app/components/configuration/add/valuelist/valuelist-search-bar.component.ts</context>
          <context context-type="linenumber">63</context>
        </context-group>
      </trans-unit>
      <trans-unit id="configuration.inUseFilter" datatype="html">
        <source> Verwendete Wertelisten </source>
        <target state="new"> Verwendete Wertelisten </target>
        <context-group purpose="location">
          <context context-type="sourcefile">src/app/components/configuration/add/valuelist/valuelist-search-bar.component.ts</context>
          <context context-type="linenumber">63</context>
        </context-group>
      </trans-unit>
      <trans-unit id="configuration.saving" datatype="html">
        <source>Konfiguration wird gespeichert...</source>
        <target state="new">Konfiguration wird gespeichert...</target>
        <context-group purpose="location">
          <context context-type="sourcefile">src/app/components/configuration/save-modal.component.ts</context>
          <context context-type="linenumber">15</context>
        </context-group>
      </trans-unit>
      <trans-unit id="widgets.documentInfo.thumbnail.oneLinkedImage" datatype="html">
        <source>Ein verknüpftes Bild</source>
        <target state="final">Immagine collegata</target>
        <context-group purpose="location">
          <context context-type="sourcefile">src/app/components/widgets/documentinfo/thumbnail.component.ts</context>
          <context context-type="linenumber">1</context>
        </context-group>
      </trans-unit>
      <trans-unit id="widgets.documentInfo.thumbnail.linkedImages" datatype="html">
        <source>verknüpfte Bilder</source>
        <target state="final">immagini collegate</target>
        <context-group purpose="location">
          <context context-type="sourcefile">src/app/components/widgets/documentinfo/thumbnail.component.ts</context>
          <context context-type="linenumber">1</context>
        </context-group>
      </trans-unit>
      <trans-unit id="resources.searchBar.constraints.tooltips.setupAdditionalSearchCriteria" datatype="html">
        <source>Weitere Suchkriterien einstellen</source>
        <target state="final">Specificare criteri di ricerca aggiuntivi</target>
        <context-group purpose="location">
          <context context-type="sourcefile">src/app/components/widgets/search-constraints.component.ts</context>
          <context context-type="linenumber">1</context>
        </context-group>
      </trans-unit>
      <trans-unit id="resources.searchBar.constraints.tooltips.activeSearchCriteria" datatype="html">
        <source>Aktive Suchkriterien</source>
        <target state="final">Criteri di ricerca attivi</target>
        <context-group purpose="location">
          <context context-type="sourcefile">src/app/components/widgets/search-constraints.component.ts</context>
          <context context-type="linenumber">1</context>
        </context-group>
      </trans-unit>
      <trans-unit id="searchConstraints.dropdownRange.from" datatype="html">
        <source> (von)</source>
        <target state="final"> (da)</target>
        <context-group purpose="location">
          <context context-type="sourcefile">src/app/components/widgets/search-constraints.component.ts</context>
          <context context-type="linenumber">1</context>
        </context-group>
      </trans-unit>
      <trans-unit id="searchConstraints.dropdownRange.to" datatype="html">
        <source> (bis)</source>
        <target state="final"> (a)</target>
        <context-group purpose="location">
          <context context-type="sourcefile">src/app/components/widgets/search-constraints.component.ts</context>
          <context context-type="linenumber">1</context>
        </context-group>
        <context-group purpose="location">
          <context context-type="sourcefile">src/app/components/widgets/search-constraints.component.ts</context>
          <context context-type="linenumber">1</context>
        </context-group>
      </trans-unit>
      <trans-unit id="configuration.categoryLabel" datatype="html">
        <source> Kategoriebezeichnung </source>
        <target state="new">Kategoriebezeichnung</target>
        <context-group purpose="location">
          <context context-type="sourcefile">src/app/components/configuration/editor/category-editor-modal.component.ts</context>
          <context context-type="linenumber">72</context>
        </context-group>
      </trans-unit>
      <trans-unit id="configuration.description" datatype="html">
        <source> Beschreibung </source>
        <target state="new">Beschreibung</target>
        <context-group purpose="location">
          <context context-type="sourcefile">src/app/components/configuration/editor/category-editor-modal.html</context>
          <context context-type="linenumber">24</context>
        </context-group>
        <context-group purpose="location">
          <context context-type="sourcefile">src/app/components/configuration/editor/field-editor-modal.component.ts</context>
          <context context-type="linenumber">150</context>
        </context-group>
      </trans-unit>
      <trans-unit id="configuration.color" datatype="html">
        <source> Farbe </source>
        <target state="new"> Farbe </target>
        <context-group purpose="location">
          <context context-type="sourcefile">src/app/components/configuration/editor/category-editor-modal.component.ts</context>
          <context context-type="linenumber">101</context>
        </context-group>
      </trans-unit>
      <trans-unit id="configuration.editSpecificField" datatype="html">
        <source> Feld <x id="START_TAG_CODE" ctype="x-code" equiv-text="&lt;code>"/><x id="INTERPOLATION" equiv-text="{{field.name}}"/><x id="CLOSE_TAG_CODE" ctype="x-code" equiv-text="&lt;/code>"/> bearbeiten </source>
        <target state="new"> Feld <x id="START_TAG_CODE" ctype="x-code" equiv-text="&lt;code>"/><x id="INTERPOLATION" equiv-text="{{field.name}}"/><x id="CLOSE_TAG_CODE" ctype="x-code" equiv-text="&lt;/code>"/> bearbeiten </target>
        <context-group purpose="location">
          <context context-type="sourcefile">src/app/components/configuration/editor/field-editor-modal.html</context>
          <context context-type="linenumber">22</context>
        </context-group>
      </trans-unit>
      <trans-unit id="navbar.taskbar.conflicts" datatype="html">
        <source>Konflikte</source>
        <target state="final">Conflitti</target>
        <context-group purpose="location">
          <context context-type="sourcefile">src/app/components/navbar/taskbar-conflicts.component.ts</context>
          <context context-type="linenumber">53</context>
        </context-group>
      </trans-unit>
      <trans-unit id="navbar.taskbar.conflicts.projectConfiguration" datatype="html">
        <source> Projektkonfiguration </source>
        <target state="new"> Projektkonfiguration </target>
        <context-group purpose="location">
          <context context-type="sourcefile">src/app/components/navbar/taskbar-conflicts.component.ts</context>
          <context context-type="linenumber">81</context>
        </context-group>
      </trans-unit>
      <trans-unit id="navbar.taskbar.synchronization.uploading" datatype="html">
        <source>Es werden Daten hochgeladen.</source>
        <target state="final">Caricamento dei dati in corso.</target>
        <context-group purpose="location">
          <context context-type="sourcefile">src/app/components/navbar/taskbar-sync-status.component.ts</context>
          <context context-type="linenumber">31</context>
        </context-group>
      </trans-unit>
      <trans-unit id="navbar.taskbar.synchronization.downloading" datatype="html">
        <source>Es werden Daten heruntergeladen.</source>
        <target state="final">Scaricamento dei dati in corso.</target>
        <context-group purpose="location">
          <context context-type="sourcefile">src/app/components/navbar/taskbar-sync-status.component.ts</context>
          <context context-type="linenumber">31</context>
        </context-group>
      </trans-unit>
      <trans-unit id="navbar.taskbar.synchronization.offline" datatype="html">
        <source>Synchronisation ist deaktiviert.</source>
        <target state="final">La sincronizzazione è disattivata.</target>
        <context-group purpose="location">
          <context context-type="sourcefile">src/app/components/navbar/taskbar-sync-status.component.ts</context>
          <context context-type="linenumber">31</context>
        </context-group>
      </trans-unit>
      <trans-unit id="navbar.taskbar.synchronization.inSync" datatype="html">
        <source>Synchronisation abgeschlossen.</source>
        <target state="final">Sincronizzazione completata.</target>
        <context-group purpose="location">
          <context context-type="sourcefile">src/app/components/navbar/taskbar-sync-status.component.ts</context>
          <context context-type="linenumber">31</context>
        </context-group>
      </trans-unit>
      <trans-unit id="navbar.taskbar.synchronization.error" datatype="html">
        <source>Synchronisation fehlgeschlagen</source>
        <target state="final">Sincronizzazione non riuscita</target>
        <context-group purpose="location">
          <context context-type="sourcefile">src/app/components/navbar/taskbar-sync-status.component.ts</context>
          <context context-type="linenumber">31</context>
        </context-group>
        <context-group purpose="location">
          <context context-type="sourcefile">src/app/components/navbar/taskbar-sync-status.component.ts</context>
          <context context-type="linenumber">31</context>
        </context-group>
        <context-group purpose="location">
          <context context-type="sourcefile">src/app/components/navbar/taskbar-sync-status.component.ts</context>
          <context context-type="linenumber">31</context>
        </context-group>
      </trans-unit>
      <trans-unit id="navbar.taskbar.synchronization.error.general" datatype="html">
        <source>Stellen Sie sicher, dass die angegebene Adresse korrekt ist und eine Netzwerkverbindung zum Synchronisationsziel besteht. Prüfen Sie ggf. auch die Firewalleinstellungen Ihres Systems und des Zielsystems.</source>
        <target state="final">Assicurarsi che l'indirizzo specificato sia corretto e che vi sia una connessione di rete funzionante con l'indirizzo scelto per la sincronizzazione. Se necessario, controllare anche le impostazioni del firewall del proprio sistema e del sistema di destinazione.</target>
        <context-group purpose="location">
          <context context-type="sourcefile">src/app/components/navbar/taskbar-sync-status.component.ts</context>
          <context context-type="linenumber">31</context>
        </context-group>
      </trans-unit>
      <trans-unit id="navbar.taskbar.synchronization.error.authentication" datatype="html">
        <source>Stellen Sie sicher, dass das Projekt am Synchronisationsziel existiert und prüfen Sie das Passwort.</source>
        <target state="final">Assicurarsi che il progetto sia presente all'interno del percorso di destinazione per la sincronizzazione e controllare la password.</target>
        <context-group purpose="location">
          <context context-type="sourcefile">src/app/components/navbar/taskbar-sync-status.component.ts</context>
          <context context-type="linenumber">31</context>
        </context-group>
      </trans-unit>
      <trans-unit id="navbar.taskbar.synchronization.error.authorization" datatype="html">
        <source>Sie besitzen nicht die nötigen Rechte.</source>
        <target state="final">Permesso negato.</target>
        <context-group purpose="location">
          <context context-type="sourcefile">src/app/components/navbar/taskbar-sync-status.component.ts</context>
          <context context-type="linenumber">31</context>
        </context-group>
      </trans-unit>
      <trans-unit id="navbar.taskbar.update.tooltips.downloading" datatype="html">
        <source>Version <x id="INTERPOLATION" equiv-text="{{version}}"/> wird heruntergeladen...</source>
        <target state="final">Scaricamento della versione <x id="INTERPOLATION" equiv-text="{{version}}"/> in corso...</target>
        <context-group purpose="location">
          <context context-type="sourcefile">src/app/components/navbar/taskbar-update.component.ts</context>
          <context context-type="linenumber">77</context>
        </context-group>
        <context-group purpose="location">
          <context context-type="sourcefile">src/app/components/navbar/taskbar-update.html</context>
          <context context-type="linenumber">17</context>
        </context-group>
      </trans-unit>
      <trans-unit id="navbar.taskbar.update.tooltips.downloadComplete" datatype="html">
        <source>Version <x id="INTERPOLATION" equiv-text="{{version}}"/> wurde heruntergeladen und wird beim Neustart installiert</source>
        <target state="final">La versione <x id="INTERPOLATION" equiv-text="{{version}}"/> è stata scaricata e verrà installata al riavvio</target>
        <context-group purpose="location">
          <context context-type="sourcefile">src/app/components/navbar/taskbar-update.html</context>
          <context context-type="linenumber">28</context>
        </context-group>
      </trans-unit>
      <trans-unit id="navbar.taskbar.update.tooltips.downloadInterrupted" datatype="html">
        <source>Der Download von Version <x id="INTERPOLATION" equiv-text="{{version}}"/> wurde unterbrochen. Bitte starten Sie die Anwendung neu, um es erneut zu versuchen.</source>
        <target state="final">Il download della versione <x id="INTERPOLATION" equiv-text="{{version}}"/> è stato interrotto. Riavviare l'applicazione per riprovare.</target>
        <context-group purpose="location">
          <context context-type="sourcefile">src/app/components/navbar/taskbar-update.html</context>
          <context context-type="linenumber">37</context>
        </context-group>
      </trans-unit>
      <trans-unit id="navbar.taskbar.update.tooltips.downloadError" datatype="html">
        <source>Beim Download von Version <x id="INTERPOLATION" equiv-text="{{version}}"/> ist ein Fehler aufgetreten. Bitte laden Sie die aktuelle Version von http://field.dainst.org herunter.</source>
        <target state="final">Si è verificato un errore durante lo scaricamento della versione <x id="INTERPOLATION" equiv-text="{{version}}"/>. Si prega di scaricare l'ultima versione da http://field.dainst.org.</target>
        <context-group purpose="location">
          <context context-type="sourcefile">src/app/components/navbar/taskbar-update.html</context>
          <context context-type="linenumber">46</context>
        </context-group>
      </trans-unit>
      <trans-unit id="project.cancelModal.header" datatype="html">
        <source> Download abbrechen? </source>
        <target state="final"> Interrompere il processo di scaricamento? </target>
        <context-group purpose="location">
          <context context-type="sourcefile">src/app/components/project/cancel-modal.component.ts</context>
          <context context-type="linenumber">15</context>
        </context-group>
      </trans-unit>
      <trans-unit id="project.cancelModal.info" datatype="html">
        <source> Bitte beachten Sie, dass der Download im Falle eines Abbruchs von vorn beginnt, wenn Sie das Projekt zu einem späteren Zeitpunkt erneut herunterladen. </source>
        <target state="final"> Se si procede a scaricare un progetto più recente dopo un'interruzione, assicurarsi che il processo di scaricamento ricominci da capo.  </target>
        <context-group purpose="location">
          <context context-type="sourcefile">src/app/components/project/cancel-modal.component.ts</context>
          <context context-type="linenumber">15</context>
        </context-group>
      </trans-unit>
      <trans-unit id="project.network.abort" datatype="html">
        <source>Abbrechen</source>
        <target state="final">Annullare</target>
        <context-group purpose="location">
          <context context-type="sourcefile">src/app/components/project/cancel-modal.component.ts</context>
          <context context-type="linenumber">15</context>
        </context-group>
        <context-group purpose="location">
          <context context-type="sourcefile">src/app/components/project/network-project-progress-modal.component.ts</context>
          <context context-type="linenumber">42</context>
        </context-group>
      </trans-unit>
      <trans-unit id="project.cancelModal.continue" datatype="html">
        <source>Fortsetzen</source>
        <target state="final">Continuare</target>
        <context-group purpose="location">
          <context context-type="sourcefile">src/app/components/project/cancel-modal.component.ts</context>
          <context context-type="linenumber">15</context>
        </context-group>
      </trans-unit>
      <trans-unit id="project.createModal.header" datatype="html">
        <source> Neues Projekt erstellen </source>
        <target state="final"> Cominciare un nuovo progetto </target>
        <context-group purpose="location">
          <context context-type="sourcefile">src/app/components/project/create-project-modal.component.ts</context>
          <context context-type="linenumber">45</context>
        </context-group>
      </trans-unit>
      <trans-unit id="project.createModal.projectName" datatype="html">
        <source>Projektname:</source>
        <target state="new">Projektname:</target>
        <context-group purpose="location">
          <context context-type="sourcefile">src/app/components/project/create-project-modal.component.ts</context>
          <context context-type="linenumber">74,85</context>
        </context-group>
      </trans-unit>
      <trans-unit id="project.createModal.configuration" datatype="html">
        <source>Konfiguration:</source>
        <target state="new">Konfiguration:</target>
        <context-group purpose="location">
          <context context-type="sourcefile">src/app/components/project/create-project-modal.component.ts</context>
          <context context-type="linenumber">85</context>
        </context-group>
      </trans-unit>
      <trans-unit id="buttons.create" datatype="html">
        <source>Erstellen</source>
        <target state="final">Eseguire</target>
        <context-group purpose="location">
          <context context-type="sourcefile">src/app/components/project/create-project-modal.component.ts</context>
          <context context-type="linenumber">85</context>
        </context-group>
      </trans-unit>
      <trans-unit id="project.deleteModal.header" datatype="html">
        <source> Projekt <x id="START_BOLD_TEXT" ctype="x-b" equiv-text="&lt;b>"/><x id="INTERPOLATION" equiv-text="{{getProjectName()}}"/><x id="CLOSE_BOLD_TEXT" ctype="x-b" equiv-text="&lt;/b>"/> löschen? </source>
        <target state="final"> Cancellare il progetto <x id="START_BOLD_TEXT" ctype="x-b" equiv-text="&lt;b>"/><x id="INTERPOLATION" equiv-text="{{getProjectName()}}"/><x id="CLOSE_BOLD_TEXT" ctype="x-b" equiv-text="&lt;/b>"/>? </target>
        <context-group purpose="location">
          <context context-type="sourcefile">src/app/components/project/delete-project-modal.component.ts</context>
          <context context-type="linenumber">55</context>
        </context-group>
      </trans-unit>
      <trans-unit id="project.deleteModal.confirmDeleteInfo" datatype="html">
        <source> Bitte geben Sie den Projektnamen ein, um den Löschvorgang zu bestätigen. </source>
        <target state="final"> Inserire il nome del progetto per proseguire con il processo di eliminazione. </target>
        <context-group purpose="location">
          <context context-type="sourcefile">src/app/components/project/delete-project-modal.html</context>
          <context context-type="linenumber">25</context>
        </context-group>
      </trans-unit>
      <trans-unit id="project.network.connecting" datatype="html">
        <source>Verbindung wird hergestellt...</source>
        <target state="final">Connessione in corso...</target>
        <context-group purpose="location">
          <context context-type="sourcefile">src/app/components/project/network-project-progress-modal.component.ts</context>
          <context context-type="linenumber">42</context>
        </context-group>
      </trans-unit>
      <trans-unit id="project.network.progressInfo" datatype="html">
        <source><x id="INTERPOLATION" equiv-text="{{getRoundedProgress()}}"/>% des Projekts geladen... </source>
        <target state="final">Il <x id="INTERPOLATION" equiv-text="{{getRoundedProgress()}}"/>% degli elementi del progetto è stato scaricato... </target>
        <context-group purpose="location">
          <context context-type="sourcefile">src/app/components/project/network-project-progress-modal.component.ts</context>
          <context context-type="linenumber">42</context>
        </context-group>
      </trans-unit>
      <trans-unit id="project.network.connect" datatype="html">
        <source>Download starten</source>
        <target state="final">Avviare lo scaricamento</target>
        <context-group purpose="location">
          <context context-type="sourcefile">src/app/components/project/network-project.component.ts</context>
          <context context-type="linenumber">46</context>
        </context-group>
      </trans-unit>
      <trans-unit id="project.network.address" datatype="html">
        <source>Adresse</source>
        <target state="final">Indirizzo</target>
        <context-group purpose="location">
          <context context-type="sourcefile">src/app/components/project/network-project.component.ts</context>
          <context context-type="linenumber">71</context>
        </context-group>
      </trans-unit>
      <trans-unit id="project.network.address.info" datatype="html">
        <source> Als Adresse kann sowohl die URL eines iDAI.field-Datenbankservers als auch die Netzwerkadresse einer anderen iDAI.field-Desktopinstallation angegeben werden. </source>
        <target state="final"> Come indirizzo può essere indicato l'URL di un server con banca dati di iDAI.field dell'Istituto Archeologico Germanico o l'indirizzo di rete di un'altra installazione di iDAI.field su un altro computer. </target>
        <context-group purpose="location">
          <context context-type="sourcefile">src/app/components/project/network-project.component.ts</context>
          <context context-type="linenumber">91</context>
        </context-group>
      </trans-unit>
      <trans-unit id="project.network.projectName" datatype="html">
        <source>Projektname</source>
        <target state="final">Nome del progetto</target>
        <context-group purpose="location">
          <context context-type="sourcefile">src/app/components/project/network-project.component.ts</context>
          <context context-type="linenumber">117</context>
        </context-group>
      </trans-unit>
      <trans-unit id="project.network.password" datatype="html">
        <source>Passwort</source>
        <target state="final">Password</target>
        <context-group purpose="location">
          <context context-type="sourcefile">src/app/components/project/network-project.component.ts</context>
          <context context-type="linenumber">147</context>
        </context-group>
      </trans-unit>
      <trans-unit id="project.synchronization" datatype="html">
        <source>Projekt synchronisieren</source>
        <target state="final">Sincronizzare il progetto</target>
        <context-group purpose="location">
          <context context-type="sourcefile">src/app/components/project/synchronization-modal.component.ts</context>
          <context context-type="linenumber">39</context>
        </context-group>
      </trans-unit>
      <trans-unit id="navbar.taskbar.update.tooltips.deactivated" datatype="html">
        <source>Die automatische Prüfung auf Updates wurde deaktiviert. Sie verwenden möglicherweise nicht die neueste Version von iDAI.field.</source>
        <target state="final">Il controllo automatico degli aggiornamenti è stato disattivato. È possibile che non si stia utilizzando l'ultima versione di iDAI.field.</target>
        <context-group purpose="location">
          <context context-type="sourcefile">src/app/components/navbar/taskbar-update.component.ts</context>
          <context context-type="linenumber">42</context>
        </context-group>
      </trans-unit>
      <trans-unit id="imageUpload.imageCategoryPickerModal.warning" datatype="html">
        <source> Bitte beachten Sie, dass das Einlesen von <x id="INTERPOLATION" equiv-text="{{fileCount}}"/> Bilddateien einige Zeit in Anspruch nehmen kann. </source>
        <target state="final">
        Attenzione: il trasferimento <x id="INTERPOLATION" equiv-text="{{fileCount}}"/> delle immagini può richiedere del tempo.
    </target>
        <context-group purpose="location">
          <context context-type="sourcefile">src/app/components/image/upload/image-category-picker-modal.component.ts</context>
          <context context-type="linenumber">39</context>
        </context-group>
      </trans-unit>
      <trans-unit id="imageUpload.imageCategoryPickerModal.linkInfo.single" datatype="html">
        <source> Das importierte Bild wird mit der Ressource <x id="START_BOLD_TEXT" ctype="x-b" equiv-text="&lt;b>"/><x id="INTERPOLATION" equiv-text="{{depictsRelationTarget.resource.identifier}}"/><x id="CLOSE_BOLD_TEXT" ctype="x-b" equiv-text="&lt;/b>"/> verknüpft. </source>
        <target state="final">
            L'immagine trasferita sarà collegata all'elemento <x id="START_BOLD_TEXT" ctype="x-b" equiv-text="&lt;b>"/><x id="INTERPOLATION" equiv-text="{{depictsRelationTarget.resource.identifier}}"/><x id="CLOSE_BOLD_TEXT" ctype="x-b" equiv-text="&lt;/b>"/>.
        </target>
        <context-group purpose="location">
          <context context-type="sourcefile">src/app/components/image/upload/image-category-picker-modal.html</context>
          <context context-type="linenumber">18</context>
        </context-group>
      </trans-unit>
      <trans-unit id="imageUpload.imageCategoryPickerModal.linkInfo.multiple" datatype="html">
        <source> Die importierten Bilder werden mit der Ressource <x id="START_BOLD_TEXT" ctype="x-b" equiv-text="&lt;b>"/><x id="INTERPOLATION" equiv-text="{{depictsRelationTarget.resource.identifier}}"/><x id="CLOSE_BOLD_TEXT" ctype="x-b" equiv-text="&lt;/b>"/> verknüpft. </source>
        <target state="final">
            Le immagini trasferite saranno collegate all'elemento <x id="START_BOLD_TEXT" ctype="x-b" equiv-text="&lt;b>"/><x id="INTERPOLATION" equiv-text="{{depictsRelationTarget.resource.identifier}}"/><x id="CLOSE_BOLD_TEXT" ctype="x-b" equiv-text="&lt;/b>"/>.
        </target>
        <context-group purpose="location">
          <context context-type="sourcefile">src/app/components/image/upload/image-category-picker-modal.html</context>
          <context context-type="linenumber">23</context>
        </context-group>
      </trans-unit>
      <trans-unit id="imageUpload.imageCategoryPickerModal.chooseCategory" datatype="html">
        <source> Bitte wählen Sie die gewünschte Kategorie aus. </source>
        <target state="final">
            Selezionare la categoria desiderata.
        </target>
        <context-group purpose="location">
          <context context-type="sourcefile">src/app/components/image/upload/image-category-picker-modal.html</context>
          <context context-type="linenumber">23</context>
        </context-group>
      </trans-unit>
      <trans-unit id="docedit.conflictDeletedModal.header" datatype="html">
        <source>Konflikt behandeln</source>
        <target state="final">Risolvere il conflitto</target>
        <context-group purpose="location">
          <context context-type="sourcefile">src/app/components/docedit/dialog/conflict-deleted-modal.component.ts</context>
          <context context-type="linenumber">24</context>
        </context-group>
      </trans-unit>
      <trans-unit id="docedit.conflictDeletedModal.info" datatype="html">
        <source> Die aktuelle Ressource wurde in der Zwischenzeit von jemand anderem gelöscht. Sie können die Ressource neu anlegen, indem Sie <x id="START_BOLD_TEXT" ctype="x-b" equiv-text="&lt;b>"/>Speichern<x id="CLOSE_BOLD_TEXT" ctype="x-b" equiv-text="&lt;/b>"/> wählen. Bei Klick auf <x id="START_BOLD_TEXT" ctype="x-b" equiv-text="&lt;b>"/>Abbrechen<x id="CLOSE_BOLD_TEXT" ctype="x-b" equiv-text="&lt;/b>"/> wird sie verworfen. </source>
        <target state="final">
        L'attuale elemento è stato nel frattempo cancellato da qualcun altro.
        È possibile creare di nuovo l'elemento scegliendo <x id="START_BOLD_TEXT" ctype="x-b" equiv-text="&lt;b>"/>Salvare<x id="CLOSE_BOLD_TEXT" ctype="x-b" equiv-text="&lt;/b>"/>. Cliccando su
        <x id="START_BOLD_TEXT" ctype="x-b" equiv-text="&lt;b>"/>Annullare<x id="CLOSE_BOLD_TEXT" ctype="x-b" equiv-text="&lt;/b>"/> verrà eliminato.
    </target>
        <context-group purpose="location">
          <context context-type="sourcefile">src/app/components/docedit/dialog/conflict-deleted-modal.component.ts</context>
          <context context-type="linenumber">24</context>
        </context-group>
      </trans-unit>
      <trans-unit id="docedit.conflictDeletedModal.close" datatype="html">
        <source> Zurück zur Editieransicht </source>
        <target state="final">
        Tornare al modulo di modifica
    </target>
        <context-group purpose="location">
          <context context-type="sourcefile">src/app/components/docedit/dialog/conflict-deleted-modal.html</context>
          <context context-type="linenumber">18</context>
        </context-group>
      </trans-unit>
      <trans-unit id="buttons.delete" datatype="html">
        <source>Löschen</source>
        <target state="final">Eliminare</target>
        <context-group purpose="location">
          <context context-type="sourcefile">src/app/components/configuration/delete/delete-category-modal.html</context>
          <context context-type="linenumber">43</context>
        </context-group>
        <context-group purpose="location">
          <context context-type="sourcefile">src/app/components/configuration/delete/delete-field-modal.html</context>
          <context context-type="linenumber">20</context>
        </context-group>
        <context-group purpose="location">
          <context context-type="sourcefile">src/app/components/configuration/delete/delete-group-modal.html</context>
          <context context-type="linenumber">27</context>
        </context-group>
        <context-group purpose="location">
          <context context-type="sourcefile">src/app/components/configuration/delete/delete-valuelist-modal.html</context>
          <context context-type="linenumber">45</context>
        </context-group>
        <context-group purpose="location">
          <context context-type="sourcefile">src/app/components/image/overview/deletion/delete-modal.component.ts</context>
          <context context-type="linenumber">28</context>
        </context-group>
        <context-group purpose="location">
          <context context-type="sourcefile">src/app/components/project/delete-project-modal.html</context>
          <context context-type="linenumber">34</context>
        </context-group>
        <context-group purpose="location">
          <context context-type="sourcefile">src/app/components/resources/deletion/delete-modal.html</context>
          <context context-type="linenumber">97</context>
        </context-group>
        <context-group purpose="location">
          <context context-type="sourcefile">src/app/components/widgets/documentinfo/georeference-view.component.ts</context>
          <context context-type="linenumber">99</context>
        </context-group>
      </trans-unit>
      <trans-unit id="configuration.deleteCategory.warning.changes" datatype="html">
        <source> An dieser Kategorie wurden Änderungen vorgenommen, die beim Löschen verloren gehen. </source>
        <target state="new"> An dieser Kategorie wurden Änderungen vorgenommen, die beim Löschen verloren gehen. </target>
        <context-group purpose="location">
          <context context-type="sourcefile">src/app/components/configuration/delete/delete-category-modal.html</context>
          <context context-type="linenumber">43</context>
        </context-group>
      </trans-unit>
      <trans-unit id="configuration.deleteCategory.hasChildren" datatype="html">
        <source> Die Kategorie <x id="START_TAG_CODE" ctype="x-code" equiv-text="&lt;code>"/><x id="INTERPOLATION" equiv-text="{{category.name}}"/><x id="CLOSE_TAG_CODE" ctype="x-code" equiv-text="&lt;/code>"/> kann nicht gelöscht werden, solange sie Unterkategorien besitzt. Bitte entfernen Sie zunächst die Unterkategorien. </source>
        <target state="new"> Die Kategorie <x id="START_TAG_CODE" ctype="x-code" equiv-text="&lt;code>"/><x id="INTERPOLATION" equiv-text="{{category.name}}"/><x id="CLOSE_TAG_CODE" ctype="x-code" equiv-text="&lt;/code>"/> kann nicht gelöscht werden, solange sie Unterkategorien besitzt. Bitte entfernen Sie zunächst die Unterkategorien. </target>
        <context-group purpose="location">
          <context context-type="sourcefile">src/app/components/configuration/delete/delete-category-modal.html</context>
          <context context-type="linenumber">43,26</context>
        </context-group>
      </trans-unit>
      <trans-unit id="configuration.deleteField.header" datatype="html">
        <source>Feld löschen?</source>
        <target state="new">Feld löschen?</target>
        <context-group purpose="location">
          <context context-type="sourcefile">src/app/components/configuration/delete/delete-field-modal.component.ts</context>
          <context context-type="linenumber">40</context>
        </context-group>
      </trans-unit>
      <trans-unit id="32820add8357812575446cb4f6b8b35ecc51f00f" datatype="html">
        <source>Möchten Sie das Feld <x id="START_TAG_CODE" ctype="x-code" equiv-text="&lt;code>"/><x id="INTERPOLATION" equiv-text="{{field.name}}"/><x id="CLOSE_TAG_CODE" ctype="x-code" equiv-text="&lt;/code>"/> wirklich löschen?</source>
        <target state="new">Möchten Sie das Feld <x id="START_TAG_CODE" ctype="x-code" equiv-text="&lt;code>"/><x id="INTERPOLATION" equiv-text="{{field.name}}"/><x id="CLOSE_TAG_CODE" ctype="x-code" equiv-text="&lt;/code>"/> wirklich löschen?</target>
        <note priority="1" from="description">configuration.deleteField.body</note>
        <context-group purpose="location">
          <context context-type="sourcefile">src/app/components/configuration/delete/delete-field-modal.component.ts</context>
          <context context-type="linenumber">40</context>
        </context-group>
      </trans-unit>
      <trans-unit id="configuration.deleteGroup.header" datatype="html">
        <source>Gruppe löschen?</source>
        <target state="new">Gruppe löschen?</target>
        <context-group purpose="location">
          <context context-type="sourcefile">src/app/components/configuration/delete/delete-group-modal.component.ts</context>
          <context context-type="linenumber">46</context>
        </context-group>
      </trans-unit>
      <trans-unit id="90026491151501a7c5b791694c673a36d810e3cb" datatype="html">
        <source> Möchten Sie die Gruppe <x id="START_TAG_CODE" ctype="x-code" equiv-text="&lt;code>"/><x id="INTERPOLATION" equiv-text="{{group.name}}"/><x id="CLOSE_TAG_CODE" ctype="x-code" equiv-text="&lt;/code>"/> wirklich löschen? </source>
        <target state="new"> Möchten Sie die Gruppe <x id="START_TAG_CODE" ctype="x-code" equiv-text="&lt;code>"/><x id="INTERPOLATION" equiv-text="{{group.name}}"/><x id="CLOSE_TAG_CODE" ctype="x-code" equiv-text="&lt;/code>"/> wirklich löschen? </target>
        <note priority="1" from="description">configuration.deleteGroup.body</note>
        <context-group purpose="location">
          <context context-type="sourcefile">src/app/components/configuration/delete/delete-group-modal.component.ts</context>
          <context context-type="linenumber">46</context>
        </context-group>
      </trans-unit>
      <trans-unit id="configuration.deleteGroup.notAllowed" datatype="html">
        <source> Die Gruppe <x id="START_TAG_CODE" ctype="x-code" equiv-text="&lt;code>"/><x id="INTERPOLATION" equiv-text="{{group.name}}"/><x id="CLOSE_TAG_CODE" ctype="x-code" equiv-text="&lt;/code>"/> kann nicht gelöscht werden, solange ihr Felder zugeordnet sind. Bitte verschieben Sie die Felder zunächst in eine andere Gruppe oder löschen Sie sie. </source>
        <target state="new"> Die Gruppe <x id="START_TAG_CODE" ctype="x-code" equiv-text="&lt;code>"/><x id="INTERPOLATION" equiv-text="{{group.name}}"/><x id="CLOSE_TAG_CODE" ctype="x-code" equiv-text="&lt;/code>"/> kann nicht gelöscht werden, solange ihr Felder zugeordnet sind. Bitte verschieben Sie die Felder zunächst in eine andere Gruppe oder löschen Sie sie. </target>
        <context-group purpose="location">
          <context context-type="sourcefile">src/app/components/configuration/delete/delete-group-modal.html</context>
          <context context-type="linenumber">27,11</context>
        </context-group>
      </trans-unit>
      <trans-unit id="configuration.deleteValuelist.header" datatype="html">
        <source>Werteliste löschen?</source>
        <target state="new">Werteliste löschen?</target>
        <context-group purpose="location">
          <context context-type="sourcefile">src/app/components/configuration/delete/delete-valuelist-modal.component.ts</context>
          <context context-type="linenumber">44,53</context>
        </context-group>
      </trans-unit>
      <trans-unit id="configuration.deleteValuelist.body" datatype="html">
        <source> Möchten Sie die Werteliste <x id="START_TAG_CODE" ctype="x-code" equiv-text="&lt;code>"/><x id="INTERPOLATION" equiv-text="{{valuelist.id}}"/><x id="CLOSE_TAG_CODE" ctype="x-code" equiv-text="&lt;/code>"/> wirklich löschen? </source>
        <target state="new"> Möchten Sie die Werteliste <x id="START_TAG_CODE" ctype="x-code" equiv-text="&lt;code>"/><x id="INTERPOLATION" equiv-text="{{valuelist.id}}"/><x id="CLOSE_TAG_CODE" ctype="x-code" equiv-text="&lt;/code>"/> wirklich löschen? </target>
        <context-group purpose="location">
          <context context-type="sourcefile">src/app/components/configuration/delete/delete-valuelist-modal.component.ts</context>
          <context context-type="linenumber">53</context>
        </context-group>
      </trans-unit>
      <trans-unit id="configuration.deleteValuelist.confirmInfo" datatype="html">
        <source> Bitte geben Sie den Bezeichner der Werteliste ein, um den Löschvorgang zu bestätigen. </source>
        <target state="new"> Bitte geben Sie den Bezeichner der Werteliste ein, um den Löschvorgang zu bestätigen. </target>
        <context-group purpose="location">
          <context context-type="sourcefile">src/app/components/configuration/delete/delete-valuelist-modal.html</context>
          <context context-type="linenumber">23,30</context>
        </context-group>
      </trans-unit>
      <trans-unit id="configuration.deleteValuelist.isInUse.multiple" datatype="html">
        <source> Die Werteliste <x id="START_TAG_CODE" ctype="x-code" equiv-text="&lt;code>"/><x id="INTERPOLATION" equiv-text="{{valuelist.id}}"/><x id="CLOSE_TAG_CODE" ctype="x-code" equiv-text="&lt;/code>"/> kann nicht gelöscht werden, solange sie Feldern zugewiesen ist. Bitte weisen Sie den Feldern zunächst eine andere Werteliste zu. </source>
        <target state="new"> Die Werteliste <x id="START_TAG_CODE" ctype="x-code" equiv-text="&lt;code>"/><x id="INTERPOLATION" equiv-text="{{valuelist.id}}"/><x id="CLOSE_TAG_CODE" ctype="x-code" equiv-text="&lt;/code>"/> kann nicht gelöscht werden, solange sie Feldern zugewiesen ist. Bitte weisen Sie den Feldern zunächst eine andere Werteliste zu. </target>
        <context-group purpose="location">
          <context context-type="sourcefile">src/app/components/configuration/delete/delete-valuelist-modal.html</context>
          <context context-type="linenumber">46,29</context>
        </context-group>
      </trans-unit>
      <trans-unit id="configuration.deleteValuelist.isInUse.single" datatype="html">
        <source> Die Werteliste <x id="START_TAG_CODE" ctype="x-code" equiv-text="&lt;code>"/><x id="INTERPOLATION" equiv-text="{{valuelist.id}}"/><x id="CLOSE_TAG_CODE" ctype="x-code" equiv-text="&lt;/code>"/> kann nicht gelöscht werden, solange sie einem Feld zugewiesen ist. Bitte weisen Sie dem Feld zunächst eine andere Werteliste zu. </source>
        <target state="new"> Die Werteliste <x id="START_TAG_CODE" ctype="x-code" equiv-text="&lt;code>"/><x id="INTERPOLATION" equiv-text="{{valuelist.id}}"/><x id="CLOSE_TAG_CODE" ctype="x-code" equiv-text="&lt;/code>"/> kann nicht gelöscht werden, solange sie einem Feld zugewiesen ist. Bitte weisen Sie dem Feld zunächst eine andere Werteliste zu. </target>
        <context-group purpose="location">
          <context context-type="sourcefile">src/app/components/configuration/delete/delete-valuelist-modal.html</context>
          <context context-type="linenumber">46,24</context>
        </context-group>
      </trans-unit>
      <trans-unit id="imageOverview.taskbar.tooltips.delete" datatype="html">
        <source>Löschen</source>
        <target state="final">Eliminare</target>
        <context-group purpose="location">
          <context context-type="sourcefile">src/app/components/image/overview/image-overview-taskbar.component.ts</context>
          <context context-type="linenumber">50</context>
        </context-group>
      </trans-unit>
      <trans-unit id="imageOverview.taskbar.tooltips.removeLinks" datatype="html">
        <source>Verknüpfungen entfernen</source>
        <target state="final">Rimuovere il collegamento</target>
        <context-group purpose="location">
          <context context-type="sourcefile">src/app/components/image/overview/image-overview-taskbar.component.ts</context>
          <context context-type="linenumber">79</context>
        </context-group>
      </trans-unit>
      <trans-unit id="imageOverview.taskbar.tooltips.createLink" datatype="html">
        <source>Verknüpfen</source>
        <target state="final">Collegare</target>
        <context-group purpose="location">
          <context context-type="sourcefile">src/app/components/image/overview/image-overview-taskbar.component.ts</context>
          <context context-type="linenumber">111</context>
        </context-group>
      </trans-unit>
      <trans-unit id="imageOverview.taskbar.tooltips.deselect" datatype="html">
        <source>Auswahl aufheben</source>
        <target state="final">Annullare la selezione</target>
        <context-group purpose="location">
          <context context-type="sourcefile">src/app/components/image/overview/image-overview-taskbar.component.ts</context>
          <context context-type="linenumber">135</context>
        </context-group>
      </trans-unit>
      <trans-unit id="widgets.searchBar.imageCategoryFilter" datatype="html">
        <source>Nach Bildkategorie filtern:</source>
        <target state="final">Filtrare per categoria delle immagini:</target>
        <context-group purpose="location">
          <context context-type="sourcefile">src/app/components/image/overview/searchbar/image-overview-search-bar.component.ts</context>
          <context context-type="linenumber">27</context>
        </context-group>
      </trans-unit>
      <trans-unit id="resources.searchBar.constraints.header" datatype="html">
        <source>Suchkriterien</source>
        <target state="final">Criteri di ricerca</target>
        <context-group purpose="location">
          <context context-type="sourcefile">src/app/components/image/overview/searchbar/image-overview-search-constraints.component.ts</context>
          <context context-type="linenumber">45</context>
        </context-group>
        <context-group purpose="location">
          <context context-type="sourcefile">src/app/components/resources/searchbar/resources-search-constraints.component.ts</context>
          <context context-type="linenumber">44</context>
        </context-group>
      </trans-unit>
      <trans-unit id="resources.searchBar.constraints.chooseField" datatype="html">
        <source>Feld wählen</source>
        <target state="final">Selezionare il campo</target>
        <context-group purpose="location">
          <context context-type="sourcefile">src/app/components/image/overview/searchbar/image-overview-search-constraints.component.ts</context>
          <context context-type="linenumber">65</context>
        </context-group>
        <context-group purpose="location">
          <context context-type="sourcefile">src/app/components/resources/searchbar/resources-search-constraints.component.ts</context>
          <context context-type="linenumber">66</context>
        </context-group>
      </trans-unit>
      <trans-unit id="resources.searchBar.constraints.searchTerm" datatype="html">
        <source>Suchbegriff</source>
        <target state="final">Termini da cercare</target>
        <context-group purpose="location">
          <context context-type="sourcefile">src/app/components/image/overview/searchbar/image-overview-search-constraints.component.ts</context>
          <context context-type="linenumber">65</context>
        </context-group>
        <context-group purpose="location">
          <context context-type="sourcefile">src/app/components/image/overview/searchbar/image-overview-search-constraints.component.ts</context>
          <context context-type="linenumber">65</context>
        </context-group>
        <context-group purpose="location">
          <context context-type="sourcefile">src/app/components/image/overview/searchbar/image-overview-search-constraints.component.ts</context>
          <context context-type="linenumber">65</context>
        </context-group>
        <context-group purpose="location">
          <context context-type="sourcefile">src/app/components/image/overview/searchbar/image-overview-search-constraints.component.ts</context>
          <context context-type="linenumber">65</context>
        </context-group>
        <context-group purpose="location">
          <context context-type="sourcefile">src/app/components/resources/searchbar/resources-search-constraints.component.ts</context>
          <context context-type="linenumber">103</context>
        </context-group>
        <context-group purpose="location">
          <context context-type="sourcefile">src/app/components/resources/searchbar/resources-search-constraints.component.ts</context>
          <context context-type="linenumber">126</context>
        </context-group>
        <context-group purpose="location">
          <context context-type="sourcefile">src/app/components/resources/searchbar/resources-search-constraints.component.ts</context>
          <context context-type="linenumber">126</context>
        </context-group>
        <context-group purpose="location">
          <context context-type="sourcefile">src/app/components/resources/searchbar/resources-search-constraints.component.ts</context>
          <context context-type="linenumber">126</context>
        </context-group>
      </trans-unit>
      <trans-unit id="resources.searchBar.constraints.anyValue" datatype="html">
        <source>Beliebiger Wert</source>
        <target state="final">Qualsiasi valore</target>
        <context-group purpose="location">
          <context context-type="sourcefile">src/app/components/image/overview/searchbar/image-overview-search-constraints.component.ts</context>
          <context context-type="linenumber">65</context>
        </context-group>
        <context-group purpose="location">
          <context context-type="sourcefile">src/app/components/resources/searchbar/resources-search-constraints.component.ts</context>
          <context context-type="linenumber">126</context>
        </context-group>
      </trans-unit>
      <trans-unit id="resources.searchBar.constraints.noValue" datatype="html">
        <source>Kein Wert</source>
        <target state="final">Nessun valore</target>
        <context-group purpose="location">
          <context context-type="sourcefile">src/app/components/image/overview/searchbar/image-overview-search-constraints.component.ts</context>
          <context context-type="linenumber">65</context>
        </context-group>
        <context-group purpose="location">
          <context context-type="sourcefile">src/app/components/resources/searchbar/resources-search-constraints.component.ts</context>
          <context context-type="linenumber">126</context>
        </context-group>
      </trans-unit>
      <trans-unit id="resources.searchBar.constraints.enterSearchTerm" datatype="html">
        <source>Suchbegriff eingeben</source>
        <target state="final">Inserire un termine da cercare</target>
        <context-group purpose="location">
          <context context-type="sourcefile">src/app/components/image/overview/searchbar/image-overview-search-constraints.component.ts</context>
          <context context-type="linenumber">65</context>
        </context-group>
        <context-group purpose="location">
          <context context-type="sourcefile">src/app/components/resources/searchbar/resources-search-constraints.component.ts</context>
          <context context-type="linenumber">126</context>
        </context-group>
      </trans-unit>
      <trans-unit id="resources.searchBar.constraints.options.anyValue" datatype="html">
        <source>- Beliebiger Wert -</source>
        <target state="final">- Qualsiasi valore -</target>
        <context-group purpose="location">
          <context context-type="sourcefile">src/app/components/image/overview/searchbar/image-overview-search-constraints.component.ts</context>
          <context context-type="linenumber">65</context>
        </context-group>
        <context-group purpose="location">
          <context context-type="sourcefile">src/app/components/image/overview/searchbar/image-overview-search-constraints.component.ts</context>
          <context context-type="linenumber">65</context>
        </context-group>
        <context-group purpose="location">
          <context context-type="sourcefile">src/app/components/resources/searchbar/resources-search-constraints.component.ts</context>
          <context context-type="linenumber">126</context>
        </context-group>
        <context-group purpose="location">
          <context context-type="sourcefile">src/app/components/resources/searchbar/resources-search-constraints.component.ts</context>
          <context context-type="linenumber">126</context>
        </context-group>
      </trans-unit>
      <trans-unit id="resources.searchBar.constraints.options.noValue" datatype="html">
        <source>- Kein Wert -</source>
        <target state="final">- Nessun valore -</target>
        <context-group purpose="location">
          <context context-type="sourcefile">src/app/components/image/overview/searchbar/image-overview-search-constraints.component.ts</context>
          <context context-type="linenumber">65</context>
        </context-group>
        <context-group purpose="location">
          <context context-type="sourcefile">src/app/components/image/overview/searchbar/image-overview-search-constraints.component.ts</context>
          <context context-type="linenumber">65</context>
        </context-group>
        <context-group purpose="location">
          <context context-type="sourcefile">src/app/components/resources/searchbar/resources-search-constraints.component.ts</context>
          <context context-type="linenumber">126</context>
        </context-group>
        <context-group purpose="location">
          <context context-type="sourcefile">src/app/components/resources/searchbar/resources-search-constraints.component.ts</context>
          <context context-type="linenumber">126</context>
        </context-group>
      </trans-unit>
      <trans-unit id="resources.moveModal.chooseParentResource.single" datatype="html">
        <source> Bitte wählen Sie die neue übergeordnete Ressource aus, der die Ressource <x id="START_BOLD_TEXT" ctype="x-b" equiv-text="&lt;b>"/><x id="INTERPOLATION" equiv-text="{{documents[0].resource.identifier}}"/><x id="CLOSE_BOLD_TEXT" ctype="x-b" equiv-text="&lt;/b>"/> zugewiesen werden soll: </source>
        <target state="final">
            Selezionare il nuovo elemento superiore al quale assegnare la risorsa
            <x id="START_BOLD_TEXT" ctype="x-b" equiv-text="&lt;b>"/><x id="INTERPOLATION" equiv-text="{{documents[0].resource.identifier}}"/><x id="CLOSE_BOLD_TEXT" ctype="x-b" equiv-text="&lt;/b>"/>:
        </target>
        <context-group purpose="location">
          <context context-type="sourcefile">src/app/components/resources/move-modal.component.ts</context>
          <context context-type="linenumber">51</context>
        </context-group>
      </trans-unit>
      <trans-unit id="resources.moveModal.chooseParentResource.multiple" datatype="html">
        <source> Bitte wählen Sie die neue übergeordnete Ressource aus, der die ausgewählten <x id="START_BOLD_TEXT" ctype="x-b" equiv-text="&lt;b>"/><x id="INTERPOLATION" equiv-text="{{documents.length}}"/> Ressourcen<x id="CLOSE_BOLD_TEXT" ctype="x-b" equiv-text="&lt;/b>"/> zugewiesen werden sollen: </source>
        <target state="final">
            Selezionare il nuovo elemento superiore, al quale assegnare gli elementi
            selezionati <x id="START_BOLD_TEXT" ctype="x-b" equiv-text="&lt;b>"/>{{documents[0].resource.identifier}}<x id="CLOSE_BOLD_TEXT" ctype="x-b" equiv-text="&lt;/b>"/>:
      </target>
        <context-group purpose="location">
          <context context-type="sourcefile">src/app/components/resources/move-modal.html</context>
          <context context-type="linenumber">20</context>
        </context-group>
      </trans-unit>
      <trans-unit id="resources.moveModal.moving.single" datatype="html">
        <source> Ressource wird verschoben... </source>
        <target state="final">
                L'elemento viene spostato...
            </target>
        <context-group purpose="location">
          <context context-type="sourcefile">src/app/components/resources/move-modal.html</context>
          <context context-type="linenumber">20</context>
        </context-group>
      </trans-unit>
      <trans-unit id="resources.moveModal.moving.multiple" datatype="html">
        <source> <x id="INTERPOLATION" equiv-text="{{documents.length}}"/> Ressourcen werden verschoben... </source>
        <target state="final"><x id="INTERPOLATION" equiv-text="{{documents.length}}"/> Gli elementi vengono spostati...
            </target>
        <context-group purpose="location">
          <context context-type="sourcefile">src/app/components/resources/move-modal.html</context>
          <context context-type="linenumber">35</context>
        </context-group>
      </trans-unit>
      <trans-unit id="resources.deleteModal.header.single" datatype="html">
        <source> Ressource <x id="INTERPOLATION" equiv-text="{{documents[0].resource.identifier}}"/> löschen? </source>
        <target state="final">
        Eliminare la risorsa <x id="INTERPOLATION" equiv-text="{{documents[0].resource.identifier}}"/> ?
    </target>
        <context-group purpose="location">
          <context context-type="sourcefile">src/app/components/resources/deletion/delete-modal.component.ts</context>
          <context context-type="linenumber">39</context>
        </context-group>
      </trans-unit>
      <trans-unit id="resources.deleteModal.header.multiple" datatype="html">
        <source> <x id="INTERPOLATION" equiv-text="{{documents.length}}"/> Ressourcen löschen? </source>
        <target state="final"><x id="INTERPOLATION" equiv-text="{{documents.length}}"/> Eliminare le risorse?
    </target>
        <context-group purpose="location">
          <context context-type="sourcefile">src/app/components/resources/deletion/delete-modal.html</context>
          <context context-type="linenumber">18</context>
        </context-group>
      </trans-unit>
      <trans-unit id="resources.deleteModal.warning.descendant.single" datatype="html">
        <source> Zu dieser Ressource gehört eine weitere Ressource, die beim Löschen ebenfalls entfernt wird. </source>
        <target state="final">
        A questo elemento appartiene un altro elemento che verrà rimosso con la cancellazione.
    </target>
        <context-group purpose="location">
          <context context-type="sourcefile">src/app/components/resources/deletion/delete-modal.html</context>
          <context context-type="linenumber">21</context>
        </context-group>
      </trans-unit>
      <trans-unit id="resources.deleteModal.warning.descendants.single" datatype="html">
        <source> Zu dieser Ressource gehören insgesamt <x id="INTERPOLATION" equiv-text="{{descendantsCount}}"/> weitere Ressourcen, die beim Löschen ebenfalls entfernt werden. </source>
        <target state="final">
        A questo elemento appartengono <x id="INTERPOLATION" equiv-text="{{descendantsCount}}"/> altri elementi che verranno rimossi
        con la cancellazione.
    </target>
        <context-group purpose="location">
          <context context-type="sourcefile">src/app/components/resources/deletion/delete-modal.html</context>
          <context context-type="linenumber">44</context>
        </context-group>
      </trans-unit>
      <trans-unit id="resources.deleteModal.warning.descendant.multiple" datatype="html">
        <source> Zu diesen Ressourcen gehört eine weitere Ressource, die beim Löschen ebenfalls entfernt wird. </source>
        <target state="final">
        A questo elemento appartiene un altro elemento che verrà rimosso con la cancellazione.
    </target>
        <context-group purpose="location">
          <context context-type="sourcefile">src/app/components/resources/deletion/delete-modal.html</context>
          <context context-type="linenumber">30</context>
        </context-group>
      </trans-unit>
      <trans-unit id="resources.deleteModal.warning.descendants.multiple" datatype="html">
        <source> Zu diesen Ressourcen gehören insgesamt <x id="INTERPOLATION" equiv-text="{{descendantsCount}}"/> weitere Ressourcen, die beim Löschen ebenfalls entfernt werden. </source>
        <target state="final">
        A questo elemento appartengono in totale <x id="INTERPOLATION" equiv-text="{{descendantsCount}}"/> altri elementi che verranno rimossi
        con la cancellazione.
    </target>
        <context-group purpose="location">
          <context context-type="sourcefile">src/app/components/resources/deletion/delete-modal.html</context>
          <context context-type="linenumber">54</context>
        </context-group>
      </trans-unit>
      <trans-unit id="resources.deleteModel.warning.importedCatalog" datatype="html">
        <source> Dies ist ein importierter Katalog. Bitte beachten Sie, dass beim Löschen auch Zuordnungen von Funden zu Typen des Katalogs entfernt werden. </source>
        <target state="final">
        Questo è un elenco importato. Si noti che la cancellazione
        rimuove anche le assegnazioni di reperti ai tipi in questo elenco.
    </target>
        <context-group purpose="location">
          <context context-type="sourcefile">src/app/components/resources/deletion/delete-modal.html</context>
          <context context-type="linenumber">41</context>
        </context-group>
      </trans-unit>
      <trans-unit id="resources.deleteModel.warning.ownedCatalog" datatype="html">
        <source> Bitte beachten Sie, dass beim Löschen von Katalogen sämtliche enthaltenen Typen sowie Zuordnungen von Funden zu Typen des Katalogs entfernt werden. </source>
        <target state="final">
        Notare che quando si cancellano i cataloghi, tutti i tipi contenuti così come
        le assegnazioni di reperti ai tipi del catalogo vengono rimossi.
    </target>
        <context-group purpose="location">
          <context context-type="sourcefile">src/app/components/resources/deletion/delete-modal.html</context>
          <context context-type="linenumber">71</context>
        </context-group>
      </trans-unit>
      <trans-unit id="resources.deleteModel.warning.ownedType" datatype="html">
        <source> Bitte beachten Sie, dass beim Löschen von Typen sämtliche Untertypen sowie Zuordnungen von Funden zu Typen und Untertypen entfernt werden. </source>
        <target state="final">
        Notare che la cancellazione dei tipi comporta la rimozione di tutti i sottotipi
        e delle assegnazioni di reperti a tipi e sottotipi.
   </target>
        <context-group purpose="location">
          <context context-type="sourcefile">src/app/components/resources/deletion/delete-modal.html</context>
          <context context-type="linenumber">100</context>
        </context-group>
      </trans-unit>
      <trans-unit id="resources.deleteModal.confirmDeleteInfo.single" datatype="html">
        <source> Bitte geben Sie den Bezeichner der Ressource ein, um den Löschvorgang zu bestätigen. </source>
        <target state="final">
             Inserire l'identificatore dell'elemento per confermare la cancellazione.
        </target>
        <context-group purpose="location">
          <context context-type="sourcefile">src/app/components/resources/deletion/delete-modal.html</context>
          <context context-type="linenumber">100</context>
        </context-group>
      </trans-unit>
      <trans-unit id="resources.deleteModal.confirmDeleteInfo.multiple" datatype="html">
        <source> Bitte geben Sie den Bezeichner einer der zu löschenden Ressourcen ein, um den Löschvorgang zu bestätigen. </source>
        <target state="final">
            Inserire l'identificatore di una delle risorse da cancellare 
            per confermare la cancellazione.
         </target>
        <context-group purpose="location">
          <context context-type="sourcefile">src/app/components/resources/deletion/delete-modal.html</context>
          <context context-type="linenumber">100</context>
        </context-group>
      </trans-unit>
      <trans-unit id="resources.deleteModal.deleteImages.info" datatype="html">
        <source> Verknüpfte Bilder löschen, bei denen keine Verknüpfungen zu anderen Ressourcen bestehen </source>
        <target state="final">
                    Eliminare le immagini collegate che non hanno collegamenti ad altri elementi
                </target>
        <context-group purpose="location">
          <context context-type="sourcefile">src/app/components/resources/deletion/delete-modal.html</context>
          <context context-type="linenumber">100</context>
        </context-group>
      </trans-unit>
      <trans-unit id="resources.deleteModal.deleteImages.single" datatype="html">
        <source> (Ein Bild) </source>
        <target state="final">
                    (Un'immagine)
                </target>
        <context-group purpose="location">
          <context context-type="sourcefile">src/app/components/resources/deletion/delete-modal.html</context>
          <context context-type="linenumber">100</context>
        </context-group>
      </trans-unit>
      <trans-unit id="resources.deleteModal.deleteImages.multiple" datatype="html">
        <source> (<x id="INTERPOLATION" equiv-text="{{relatedImagesCount}}"/> Bilder) </source>
        <target state="final">
                    (<x id="INTERPOLATION" equiv-text="{{relatedImagesCount}}"/> Immagini)
                </target>
        <context-group purpose="location">
          <context context-type="sourcefile">src/app/components/resources/deletion/delete-modal.html</context>
          <context context-type="linenumber">100</context>
        </context-group>
      </trans-unit>
      <trans-unit id="resources.deletionInProgressModal.info.single" datatype="html">
        <source>Ressource wird gelöscht...</source>
        <target state="final">L'elemento viene cancellato...</target>
        <context-group purpose="location">
          <context context-type="sourcefile">src/app/components/resources/deletion/deletion-in-progress-modal.component.ts</context>
          <context context-type="linenumber">18</context>
        </context-group>
      </trans-unit>
      <trans-unit id="resources.deletionInProgressModal.info.multiple" datatype="html">
        <source>Ressourcen werden gelöscht...</source>
        <target state="final">Gli elementi vengono cancellati...</target>
        <context-group purpose="location">
          <context context-type="sourcefile">src/app/components/resources/deletion/deletion-in-progress-modal.component.ts</context>
          <context context-type="linenumber">18</context>
        </context-group>
      </trans-unit>
      <trans-unit id="imageGrid.dropArea.tooltip" datatype="html">
        <source>Um Bilder hinzuzufügen, ziehen Sie sie in die markierte Fläche oder öffnen Sie per Klick ein Auswahlmenü</source>
        <target state="final">Per aggiungere le immagini, trascinarle nell'area selezionata o fare clic per aprire un menù di selezione</target>
        <context-group purpose="location">
          <context context-type="sourcefile">src/app/components/image/grid/drop-area.component.ts</context>
          <context context-type="linenumber">65</context>
        </context-group>
      </trans-unit>
      <trans-unit id="imageView.georeferenceView.deleteModal.question" datatype="html">
        <source> Möchten Sie die Georeferenzdaten, die für dieses Bild hinterlegt wurden, wirklich löschen? </source>
        <target state="final">
        Si è sicuri di voler eliminare i dati di georeferenziazione memorizzati per questa immagine?
    </target>
        <context-group purpose="location">
          <context context-type="sourcefile">src/app/components/widgets/documentinfo/georeference-view.component.ts</context>
          <context context-type="linenumber">63</context>
        </context-group>
      </trans-unit>
      <trans-unit id="imageView.georeferenceView.georeferenceData" datatype="html">
        <source>Georeferenzdaten</source>
        <target state="final">Dati di georeferenziazione</target>
        <context-group purpose="location">
          <context context-type="sourcefile">src/app/components/widgets/documentinfo/georeference-view.component.ts</context>
          <context context-type="linenumber">119</context>
        </context-group>
      </trans-unit>
      <trans-unit id="imageView.georeferenceView.present" datatype="html">
        <source>Vorhanden</source>
        <target state="final">Disponibile</target>
        <context-group purpose="location">
          <context context-type="sourcefile">src/app/components/widgets/documentinfo/georeference-view.component.ts</context>
          <context context-type="linenumber">119</context>
        </context-group>
      </trans-unit>
      <trans-unit id="imageView.georeferenceView.tooltips.exportGeoreferenceData" datatype="html">
        <source>Georeferenzdaten als Worldfile exportieren</source>
        <target state="final">Esportare i dati di georeferenziazione come file World</target>
        <context-group purpose="location">
          <context context-type="sourcefile">src/app/components/widgets/documentinfo/georeference-view.component.ts</context>
          <context context-type="linenumber">119</context>
        </context-group>
      </trans-unit>
      <trans-unit id="imageView.georeferenceView.tooltips.deleteGeoreferenceData" datatype="html">
        <source>Georeferenzdaten löschen</source>
        <target state="final">Eliminare i dati di georeferenziazione</target>
        <context-group purpose="location">
          <context context-type="sourcefile">src/app/components/widgets/documentinfo/georeference-view.component.ts</context>
          <context context-type="linenumber">119</context>
        </context-group>
      </trans-unit>
      <trans-unit id="imageView.georeferenceView.notPresent" datatype="html">
        <source>Nicht vorhanden</source>
        <target state="final">Non disponibile</target>
        <context-group purpose="location">
          <context context-type="sourcefile">src/app/components/widgets/documentinfo/georeference-view.component.ts</context>
          <context context-type="linenumber">119</context>
        </context-group>
      </trans-unit>
      <trans-unit id="imageView.georeferenceView.tooltips.loadWorldfile" datatype="html">
        <source>Worldfile laden</source>
        <target state="final">Caricare il file World</target>
        <context-group purpose="location">
          <context context-type="sourcefile">src/app/components/widgets/documentinfo/georeference-view.component.ts</context>
          <context context-type="linenumber">119</context>
        </context-group>
      </trans-unit>
      <trans-unit id="widgets.saveModal.header" datatype="html">
        <source>Speichern?</source>
        <target state="new">Speichern?</target>
        <context-group purpose="location">
          <context context-type="sourcefile">src/app/components/widgets/edit-save-dialog.component.ts</context>
          <context context-type="linenumber">35</context>
        </context-group>
      </trans-unit>
      <trans-unit id="widgets.saveModal.question" datatype="html">
        <source>Möchten Sie die Änderungen speichern?</source>
        <target state="new">Möchten Sie die Änderungen speichern?</target>
        <context-group purpose="location">
          <context context-type="sourcefile">src/app/components/widgets/edit-save-dialog.component.ts</context>
          <context context-type="linenumber">35</context>
        </context-group>
      </trans-unit>
      <trans-unit id="imageView.depictsRelationsView.depictedResources" datatype="html">
        <source>Dargestellte Ressourcen</source>
        <target state="final">Elementi visualizzati</target>
        <context-group purpose="location">
          <context context-type="sourcefile">src/app/components/widgets/documentinfo/depicts-relations-view.component.ts</context>
          <context context-type="linenumber">45</context>
        </context-group>
      </trans-unit>
      <trans-unit id="resources.searchResultsInfo.resourcesFound.single" datatype="html">
        <source> Eine Ressource gefunden </source>
        <target state="final">
                Trovato un elemento
            </target>
        <context-group purpose="location">
          <context context-type="sourcefile">src/app/components/resources/resources.component.ts</context>
          <context context-type="linenumber">53</context>
        </context-group>
      </trans-unit>
      <trans-unit id="resources.searchResultsInfo.resourcesFound.multiple" datatype="html">
        <source> <x id="INTERPOLATION" equiv-text="{{viewFacade.getTotalDocumentCount()}}"/> Ressourcen gefunden </source>
        <target state="final"><x id="INTERPOLATION" equiv-text="{{viewFacade.getTotalDocumentCount()}}"/> elementi trovati
            </target>
        <context-group purpose="location">
          <context context-type="sourcefile">src/app/components/resources/resources.component.ts</context>
          <context context-type="linenumber">80</context>
        </context-group>
      </trans-unit>
      <trans-unit id="resources.searchResultsInfo.documentLimitExceeded" datatype="html">
        <source> Limitiert auf <x id="INTERPOLATION" equiv-text="{{viewFacade.getDocuments().length}}"/> Ressourcen </source>
        <target state="final"> Massimo <x id="INTERPOLATION" equiv-text="{{viewFacade.getDocuments().length}}"/> elementi visualizzati
                </target>
        <context-group purpose="location">
          <context context-type="sourcefile">src/app/components/resources/resources.html</context>
          <context context-type="linenumber">24</context>
        </context-group>
      </trans-unit>
      <trans-unit id="resources.searchResultsInfo.documentLimitRemove" datatype="html">
        <source>Die Darstellung von sehr großen Suchergebnissen kann je nach Gerät und Anzahl der Treffer sehr lange dauern. Daher wurde die aktuelle Darstellung zunächst auf <x id="INTERPOLATION" equiv-text="{{viewFacade.getDocuments().length}}"/> Ressourcen begrenzt. Klicken Sie hier, um das gesamte Ergebnis zu laden.</source>
        <target state="final">La visualizzazione di risultati di ricerca molto grandi può richiedere molto tempo a seconda del dispositivo e del totale dei risultati. Per questo motivo la visualizzazione attuale è stata limitata a <x id="INTERPOLATION" equiv-text="{{viewFacade.getDocuments().length}}"/> elementi. Cliccare qui per caricare il risultato completo.</target>
        <context-group purpose="location">
          <context context-type="sourcefile">src/app/components/resources/resources.html</context>
          <context context-type="linenumber">33</context>
        </context-group>
      </trans-unit>
      <trans-unit id="resources.tooltips.mode.map" datatype="html">
        <source>Kartendarstellung</source>
        <target state="final">Visualizzazione della mappa</target>
        <context-group purpose="location">
          <context context-type="sourcefile">src/app/components/resources/resources.html</context>
          <context context-type="linenumber">35</context>
        </context-group>
      </trans-unit>
      <trans-unit id="resources.tooltips.mode.list" datatype="html">
        <source>Listendarstellung</source>
        <target state="final">Visualizzazione dell'elenco</target>
        <context-group purpose="location">
          <context context-type="sourcefile">src/app/components/resources/resources.html</context>
          <context context-type="linenumber">49</context>
        </context-group>
      </trans-unit>
      <trans-unit id="resources.map.delete" datatype="html">
        <source>Löschen</source>
        <target state="final">Cancellare</target>
        <context-group purpose="location">
          <context context-type="sourcefile">src/app/components/resources/map/map/editable-map.component.ts</context>
          <context context-type="linenumber">62</context>
        </context-group>
      </trans-unit>
      <trans-unit id="resources.map.addPolygon" datatype="html">
        <source>Polygon hinzufügen</source>
        <target state="final">Aggiungere un poligono</target>
        <context-group purpose="location">
          <context context-type="sourcefile">src/app/components/resources/map/map/editable-map.component.ts</context>
          <context context-type="linenumber">94</context>
        </context-group>
      </trans-unit>
      <trans-unit id="resources.map.addPolyline" datatype="html">
        <source>Polyline hinzufügen</source>
        <target state="final">Aggiungere una polilinea</target>
        <context-group purpose="location">
          <context context-type="sourcefile">src/app/components/resources/map/map/editable-map.component.ts</context>
          <context context-type="linenumber">131</context>
        </context-group>
      </trans-unit>
      <trans-unit id="resources.map.addPoint" datatype="html">
        <source>Punkt hinzufügen</source>
        <target state="final">Aggiungere un punto</target>
        <context-group purpose="location">
          <context context-type="sourcefile">src/app/components/resources/map/map/editable-map.component.ts</context>
          <context context-type="linenumber">157</context>
        </context-group>
      </trans-unit>
      <trans-unit id="resources.map.drag" datatype="html">
        <source>Verschieben</source>
        <target state="final">Spostare</target>
        <context-group purpose="location">
          <context context-type="sourcefile">src/app/components/resources/map/map/editable-map.component.ts</context>
          <context context-type="linenumber">181</context>
        </context-group>
      </trans-unit>
      <trans-unit id="resources.plusButton.selectCategory" datatype="html">
        <source>Bitte wählen Sie eine Kategorie aus.</source>
        <target state="final">Scegliere una categoria.</target>
        <context-group purpose="location">
          <context context-type="sourcefile">src/app/components/resources/plus-button.component.ts</context>
          <context context-type="linenumber">62</context>
        </context-group>
      </trans-unit>
      <trans-unit id="resources.contextMenu.edit" datatype="html">
        <source>Bearbeiten</source>
        <target state="final">Modificare</target>
        <context-group purpose="location">
          <context context-type="sourcefile">src/app/components/resources/widgets/resources-context-menu.component.ts</context>
          <context context-type="linenumber">49</context>
        </context-group>
      </trans-unit>
      <trans-unit id="resources.contextMenu.move" datatype="html">
        <source>Verschieben</source>
        <target state="final">Spostare</target>
        <context-group purpose="location">
          <context context-type="sourcefile">src/app/components/resources/widgets/resources-context-menu.component.ts</context>
          <context context-type="linenumber">80</context>
        </context-group>
      </trans-unit>
      <trans-unit id="resources.contextMenu.delete" datatype="html">
        <source>Löschen</source>
        <target state="final">Eliminare</target>
        <context-group purpose="location">
          <context context-type="sourcefile">src/app/components/resources/widgets/resources-context-menu.component.ts</context>
          <context context-type="linenumber">102</context>
        </context-group>
      </trans-unit>
      <trans-unit id="configuration.deleteCategory.header" datatype="html">
        <source>Kategorie löschen?</source>
        <target state="new">Kategorie löschen?</target>
        <context-group purpose="location">
          <context context-type="sourcefile">src/app/components/configuration/delete/delete-category-modal.component.ts</context>
          <context context-type="linenumber">42</context>
        </context-group>
      </trans-unit>
      <trans-unit id="36ee20e03ddf97efb9b22a20d20f32f0a116eec8" datatype="html">
        <source>Möchten Sie die Kategorie <x id="START_TAG_CODE" ctype="x-code" equiv-text="&lt;code>"/><x id="INTERPOLATION" equiv-text="{{category.name}}"/><x id="CLOSE_TAG_CODE" ctype="x-code" equiv-text="&lt;/code>"/> wirklich löschen?</source>
        <target state="new">Möchten Sie die Kategorie <x id="START_TAG_CODE" ctype="x-code" equiv-text="&lt;code>"/><x id="INTERPOLATION" equiv-text="{{category.name}}"/><x id="CLOSE_TAG_CODE" ctype="x-code" equiv-text="&lt;/code>"/> wirklich löschen?</target>
        <note priority="1" from="description">configuration.deleteCategory.body</note>
        <context-group purpose="location">
          <context context-type="sourcefile">src/app/components/configuration/delete/delete-category-modal.component.ts</context>
          <context context-type="linenumber">47</context>
        </context-group>
      </trans-unit>
      <trans-unit id="configuration.deleteCategory.confirmInfo" datatype="html">
        <source> Bitte geben Sie den Namen der Kategorie ein, um den Löschvorgang zu bestätigen. </source>
        <target state="new"> Bitte geben Sie den Namen der Kategorie ein, um den Löschvorgang zu bestätigen. </target>
        <context-group purpose="location">
          <context context-type="sourcefile">src/app/components/configuration/delete/delete-category-modal.html</context>
          <context context-type="linenumber">20</context>
        </context-group>
      </trans-unit>
      <trans-unit id="resources.contextMenu.images" datatype="html">
        <source>Bilder</source>
        <target state="new">Bilder</target>
        <context-group purpose="location">
          <context context-type="sourcefile">src/app/components/resources/widgets/resources-context-menu.component.ts</context>
          <context context-type="linenumber">112</context>
        </context-group>
      </trans-unit>
      <trans-unit id="resources.contextMenu.createGeometry.polygon" datatype="html">
        <source>Polygon anlegen</source>
        <target state="final">Creare un poligono</target>
        <context-group purpose="location">
          <context context-type="sourcefile">src/app/components/resources/widgets/resources-context-menu.component.ts</context>
          <context context-type="linenumber">112</context>
        </context-group>
      </trans-unit>
      <trans-unit id="resources.contextMenu.createGeometry.polyline" datatype="html">
        <source>Polyline anlegen</source>
        <target state="final">Creare una polilinea</target>
        <context-group purpose="location">
          <context context-type="sourcefile">src/app/components/resources/widgets/resources-context-menu.component.ts</context>
          <context context-type="linenumber">112</context>
        </context-group>
      </trans-unit>
      <trans-unit id="resources.contextMenu.createGeometry.point" datatype="html">
        <source>Punkt anlegen</source>
        <target state="final">Creare un punto</target>
        <context-group purpose="location">
          <context context-type="sourcefile">src/app/components/resources/widgets/resources-context-menu.component.ts</context>
          <context context-type="linenumber">112</context>
        </context-group>
      </trans-unit>
      <trans-unit id="resources.contextMenu.editGeometry.polygon" datatype="html">
        <source>Polygon bearbeiten</source>
        <target state="final">Modificare un poligono</target>
        <context-group purpose="location">
          <context context-type="sourcefile">src/app/components/resources/widgets/resources-context-menu.component.ts</context>
          <context context-type="linenumber">112</context>
        </context-group>
      </trans-unit>
      <trans-unit id="resources.contextMenu.editGeometry.multipolygon" datatype="html">
        <source>Multipolygon bearbeiten</source>
        <target state="final">Modificare un multipoligono</target>
        <context-group purpose="location">
          <context context-type="sourcefile">src/app/components/resources/widgets/resources-context-menu.component.ts</context>
          <context context-type="linenumber">112</context>
        </context-group>
      </trans-unit>
      <trans-unit id="resources.contextMenu.editGeometry.polyline" datatype="html">
        <source>Polyline bearbeiten</source>
        <target state="final">Modificare una polilinea</target>
        <context-group purpose="location">
          <context context-type="sourcefile">src/app/components/resources/widgets/resources-context-menu.component.ts</context>
          <context context-type="linenumber">112</context>
        </context-group>
      </trans-unit>
      <trans-unit id="resources.contextMenu.editGeometry.multipolyline" datatype="html">
        <source>Multipolyline bearbeiten</source>
        <target state="final">Modificare una multipolilinea</target>
        <context-group purpose="location">
          <context context-type="sourcefile">src/app/components/resources/widgets/resources-context-menu.component.ts</context>
          <context context-type="linenumber">112</context>
        </context-group>
      </trans-unit>
      <trans-unit id="resources.contextMenu.editGeometry.point" datatype="html">
        <source>Punkt bearbeiten</source>
        <target state="final">Modificare un punto</target>
        <context-group purpose="location">
          <context context-type="sourcefile">src/app/components/resources/widgets/resources-context-menu.component.ts</context>
          <context context-type="linenumber">112</context>
        </context-group>
      </trans-unit>
      <trans-unit id="resources.contextMenu.editGeometry.multipoint" datatype="html">
        <source>Multipunkt bearbeiten</source>
        <target state="final">Modifica un multipunto</target>
        <context-group purpose="location">
          <context context-type="sourcefile">src/app/components/resources/widgets/resources-context-menu.component.ts</context>
          <context context-type="linenumber">112</context>
        </context-group>
      </trans-unit>
      <trans-unit id="resources.sidebarList.expandAllGroups" datatype="html">
        <source>Alle Gruppen ausklappen</source>
        <target state="final">Espandere tutti i gruppi</target>
        <context-group purpose="location">
          <context context-type="sourcefile">src/app/components/resources/widgets/popovermenu/popover-menu.component.ts</context>
          <context context-type="linenumber">38</context>
        </context-group>
        <context-group purpose="location">
          <context context-type="sourcefile">src/app/components/widgets/documentinfo/document-info.component.ts</context>
          <context context-type="linenumber">49</context>
        </context-group>
      </trans-unit>
      <trans-unit id="resources.plusButton.selectGeometryType" datatype="html">
        <source>Bitte wählen Sie einen Geometrietyp aus.</source>
        <target state="final">Selezionare un tipo di geometria.</target>
        <context-group purpose="location">
          <context context-type="sourcefile">src/app/components/resources/plus-button.component.ts</context>
          <context context-type="linenumber">96</context>
        </context-group>
      </trans-unit>
      <trans-unit id="resources.plusButton.selectGeometryType.polygon" datatype="html">
        <source>Polygon</source>
        <target state="final">Poligono</target>
        <context-group purpose="location">
          <context context-type="sourcefile">src/app/components/resources/plus-button.component.ts</context>
          <context context-type="linenumber">131</context>
        </context-group>
      </trans-unit>
      <trans-unit id="resources.plusButton.selectGeometryType.polyline" datatype="html">
        <source>Polyline</source>
        <target state="final">Polilinea</target>
        <context-group purpose="location">
          <context context-type="sourcefile">src/app/components/resources/plus-button.component.ts</context>
          <context context-type="linenumber">159</context>
        </context-group>
      </trans-unit>
      <trans-unit id="resources.plusButton.selectGeometryType.point" datatype="html">
        <source>Punkt</source>
        <target state="final">Punto</target>
        <context-group purpose="location">
          <context context-type="sourcefile">src/app/components/resources/plus-button.component.ts</context>
          <context context-type="linenumber">184</context>
        </context-group>
      </trans-unit>
      <trans-unit id="resources.plusButton.selectGeometryType.noGeometryData" datatype="html">
        <source>Keine Geometriedaten</source>
        <target state="final">Nessuna geometria</target>
        <context-group purpose="location">
          <context context-type="sourcefile">src/app/components/resources/plus-button.component.ts</context>
          <context context-type="linenumber">208</context>
        </context-group>
      </trans-unit>
      <trans-unit id="resources.typeGrid.types" datatype="html">
        <source>Typen</source>
        <target state="final">Tipi</target>
        <context-group purpose="location">
          <context context-type="sourcefile">src/app/components/resources/types/types.component.ts</context>
          <context context-type="linenumber">58</context>
        </context-group>
      </trans-unit>
      <trans-unit id="resources.typeGrid.subtypes" datatype="html">
        <source>Untertypen</source>
        <target state="final">Sottotipi</target>
        <context-group purpose="location">
          <context context-type="sourcefile">src/app/components/resources/types/types.component.ts</context>
          <context context-type="linenumber">78</context>
        </context-group>
      </trans-unit>
      <trans-unit id="resources.typeGrid.linkedFinds" datatype="html">
        <source><x id="START_TAG_SPAN" ctype="x-span" equiv-text="&lt;span [ngClass]=&quot;isSectionVisible('finds') ? 'mdi mdi-chevron-down' : 'mdi mdi-chevron-right'&quot;>"/><x id="CLOSE_TAG_SPAN" ctype="x-span" equiv-text="&lt;/span>"/> Zugeordnete Funde </source>
        <target state="final">
            <x id="START_TAG_SPAN" ctype="x-span" equiv-text="&lt;span>"/><x id="CLOSE_TAG_SPAN" ctype="x-span" equiv-text="&lt;/span>"/>
            Reperti associati
        </target>
        <context-group purpose="location">
          <context context-type="sourcefile">src/app/components/resources/types/types.component.ts</context>
          <context context-type="linenumber">107</context>
        </context-group>
      </trans-unit>
      <trans-unit id="resources.list.headers.category" datatype="html">
        <source>Kategorie</source>
        <target state="final">Categoria</target>
        <context-group purpose="location">
          <context context-type="sourcefile">src/app/components/resources/list/list.component.ts</context>
          <context context-type="linenumber">43</context>
        </context-group>
      </trans-unit>
      <trans-unit id="resources.list.headers.identifier" datatype="html">
        <source>Bezeichner</source>
        <target state="final">Identificatore</target>
        <context-group purpose="location">
          <context context-type="sourcefile">src/app/components/resources/list/list.component.ts</context>
          <context context-type="linenumber">57</context>
        </context-group>
      </trans-unit>
      <trans-unit id="resources.list.headers.shortDescription" datatype="html">
        <source>Kurzbeschreibung</source>
        <target state="final">Breve descrizione</target>
        <context-group purpose="location">
          <context context-type="sourcefile">src/app/components/resources/list/list.component.ts</context>
          <context context-type="linenumber">57</context>
        </context-group>
      </trans-unit>
      <trans-unit id="resources.moveIntoButton.tooltip" datatype="html">
        <source>Untergeordnete Ressourcen ansehen</source>
        <target state="final">Visualizzare le risorse secondarie</target>
        <context-group purpose="location">
          <context context-type="sourcefile">src/app/components/resources/list/row.component.ts</context>
          <context context-type="linenumber">46</context>
        </context-group>
      </trans-unit>
      <trans-unit id="resources.showInContext.tooltip" datatype="html">
        <source>Im Kontext anzeigen</source>
        <target state="final">Visualizzare l'elemento nel contesto</target>
        <context-group purpose="location">
          <context context-type="sourcefile">src/app/components/resources/list/row.component.ts</context>
          <context context-type="linenumber">64</context>
        </context-group>
        <context-group purpose="location">
          <context context-type="sourcefile">src/app/components/resources/widgets/list-button-group.component.ts</context>
          <context context-type="linenumber">50</context>
        </context-group>
      </trans-unit>
      <trans-unit id="resources.showInOperationContext.tooltip" datatype="html">
        <source>Im Kontext der Maßnahme anzeigen</source>
        <target state="final">Visualizzare l'elemento nel contesto dell'operazione</target>
        <context-group purpose="location">
          <context context-type="sourcefile">src/app/components/resources/list/row.component.ts</context>
          <context context-type="linenumber">98</context>
        </context-group>
        <context-group purpose="location">
          <context context-type="sourcefile">src/app/components/resources/widgets/list-button-group.component.ts</context>
          <context context-type="linenumber">50</context>
        </context-group>
      </trans-unit>
      <trans-unit id="resources.jumpToView.tooltip" datatype="html">
        <source>Zur Maßnahme wechseln</source>
        <target state="final">Passare all'operazione</target>
        <context-group purpose="location">
          <context context-type="sourcefile">src/app/components/resources/list/row.component.ts</context>
          <context context-type="linenumber">126</context>
        </context-group>
        <context-group purpose="location">
          <context context-type="sourcefile">src/app/components/resources/widgets/list-button-group.component.ts</context>
          <context context-type="linenumber">50</context>
        </context-group>
      </trans-unit>
      <trans-unit id="resources.list.editButton.tooltip" datatype="html">
        <source>Bearbeiten</source>
        <target state="final">Modificare</target>
        <context-group purpose="location">
          <context context-type="sourcefile">src/app/components/resources/list/row.component.ts</context>
          <context context-type="linenumber">154</context>
        </context-group>
      </trans-unit>
      <trans-unit id="resources.list.moveButton.tooltip" datatype="html">
        <source>Verschieben</source>
        <target state="final">Spostare</target>
        <context-group purpose="location">
          <context context-type="sourcefile">src/app/components/resources/list/row.component.ts</context>
          <context context-type="linenumber">154</context>
        </context-group>
      </trans-unit>
      <trans-unit id="resources.list.deleteButton.tooltip" datatype="html">
        <source>Löschen</source>
        <target state="final">Eliminare</target>
        <context-group purpose="location">
          <context context-type="sourcefile">src/app/components/resources/list/row.component.ts</context>
          <context context-type="linenumber">154</context>
        </context-group>
      </trans-unit>
      <trans-unit id="resources.searchResultsInfo.documentLimitRemoveTooltip" datatype="html">
        <source>Die Darstellung von sehr großen Suchergebnissen kann je nach Gerät und Anzahl der Treffer sehr lange dauern. Daher wurde die aktuelle Darstellung zunächst auf <x id="INTERPOLATION" equiv-text="{{viewFacade.getDocuments().length}}"/> Ressourcen begrenzt. Klicken Sie hier, um das gesamte Ergebnis zu laden.</source>
        <target state="final">La visualizzazione di risultati di ricerca molto grandi può richiedere molto tempo a seconda del dispositivo e del numero di risultati. Per questo motivo la visualizzazione attuale è stata limitata a<x id="INTERPOLATION" equiv-text="{{viewFacade.getDocuments().length}}"/> elementi. Cliccare qui per caricare il risultato completo.</target>
        <context-group purpose="location">
          <context context-type="sourcefile">src/app/components/resources/map/list/sidebar-list.component.ts</context>
          <context context-type="linenumber">63</context>
        </context-group>
      </trans-unit>
      <trans-unit id="resources.showResourceData.tooltip" datatype="html">
        <source>Daten anzeigen</source>
        <target state="final">Visualizzare i dati</target>
        <context-group purpose="location">
          <context context-type="sourcefile">src/app/components/resources/widgets/list-button-group.component.ts</context>
          <context context-type="linenumber">35</context>
        </context-group>
      </trans-unit>
      <trans-unit id="resources.showChildResources.tooltip" datatype="html">
        <source>Untergeordnete Ressourcen anzeigen</source>
        <target state="final">Mostrare gli elementi secondari</target>
        <context-group purpose="location">
          <context context-type="sourcefile">src/app/components/resources/widgets/list-button-group.component.ts</context>
          <context context-type="linenumber">50</context>
        </context-group>
      </trans-unit>
      <trans-unit id="resources.navigation.project" datatype="html">
        <source>Projekt</source>
        <target state="final">Progetto</target>
        <context-group purpose="location">
          <context context-type="sourcefile">src/app/components/resources/navigation/navigation.component.ts</context>
          <context context-type="linenumber">38</context>
        </context-group>
      </trans-unit>
      <trans-unit id="resources.navigation.typeCatalogs" datatype="html">
        <source>Typenkataloge</source>
        <target state="final">Lista dei tipi</target>
        <context-group purpose="location">
          <context context-type="sourcefile">src/app/components/resources/navigation/navigation.component.ts</context>
          <context context-type="linenumber">62</context>
        </context-group>
      </trans-unit>
      <trans-unit id="resources.searchBar.suggestions.resultsInOtherContexts" datatype="html">
        <source>Suchergebnisse in anderen Kontexten</source>
        <target state="final">Risultati della ricerca in altri contesti</target>
        <context-group purpose="location">
          <context context-type="sourcefile">src/app/components/resources/searchbar/search-suggestions.component.ts</context>
          <context context-type="linenumber">38</context>
        </context-group>
      </trans-unit>
      <trans-unit id="resources.searchBar.suggestions.noResourcesFound" datatype="html">
        <source>Keine Ressourcen gefunden.</source>
        <target state="final">Nessun elemento trovato.</target>
        <context-group purpose="location">
          <context context-type="sourcefile">src/app/components/resources/searchbar/search-suggestions.component.ts</context>
          <context context-type="linenumber">80</context>
        </context-group>
      </trans-unit>
      <trans-unit id="resources.childrenView.oneResource" datatype="html">
        <source>Eine Ressource</source>
        <target state="final">Un elemento</target>
        <context-group purpose="location">
          <context context-type="sourcefile">src/app/components/resources/widgets/popovermenu/children-view.component.ts</context>
          <context context-type="linenumber">46</context>
        </context-group>
      </trans-unit>
      <trans-unit id="resources.childrenView.resources" datatype="html">
        <source> <x id="INTERPOLATION" equiv-text="{{childrenCount}}"/> Ressourcen </source>
        <target state="final"><x id="INTERPOLATION" equiv-text="{{childrenCount}}"/> Elementi
    </target>
        <context-group purpose="location">
          <context context-type="sourcefile">src/app/components/resources/widgets/popovermenu/children-view.component.ts</context>
          <context context-type="linenumber">79</context>
        </context-group>
      </trans-unit>
      <trans-unit id="docedit.imagePicker.linkImage" datatype="html">
        <source>Bild verknüpfen</source>
        <target state="final">Collegare un'immagine</target>
        <context-group purpose="location">
          <context context-type="sourcefile">src/app/components/docedit/widgets/image-picker.component.ts</context>
          <context context-type="linenumber">44</context>
        </context-group>
      </trans-unit>
      <trans-unit id="docedit.imagePicker.linkLayer" datatype="html">
        <source>Bild als Kartenhintergrund verknüpfen</source>
        <target state="final">Collegare l'immagine come sfondo della mappa</target>
        <context-group purpose="location">
          <context context-type="sourcefile">src/app/components/docedit/widgets/image-picker.component.ts</context>
          <context context-type="linenumber">69</context>
        </context-group>
      </trans-unit>
      <trans-unit id="docedit.imagePicker.linkImages" datatype="html">
        <source><x id="INTERPOLATION" equiv-text="{{selectedDocuments.length}}"/> Bilder verknüpfen</source>
        <target state="final"><x id="INTERPOLATION" equiv-text="{{selectedDocuments.length}}"/> collegare le immagini</target>
        <context-group purpose="location">
          <context context-type="sourcefile">src/app/components/docedit/widgets/image-picker.component.ts</context>
          <context context-type="linenumber">118</context>
        </context-group>
      </trans-unit>
      <trans-unit id="docedit.imagePicker.linkLayers" datatype="html">
        <source><x id="INTERPOLATION" equiv-text="{{selectedDocuments.length}}"/> Bilder als Kartenhintergrund verknüpfen</source>
        <target state="final"><x id="INTERPOLATION" equiv-text="{{selectedDocuments.length}}"/> Collegare le immagini come sfondo della mappa</target>
        <context-group purpose="location">
          <context context-type="sourcefile">src/app/components/docedit/widgets/image-picker.html</context>
          <context context-type="linenumber">38</context>
        </context-group>
      </trans-unit>
      <trans-unit id="resources.map.layerMenu.editLayers" datatype="html">
        <source>Kartenhintergründe bearbeiten</source>
        <target state="final">Modificare gli sfondi della mappa</target>
        <context-group purpose="location">
          <context context-type="sourcefile">src/app/components/resources/map/map/layers/layer-menu.component.ts</context>
          <context context-type="linenumber">52</context>
        </context-group>
      </trans-unit>
      <trans-unit id="resources.map.layerMenu.noLayersInfo" datatype="html">
        <source> Benutzen Sie den Bearbeiten-Button, um georeferenzierte Bilder als Kartenhintergründe hinzuzufügen. </source>
        <target state="final">
                                Usare il pulsante Modifica per aggiungere immagini georeferenziate 
                                come sfondi della mappa.
                          </target>
        <context-group purpose="location">
          <context context-type="sourcefile">src/app/components/resources/map/map/layers/layer-menu.component.ts</context>
          <context context-type="linenumber">174</context>
        </context-group>
      </trans-unit>
      <trans-unit id="resources.map.layerMenu.showOrHideLayer" datatype="html">
        <source>Kartenhintergrund ein-/ausblenden</source>
        <target state="final">Mostrare/nascondere lo sfondo della mappa</target>
        <context-group purpose="location">
          <context context-type="sourcefile">src/app/components/resources/map/map/layers/layer-menu.component.ts</context>
          <context context-type="linenumber">174</context>
        </context-group>
      </trans-unit>
      <trans-unit id="resources.map.layerMenu.focusLayer" datatype="html">
        <source>Kartenhintergrund fokussieren</source>
        <target state="final">Mettere a fuoco lo sfondo della mappa</target>
        <context-group purpose="location">
          <context context-type="sourcefile">src/app/components/resources/map/map/layers/layer-menu.component.ts</context>
          <context context-type="linenumber">174</context>
        </context-group>
      </trans-unit>
      <trans-unit id="resources.map.layerMenu.removeLayer" datatype="html">
        <source>Kartenhintergrund entfernen</source>
        <target state="final">Rimuovere lo sfondo della mappa</target>
        <context-group purpose="location">
          <context context-type="sourcefile">src/app/components/resources/map/map/layers/layer-menu.component.ts</context>
          <context context-type="linenumber">174</context>
        </context-group>
      </trans-unit>
      <trans-unit id="resources.map.layerMenu.addLayer" datatype="html">
        <source>Kartenhintergrund hinzufügen</source>
        <target state="final">Aggiungere lo sfondo della mappa</target>
        <context-group purpose="location">
          <context context-type="sourcefile">src/app/components/resources/map/map/layers/layer-menu.component.ts</context>
          <context context-type="linenumber">142</context>
        </context-group>
      </trans-unit>
      <trans-unit id="docedit.tabs.images.tooltips.setMainImage" datatype="html">
        <source>Als Hauptbild festlegen</source>
        <target state="final">Impostare come immagine principale</target>
        <context-group purpose="location">
          <context context-type="sourcefile">src/app/components/viewmodal/image/image-view-modal.html</context>
          <context context-type="linenumber">14</context>
        </context-group>
      </trans-unit>
      <trans-unit id="docedit.tabs.images.tooltips.deselect" datatype="html">
        <source>Auswahl aufheben</source>
        <target state="final">Rimuovere la selezione</target>
        <context-group purpose="location">
          <context context-type="sourcefile">src/app/components/viewmodal/image/image-view-modal.html</context>
          <context context-type="linenumber">34</context>
        </context-group>
      </trans-unit>
      <trans-unit id="image-view-modal.no-images" datatype="html">
        <source>Keine Bilder verknüpft</source>
        <target state="new"> Keine Bilder verknüpft </target>
        <context-group purpose="location">
          <context context-type="sourcefile">src/app/components/viewmodal/image/image-view-modal.html</context>
          <context context-type="linenumber">60</context>
        </context-group>
      </trans-unit>
      <trans-unit id="image-view-modal.dropArea.add-images-tooltip" datatype="html">
        <source>Bilder hinzufügen per Drag&amp;Drop. Klicken Sie den Plus-Button für weitere Optionen</source>
        <target state="new">Bilder hinzufügen per Drag&amp;Drop. Klicken Sie den Plus-Button für weitere Optionen</target>
        <context-group purpose="location">
          <context context-type="sourcefile">src/app/components/viewmodal/image/view-modal-drop-area.component.ts</context>
          <context context-type="linenumber">26</context>
        </context-group>
      </trans-unit>
      <trans-unit id="image-view-modal.dropArea.add-images" datatype="html">
        <source>Neue Bilder hinzufügen</source>
        <target state="new">Neue Bilder hinzufügen</target>
        <context-group purpose="location">
          <context context-type="sourcefile">src/app/components/viewmodal/image/view-modal-drop-area.component.ts</context>
          <context context-type="linenumber">26</context>
        </context-group>
      </trans-unit>
      <trans-unit id="image-view-modal.dropArea.link-images" datatype="html">
        <source>Existierende Bilder verknüpfen</source>
        <target state="new"> Existierende Bilder verknüpfen </target>
        <context-group purpose="location">
          <context context-type="sourcefile">src/app/components/viewmodal/image/view-modal-drop-area.component.ts</context>
          <context context-type="linenumber">26</context>
        </context-group>
      </trans-unit>
      <trans-unit id="docedit.tabs.conflicts.header.allResolved" datatype="html">
        <source> Alle Konflikte wurden gelöst. </source>
        <target state="final">
                Tutti i conflitti sono stati risolti.
            </target>
        <context-group purpose="location">
          <context context-type="sourcefile">src/app/components/docedit/tabs/revision-selector.component.ts</context>
          <context context-type="linenumber">43</context>
        </context-group>
      </trans-unit>
      <trans-unit id="docedit.tabs.conflicts.header.oneConflict" datatype="html">
        <source> Es besteht <x id="START_BOLD_TEXT" ctype="x-b" equiv-text="&lt;b>"/>ein<x id="CLOSE_BOLD_TEXT" ctype="x-b" equiv-text="&lt;/b>"/> Konflikt. </source>
        <target state="final">
                È stato trovato <x id="START_BOLD_TEXT" ctype="x-b" equiv-text="&lt;b>"/>un<x id="CLOSE_BOLD_TEXT" ctype="x-b" equiv-text="&lt;/b>"/> conflitto.
            </target>
        <context-group purpose="location">
          <context context-type="sourcefile">src/app/components/docedit/tabs/revision-selector.component.ts</context>
          <context context-type="linenumber">43</context>
        </context-group>
      </trans-unit>
      <trans-unit id="docedit.tabs.conflicts.header.multipleConflicts" datatype="html">
        <source> Es bestehen <x id="START_BOLD_TEXT" ctype="x-b" equiv-text="&lt;b>"/><x id="INTERPOLATION" equiv-text="{{conflictedRevisions.length}}"/><x id="CLOSE_BOLD_TEXT" ctype="x-b" equiv-text="&lt;/b>"/> Konflikte. </source>
        <target state="final">
                Sono stati trovati <x id="START_BOLD_TEXT" ctype="x-b" equiv-text="&lt;b>"/><x id="INTERPOLATION" equiv-text="{{conflictedRevisions.length}}"/><x id="CLOSE_BOLD_TEXT" ctype="x-b" equiv-text="&lt;/b>"/> conflitti.
            </target>
        <context-group purpose="location">
          <context context-type="sourcefile">src/app/components/docedit/tabs/revision-selector.html</context>
          <context context-type="linenumber">23</context>
        </context-group>
      </trans-unit>
      <trans-unit id="docedit.tabs.conflicts.currentVersion" datatype="html">
        <source>Aktuelle Version:</source>
        <target state="final">Versione attuale:</target>
        <context-group purpose="location">
          <context context-type="sourcefile">src/app/components/docedit/tabs/revision-selector.html</context>
          <context context-type="linenumber">24</context>
        </context-group>
      </trans-unit>
      <trans-unit id="docedit.tabs.conflicts.competingVersion" datatype="html">
        <source> Konkurrierende Version:</source>
        <target state="final"> Versione alternativa:</target>
        <context-group purpose="location">
          <context context-type="sourcefile">src/app/components/docedit/tabs/revision-selector.html</context>
          <context context-type="linenumber">40</context>
        </context-group>
      </trans-unit>
      <trans-unit id="docedit.tabs.conflicts.notSet" datatype="html">
        <source>Nicht gesetzt</source>
        <target state="final">Non impostato</target>
        <context-group purpose="location">
          <context context-type="sourcefile">src/app/components/docedit/tabs/docedit-conflicts-tab.component.ts</context>
          <context context-type="linenumber">40</context>
        </context-group>
        <context-group purpose="location">
          <context context-type="sourcefile">src/app/components/docedit/tabs/docedit-conflicts-tab.html</context>
          <context context-type="linenumber">39</context>
        </context-group>
        <context-group purpose="location">
          <context context-type="sourcefile">src/app/components/docedit/tabs/docedit-conflicts-tab.html</context>
          <context context-type="linenumber">68</context>
        </context-group>
        <context-group purpose="location">
          <context context-type="sourcefile">src/app/components/docedit/tabs/docedit-conflicts-tab.html</context>
          <context context-type="linenumber">77</context>
        </context-group>
        <context-group purpose="location">
          <context context-type="sourcefile">src/app/components/docedit/tabs/docedit-conflicts-tab.html</context>
          <context context-type="linenumber">84</context>
        </context-group>
        <context-group purpose="location">
          <context context-type="sourcefile">src/app/components/docedit/tabs/docedit-conflicts-tab.html</context>
          <context context-type="linenumber">101</context>
        </context-group>
        <context-group purpose="location">
          <context context-type="sourcefile">src/app/components/docedit/tabs/docedit-conflicts-tab.html</context>
          <context context-type="linenumber">101</context>
        </context-group>
        <context-group purpose="location">
          <context context-type="sourcefile">src/app/components/docedit/tabs/docedit-conflicts-tab.html</context>
          <context context-type="linenumber">101</context>
        </context-group>
      </trans-unit>
      <trans-unit id="docedit.tabs.conflicts.geometryOfType" datatype="html">
        <source> Geometrie vom Typ <x id="INTERPOLATION" equiv-text="{{document.resource.geometry.type}}"/> </source>
        <target state="final">
                        Geometria del tipo <x id="INTERPOLATION" equiv-text="{{document.resource.geometry.type}}"/></target>
        <context-group purpose="location">
          <context context-type="sourcefile">src/app/components/docedit/tabs/docedit-conflicts-tab.component.ts</context>
          <context context-type="linenumber">70</context>
        </context-group>
        <context-group purpose="location">
          <context context-type="sourcefile">src/app/components/docedit/tabs/docedit-conflicts-tab.html</context>
          <context context-type="linenumber">101</context>
        </context-group>
      </trans-unit>
      <trans-unit id="docedit.tabs.conflicts.georeferenceData" datatype="html">
        <source> Georeferenzdaten </source>
        <target state="final">
                        Dati di georeferenziazione
                    </target>
        <context-group purpose="location">
          <context context-type="sourcefile">src/app/components/docedit/tabs/docedit-conflicts-tab.html</context>
          <context context-type="linenumber">55</context>
        </context-group>
        <context-group purpose="location">
          <context context-type="sourcefile">src/app/components/docedit/tabs/docedit-conflicts-tab.html</context>
          <context context-type="linenumber">97</context>
        </context-group>
      </trans-unit>
      <trans-unit id="docedit.tabs.conflicts.resolveConflict" datatype="html">
        <source>Konflikt lösen</source>
        <target state="final">Risolvere i conflitti</target>
        <context-group purpose="location">
          <context context-type="sourcefile">src/app/components/configuration/conflicts/configuration-conflicts-modal.component.ts</context>
          <context context-type="linenumber">249</context>
        </context-group>
        <context-group purpose="location">
          <context context-type="sourcefile">src/app/components/docedit/tabs/docedit-conflicts-tab.html</context>
          <context context-type="linenumber">101</context>
        </context-group>
      </trans-unit>
      <trans-unit id="configuration.contextMenu.edit" datatype="html">
        <source>Bearbeiten</source>
        <target state="new">Bearbeiten</target>
        <context-group purpose="location">
          <context context-type="sourcefile">src/app/components/configuration/context-menu/configuration-context-menu.component.ts</context>
          <context context-type="linenumber">44,53</context>
        </context-group>
      </trans-unit>
      <trans-unit id="configuration.contextMenu.extend" datatype="html">
        <source>Werteliste erweitern</source>
        <target state="new">Werteliste erweitern</target>
        <context-group purpose="location">
          <context context-type="sourcefile">src/app/components/configuration/context-menu/configuration-context-menu.component.ts</context>
          <context context-type="linenumber">77,82</context>
        </context-group>
      </trans-unit>
      <trans-unit id="configuration.contextMenu.delete" datatype="html">
        <source>Löschen</source>
        <target state="new">Löschen</target>
        <context-group purpose="location">
          <context context-type="sourcefile">src/app/components/configuration/context-menu/configuration-context-menu.component.ts</context>
          <context context-type="linenumber">82</context>
        </context-group>
      </trans-unit>
      <trans-unit id="docedit.categorySwitcherButton.changeCategory" datatype="html">
        <source>Kategorie ändern</source>
        <target state="final">Cambiare la categoria</target>
        <context-group purpose="location">
          <context context-type="sourcefile">src/app/components/docedit/widgets/category-switcher-button.component.ts</context>
          <context context-type="linenumber">50</context>
        </context-group>
      </trans-unit>
      <trans-unit id="docedit.relationsPicker.noTargetsFound" datatype="html">
        <source>Keine Ziele gefunden</source>
        <target state="final">Nessun elemento trovato</target>
        <context-group purpose="location">
          <context context-type="sourcefile">src/app/components/docedit/widgets/relationpicker/relation-picker.component.ts</context>
          <context context-type="linenumber">47</context>
        </context-group>
      </trans-unit>
      <trans-unit id="docedit.forms.outliersInfo" datatype="html">
        <source> Das Feld beinhaltet nicht in der Werteliste enthaltene Einträge: </source>
        <target state="final">
        Il campo contiene voci non incluse nella lista dei valori:
    </target>
        <context-group purpose="location">
          <context context-type="sourcefile">src/app/components/docedit/core/forms/widgets/outliers.component.ts</context>
          <context context-type="linenumber">40</context>
        </context-group>
      </trans-unit>
      <trans-unit id="deb511940e193e9e5b019171fa6f20ffda230f91" datatype="html">
        <source> Die in der Projektkonfiguration für das Feld angegebene Werteliste ist leer.
</source>
        <target state="final">
    La lista dei valori che si trova nel file di configurazione del progetto è vuota.
</target>
        <note priority="1" from="description">docedit.forms.missingValuelistInfo.configuration</note>
        <context-group purpose="location">
          <context context-type="sourcefile">src/app/components/docedit/core/forms/widgets/empty-valuelist-info.component.ts</context>
          <context context-type="linenumber">52</context>
        </context-group>
      </trans-unit>
      <trans-unit id="5a6d4a32a0f157311ec23f017c2d57fdc9e8be2c" datatype="html">
        <source> Bitte tragen Sie die erlaubten Werte für dieses Feld in den Projektdaten (Feld <x id="START_ITALIC_TEXT" ctype="x-i" equiv-text="&lt;i>"/><x id="INTERPOLATION" equiv-text="{{getProjectDocumentFieldLabel()}}"/><x id="CLOSE_ITALIC_TEXT" ctype="x-i" equiv-text="&lt;/i>"/>) ein.
</source>
        <target state="final">
    Inserire i valori consentiti per questo campo nei dati del progetto
    (campo <x id="START_ITALIC_TEXT" ctype="x-i" equiv-text="&lt;i>"/><x id="INTERPOLATION" equiv-text="{{getProjectDocumentFieldLabel()}}"/><x id="CLOSE_ITALIC_TEXT" ctype="x-i" equiv-text="&lt;/i>"/>).
</target>
        <note priority="1" from="description">docedit.forms.missingValuelistInfo.projectDocumentField</note>
        <context-group purpose="location">
          <context context-type="sourcefile">src/app/components/docedit/core/forms/widgets/empty-valuelist-info.component.ts</context>
          <context context-type="linenumber">70</context>
        </context-group>
      </trans-unit>
      <trans-unit id="175491c173cba82a8e28fc5aa08c7fcef82b7df7" datatype="html">
        <source> Für dieses Feld stehen keine Werte zur Auswahl, da das entsprechende Feld der übergeordneten Ressource nicht ausgefüllt ist.
</source>
        <target state="final">
    Non sono disponibili valori per questo campo perché il campo corrispondente della risorsa principale
    non è compilato.
</target>
        <note priority="1" from="description">docedit.forms.missingValuelistInfo.parent</note>
        <context-group purpose="location">
          <context context-type="sourcefile">src/app/components/docedit/core/forms/widgets/empty-valuelist-info.html</context>
          <context context-type="linenumber">13</context>
        </context-group>
      </trans-unit>
      <trans-unit id="docedit.forms.literature.add" datatype="html">
        <source>Hinzufügen...</source>
        <target state="final">Aggiungere...</target>
        <context-group purpose="location">
          <context context-type="sourcefile">src/app/components/docedit/core/forms/literature.component.ts</context>
          <context context-type="linenumber">46</context>
        </context-group>
      </trans-unit>
      <trans-unit id="docedit.forms.literature.quotation" datatype="html">
        <source>Literaturzitat nach DAI-Richtlinien:</source>
        <target state="final">Citazione bibliografica secondo le linee guida dell'Istituto Archeologico Germanico:</target>
        <context-group purpose="location">
          <context context-type="sourcefile">src/app/components/docedit/core/forms/literature.component.ts</context>
          <context context-type="linenumber">79</context>
        </context-group>
      </trans-unit>
      <trans-unit id="docedit.forms.literature.zenonId" datatype="html">
        <source>Zenon-ID:</source>
        <target state="final">ID da Zenon:</target>
        <context-group purpose="location">
          <context context-type="sourcefile">src/app/components/docedit/core/forms/literature.component.ts</context>
          <context context-type="linenumber">111</context>
        </context-group>
      </trans-unit>
      <trans-unit id="docedit.forms.literature.doi" datatype="html">
        <source>DOI:</source>
        <target state="new">DOI:</target>
        <context-group purpose="location">
          <context context-type="sourcefile">src/app/components/docedit/core/forms/literature.component.ts</context>
          <context context-type="linenumber">111</context>
        </context-group>
      </trans-unit>
      <trans-unit id="docedit.forms.literature.page" datatype="html">
        <source>Seite:</source>
        <target state="final">Pagina:</target>
        <context-group purpose="location">
          <context context-type="sourcefile">src/app/components/docedit/core/forms/literature.component.ts</context>
          <context context-type="linenumber">111</context>
        </context-group>
      </trans-unit>
      <trans-unit id="docedit.forms.literature.figure" datatype="html">
        <source>Abbildung:</source>
        <target state="final">Figura:</target>
        <context-group purpose="location">
          <context context-type="sourcefile">src/app/components/docedit/core/forms/literature.component.ts</context>
          <context context-type="linenumber">111</context>
        </context-group>
      </trans-unit>
      <trans-unit id="docedit.forms.dating.bce" datatype="html">
        <source>v. Chr.</source>
        <target state="final">a.C.</target>
        <context-group purpose="location">
          <context context-type="sourcefile">src/app/components/docedit/core/forms/dating.component.ts</context>
          <context context-type="linenumber">66</context>
        </context-group>
      </trans-unit>
      <trans-unit id="docedit.forms.dating.ce" datatype="html">
        <source>n. Chr.</source>
        <target state="final">d.C.</target>
        <context-group purpose="location">
          <context context-type="sourcefile">src/app/components/docedit/core/forms/dating.component.ts</context>
          <context context-type="linenumber">66</context>
        </context-group>
      </trans-unit>
      <trans-unit id="docedit.forms.dating.bp" datatype="html">
        <source>BP</source>
        <target state="final">BP</target>
        <context-group purpose="location">
          <context context-type="sourcefile">src/app/components/docedit/core/forms/dating.component.ts</context>
          <context context-type="linenumber">66</context>
        </context-group>
      </trans-unit>
      <trans-unit id="docedit.forms.dating.imprecise" datatype="html">
        <source>Ungenau</source>
        <target state="final">Approssimativo</target>
        <context-group purpose="location">
          <context context-type="sourcefile">src/app/components/docedit/core/forms/dating.component.ts</context>
          <context context-type="linenumber">66</context>
        </context-group>
      </trans-unit>
      <trans-unit id="docedit.forms.dating.uncertain" datatype="html">
        <source>Unsicher</source>
        <target state="final">Incerto</target>
        <context-group purpose="location">
          <context context-type="sourcefile">src/app/components/docedit/core/forms/dating.component.ts</context>
          <context context-type="linenumber">66</context>
        </context-group>
      </trans-unit>
      <trans-unit id="docedit.forms.dating.period" datatype="html">
        <source>Zeitraum</source>
        <target state="final">Periodo</target>
        <context-group purpose="location">
          <context context-type="sourcefile">src/app/components/docedit/core/forms/dating.component.ts</context>
          <context context-type="linenumber">66</context>
        </context-group>
      </trans-unit>
      <trans-unit id="docedit.forms.dating.exact" datatype="html">
        <source>Exakt</source>
        <target state="final">Esatto</target>
        <context-group purpose="location">
          <context context-type="sourcefile">src/app/components/docedit/core/forms/dating.component.ts</context>
          <context context-type="linenumber">66</context>
        </context-group>
      </trans-unit>
      <trans-unit id="docedit.forms.dating.before" datatype="html">
        <source>Vor</source>
        <target state="final">Prima</target>
        <context-group purpose="location">
          <context context-type="sourcefile">src/app/components/docedit/core/forms/dating.component.ts</context>
          <context context-type="linenumber">66</context>
        </context-group>
      </trans-unit>
      <trans-unit id="docedit.forms.dating.after" datatype="html">
        <source>Nach</source>
        <target state="final">Dopo</target>
        <context-group purpose="location">
          <context context-type="sourcefile">src/app/components/docedit/core/forms/dating.component.ts</context>
          <context context-type="linenumber">66</context>
        </context-group>
      </trans-unit>
      <trans-unit id="docedit.forms.dating.scientific" datatype="html">
        <source>Naturwissenschaftlich</source>
        <target state="final">Archeometrica</target>
        <context-group purpose="location">
          <context context-type="sourcefile">src/app/components/docedit/core/forms/dating.component.ts</context>
          <context context-type="linenumber">66</context>
        </context-group>
      </trans-unit>
      <trans-unit id="docedit.forms.dating.until" datatype="html">
        <source>bis</source>
        <target state="final">fino</target>
        <context-group purpose="location">
          <context context-type="sourcefile">src/app/components/docedit/core/forms/dating.component.ts</context>
          <context context-type="linenumber">66</context>
        </context-group>
      </trans-unit>
      <trans-unit id="docedit.forms.dating.source" datatype="html">
        <source>Grundlage:</source>
        <target state="final">Fonte:</target>
        <context-group purpose="location">
          <context context-type="sourcefile">src/app/components/docedit/core/forms/dating.component.ts</context>
          <context context-type="linenumber">66</context>
        </context-group>
      </trans-unit>
      <trans-unit id="docedit.forms.dating.add" datatype="html">
        <source>Hinzufügen...</source>
        <target state="final">Aggiungere...</target>
        <context-group purpose="location">
          <context context-type="sourcefile">src/app/components/docedit/core/forms/dating.component.ts</context>
          <context context-type="linenumber">44</context>
        </context-group>
      </trans-unit>
      <trans-unit id="docedit.date.notParsedInfo" datatype="html">
        <source><x id="START_BOLD_TEXT" ctype="x-b" equiv-text="&lt;b>"/>Achtung.<x id="CLOSE_BOLD_TEXT" ctype="x-b" equiv-text="&lt;/b>"/> Das Datum liegt in einem veralteten Format vor und konnte nicht eingelesen werden. <x id="LINE_BREAK" ctype="lb" equiv-text="&lt;br>"/><x id="START_PARAGRAPH" ctype="x-p" equiv-text="&lt;p>"/> Gespeicherter Wert: <x id="START_BOLD_TEXT" ctype="x-b" equiv-text="&lt;b>"/>"<x id="INTERPOLATION" equiv-text="{{resource[_field.name]}}"/>"<x id="CLOSE_BOLD_TEXT" ctype="x-b" equiv-text="&lt;/b>"/><x id="CLOSE_PARAGRAPH" ctype="x-p" equiv-text="&lt;/p>"/> Bitte tragen Sie das Datum erneut ein und es wird beim nächsten Speichern ersetzt.
</source>
        <target state="final"><x id="START_BOLD_TEXT" ctype="x-b" equiv-text="&lt;b>"/>Attenzione:<x id="CLOSE_BOLD_TEXT" ctype="x-b" equiv-text="&lt;/b>"/> la data è in un formato obsoleto e non può essere letta.
    <x id="LINE_BREAK" ctype="lb" equiv-text="&lt;br/>"/><x id="START_PARAGRAPH" ctype="x-p" equiv-text="&lt;p>"/>
    Valore salvato: <x id="START_BOLD_TEXT" ctype="x-b" equiv-text="&lt;b>"/>"<x id="INTERPOLATION" equiv-text="{{resource[_field.name]}}"/>"<x id="CLOSE_BOLD_TEXT" ctype="x-b" equiv-text="&lt;/b>"/><x id="CLOSE_PARAGRAPH" ctype="x-p" equiv-text="&lt;/p>"/>
    Inserire nuovamente la data e attendere il salvataggio successivo per memorizzarla permanentemente.
</target>
        <context-group purpose="location">
          <context context-type="sourcefile">src/app/components/docedit/core/forms/date.component.ts</context>
          <context context-type="linenumber">51</context>
        </context-group>
      </trans-unit>
      <trans-unit id="docedit.catalogCriteria.none" datatype="html">
        <source>Kein Kriterium</source>
        <target state="final">Nessun criterio</target>
        <context-group purpose="location">
          <context context-type="sourcefile">src/app/components/docedit/core/forms/type-relation/type-relation-picker.component.ts</context>
          <context context-type="linenumber">94</context>
        </context-group>
      </trans-unit>
      <trans-unit id="docedit.forms.typeRelationPicker.allCatalogs" datatype="html">
        <source>Alle Kataloge</source>
        <target state="final">Tutte le liste</target>
        <context-group purpose="location">
          <context context-type="sourcefile">src/app/components/docedit/core/forms/type-relation/type-relation-picker.component.ts</context>
          <context context-type="linenumber">60</context>
        </context-group>
      </trans-unit>
      <trans-unit id="docedit.forms.dimension.add" datatype="html">
        <source>Hinzufügen...</source>
        <target state="final">Aggiungere...</target>
        <context-group purpose="location">
          <context context-type="sourcefile">src/app/components/docedit/core/forms/dimension.component.ts</context>
          <context context-type="linenumber">47</context>
        </context-group>
      </trans-unit>
      <trans-unit id="docedit.forms.dimension.singleValue" datatype="html">
        <source>Einzelwert</source>
        <target state="final">Valore singolo</target>
        <context-group purpose="location">
          <context context-type="sourcefile">src/app/components/docedit/core/forms/dimension.component.ts</context>
          <context context-type="linenumber">85</context>
        </context-group>
      </trans-unit>
      <trans-unit id="docedit.forms.dimension.range" datatype="html">
        <source>Bereich</source>
        <target state="final">Area</target>
        <context-group purpose="location">
          <context context-type="sourcefile">src/app/components/docedit/core/forms/dimension.component.ts</context>
          <context context-type="linenumber">113</context>
        </context-group>
      </trans-unit>
      <trans-unit id="docedit.forms.dimension.asMeasuredBy" datatype="html">
        <source>Gemessen an</source>
        <target state="final">Misurato con</target>
        <context-group purpose="location">
          <context context-type="sourcefile">src/app/components/docedit/core/forms/dimension.component.ts</context>
          <context context-type="linenumber">141</context>
        </context-group>
      </trans-unit>
      <trans-unit id="docedit.forms.dimension.imprecise" datatype="html">
        <source>Ungenau</source>
        <target state="final">Impreciso</target>
        <context-group purpose="location">
          <context context-type="sourcefile">src/app/components/docedit/core/forms/dimension.component.ts</context>
          <context context-type="linenumber">147</context>
        </context-group>
      </trans-unit>
      <trans-unit id="docedit.forms.dimension.comment" datatype="html">
        <source>Kommentar:</source>
        <target state="final">Commento:</target>
        <context-group purpose="location">
          <context context-type="sourcefile">src/app/components/docedit/core/forms/dimension.component.ts</context>
          <context context-type="linenumber">147</context>
        </context-group>
      </trans-unit>
      <trans-unit id="docedit.forms.dropdownRange.from" datatype="html">
        <source>von</source>
        <target state="final">da</target>
        <context-group purpose="location">
          <context context-type="sourcefile">src/app/components/docedit/core/forms/dropdown-range.component.ts</context>
          <context context-type="linenumber">76</context>
        </context-group>
      </trans-unit>
      <trans-unit id="docedit.forms.dropdownRange.to" datatype="html">
        <source>bis</source>
        <target state="final">a</target>
        <context-group purpose="location">
          <context context-type="sourcefile">src/app/components/docedit/core/forms/dropdown-range.component.ts</context>
          <context context-type="linenumber">76</context>
        </context-group>
      </trans-unit>
      <trans-unit id="docedit.forms.dropdownRange.tooltip" datatype="html">
        <source>Start- und Endzeitraum angeben</source>
        <target state="final">Specificare il periodo di inizio e fine</target>
        <context-group purpose="location">
          <context context-type="sourcefile">src/app/components/docedit/core/forms/dropdown-range.component.ts</context>
          <context context-type="linenumber">46</context>
        </context-group>
      </trans-unit>
      <trans-unit id="geometry.none" datatype="html">
        <source>Keine Geometrie</source>
        <target state="final">Nessuna geometria</target>
        <context-group purpose="location">
          <context context-type="sourcefile">src/app/components/docedit/core/forms/geometry.component.ts</context>
          <context context-type="linenumber">43</context>
        </context-group>
      </trans-unit>
      <trans-unit id="geometry.point" datatype="html">
        <source>Punkt</source>
        <target state="final">Punto</target>
        <context-group purpose="location">
          <context context-type="sourcefile">src/app/components/docedit/core/forms/geometry.component.ts</context>
          <context context-type="linenumber">64</context>
        </context-group>
      </trans-unit>
      <trans-unit id="geometry.multiPoint" datatype="html">
        <source>Multipunkt</source>
        <target state="final">Multipunto</target>
        <context-group purpose="location">
          <context context-type="sourcefile">src/app/components/docedit/core/forms/geometry.component.ts</context>
          <context context-type="linenumber">88</context>
        </context-group>
      </trans-unit>
      <trans-unit id="geometry.polyline" datatype="html">
        <source>Polyline</source>
        <target state="final">Polilinea</target>
        <context-group purpose="location">
          <context context-type="sourcefile">src/app/components/docedit/core/forms/geometry.component.ts</context>
          <context context-type="linenumber">88</context>
        </context-group>
      </trans-unit>
      <trans-unit id="geometry.multiPolyline" datatype="html">
        <source>Multipolyline</source>
        <target state="final">Multipolilinea</target>
        <context-group purpose="location">
          <context context-type="sourcefile">src/app/components/docedit/core/forms/geometry.component.ts</context>
          <context context-type="linenumber">88</context>
        </context-group>
      </trans-unit>
      <trans-unit id="geometry.polygon" datatype="html">
        <source>Polygon</source>
        <target state="final">Poligono</target>
        <context-group purpose="location">
          <context context-type="sourcefile">src/app/components/docedit/core/forms/geometry.component.ts</context>
          <context context-type="linenumber">88</context>
        </context-group>
      </trans-unit>
      <trans-unit id="geometry.multiPolygon" datatype="html">
        <source>Multipolygon</source>
        <target state="final">Multipoligono</target>
        <context-group purpose="location">
          <context context-type="sourcefile">src/app/components/docedit/core/forms/geometry.component.ts</context>
          <context context-type="linenumber">88</context>
        </context-group>
      </trans-unit>
      <trans-unit id="settings.applySettings" datatype="html">
        <source>Einstellungen übernehmen</source>
        <target state="final">Applicare le impostazioni</target>
        <context-group purpose="location">
          <context context-type="sourcefile">src/app/components/project/synchronization-modal.component.ts</context>
          <context context-type="linenumber">71</context>
        </context-group>
        <context-group purpose="location">
          <context context-type="sourcefile">src/app/components/settings/settings.component.ts</context>
          <context context-type="linenumber">55</context>
        </context-group>
      </trans-unit>
      <trans-unit id="settings.general" datatype="html">
        <source>Allgemeine Einstellungen</source>
        <target state="final">Impostazioni generali</target>
        <context-group purpose="location">
          <context context-type="sourcefile">src/app/components/settings/settings.component.ts</context>
          <context context-type="linenumber">88</context>
        </context-group>
      </trans-unit>
      <trans-unit id="settings.languages" datatype="html">
        <source> Sprachen </source>
        <target state="final">
                            Lingue
                        </target>
        <context-group purpose="location">
          <context context-type="sourcefile">src/app/components/settings/settings.component.ts</context>
          <context context-type="linenumber">118</context>
        </context-group>
      </trans-unit>
      <trans-unit id="settings.languages.info" datatype="html">
        <source> Sprachen können nach Priorität sortiert werden. Für fett gedruckte Sprachen ist eine übersetzte Benutzeroberfläche verfügbar. Darüber hinaus können für weitere Sprachen Übersetzungen von Kategorie- und Feldbezeichnungen sowie Wertelisten in der Projektkonfiguration hinterlegt sein. </source>
        <target state="final">
                             Le lingue possono essere ordinate per priorità. Per le lingue evidenziate in grassetto
                             è disponibile un'interfaccia tradotta. Per le altre lingue possono essere presenti traduzioni
                             di singole categorie e campi, oppure delle liste, nel file di configurazione del progetto.
                         </target>
        <context-group purpose="location">
          <context context-type="sourcefile">src/app/components/settings/settings.component.ts</context>
          <context context-type="linenumber">118</context>
        </context-group>
      </trans-unit>
      <trans-unit id="settings.userName" datatype="html">
        <source> Name des Bearbeiters/der Bearbeiterin </source>
        <target state="final">
                            Nome dell'autore / dell'autrice
                        </target>
        <context-group purpose="location">
          <context context-type="sourcefile">src/app/components/settings/settings.component.ts</context>
          <context context-type="linenumber">118</context>
        </context-group>
      </trans-unit>
      <trans-unit id="settings.userName.info" datatype="html">
        <source> Dieser Name wird in der Bearbeitungshistorie gespeichert, damit Änderungen an Datensätzen einer Person zugeordnet werden können. Diese Einstellung ist sehr <x id="START_BOLD_TEXT" ctype="x-b" equiv-text="&lt;b>"/>wichtig<x id="CLOSE_BOLD_TEXT" ctype="x-b" equiv-text="&lt;/b>"/> bei der Datenbanksynchronisation, sowohl zwischen Nutzern bzw. Nutzerinnen als auch zum iDAI.field-Server, da das System so eventuelle Konflikte besser zuordnen und lösen kann. Sie sollte also in jedem Fall vor Inbetriebnahme gesetzt werden. Empfohlen wird, den vollen Namen des aktuellen Datenbanknutzers bzw. der Datenbanknutzerin einzutragen. </source>
        <target state="final">
                        Questo nome viene salvato nella cronologia di modifica,
                        in modo che le modifiche ai record dei dati possano essere assegnate a una persona.
                        Questo dato è molto <x id="START_BOLD_TEXT" ctype="x-b" equiv-text="&lt;b>"/>importante<x id="CLOSE_BOLD_TEXT" ctype="x-b" equiv-text="&lt;/b>"/> per la sincronizzazione tra gli utenti
                        e con i server della banca dati iDAI.field, perché il sistema può
                        assegnare e risolvere meglio eventuali conflitti. Pertanto deve essere sempre configurato prima della sincronizzazione.
                        Si consiglia di inserire il nome completo dell'utente nella banca dati
                        attuale.
                    </target>
        <context-group purpose="location">
          <context context-type="sourcefile">src/app/components/settings/settings.component.ts</context>
          <context context-type="linenumber">118</context>
        </context-group>
      </trans-unit>
      <trans-unit id="settings.synchronization" datatype="html">
        <source>Synchronisation</source>
        <target state="final">Sincronizzazione</target>
        <context-group purpose="location">
          <context context-type="sourcefile">src/app/components/settings/settings.html</context>
          <context context-type="linenumber">60</context>
        </context-group>
      </trans-unit>
      <trans-unit id="settings.synchronization.activate" datatype="html">
        <source>Synchronisation aktivieren</source>
        <target state="final">Attivare la sincronizzazione</target>
        <context-group purpose="location">
          <context context-type="sourcefile">src/app/components/project/synchronization-modal.component.ts</context>
          <context context-type="linenumber">71</context>
        </context-group>
      </trans-unit>
      <trans-unit id="settings.synchronization.address" datatype="html">
        <source>Adresse</source>
        <target state="final">Indirizzo</target>
        <context-group purpose="location">
          <context context-type="sourcefile">src/app/components/project/synchronization-modal.component.ts</context>
          <context context-type="linenumber">71</context>
        </context-group>
      </trans-unit>
      <trans-unit id="settings.synchronization.password" datatype="html">
        <source>Passwort</source>
        <target state="final">Password</target>
        <context-group purpose="location">
          <context context-type="sourcefile">src/app/components/project/synchronization-modal.component.ts</context>
          <context context-type="linenumber">71</context>
        </context-group>
      </trans-unit>
      <trans-unit id="settings.synchronization.ownAddress" datatype="html">
        <source>Eigene Adresse</source>
        <target state="final">Indirizzo dell'utente</target>
        <context-group purpose="location">
          <context context-type="sourcefile">src/app/components/settings/settings.html</context>
          <context context-type="linenumber">74</context>
        </context-group>
      </trans-unit>
      <trans-unit id="settings.synchronization.hostPassword" datatype="html">
        <source>Eigenes Passwort</source>
        <target state="final">Password dell'utente</target>
        <context-group purpose="location">
          <context context-type="sourcefile">src/app/components/settings/settings.html</context>
          <context context-type="linenumber">95</context>
        </context-group>
      </trans-unit>
      <trans-unit id="settings.synchronization.info" datatype="html">
        <source> Diese Adresse und dieses Passwort müssen in anderen iDAI.field-Clients eingetragen werden, damit dieser Computer als Synchronisationsziel eingerichtet werden kann. </source>
        <target state="final">
                            Questo indirizzo e questa password devono essere inseriti negli altri client iDAI.field
                            per poter sincronizzare i dati
                            su questo computer.
                        </target>
        <context-group purpose="location">
          <context context-type="sourcefile">src/app/components/settings/settings.html</context>
          <context context-type="linenumber">108</context>
        </context-group>
      </trans-unit>
      <trans-unit id="settings.images" datatype="html">
        <source>Bilder</source>
        <target state="final">Immagini</target>
        <context-group purpose="location">
          <context context-type="sourcefile">src/app/components/settings/settings.html</context>
          <context context-type="linenumber">128</context>
        </context-group>
      </trans-unit>
      <trans-unit id="settings.images.path" datatype="html">
        <source> Pfad </source>
        <target state="final">
                            Percorso
                        </target>
        <context-group purpose="location">
          <context context-type="sourcefile">src/app/components/settings/settings.html</context>
          <context context-type="linenumber">140</context>
        </context-group>
      </trans-unit>
      <trans-unit id="settings.images.path.info" datatype="html">
        <source> Dieser Pfad kann normalerweise auf seiner Grundeinstellung belassen werden. Es kann nötig sein, ihn zu verändern, wenn das von iDAI.field genutzte Bilderverzeichnis auf einem Netzwerk-Gerät (NAS) liegt, das von verschiedenen Nutzern bzw. Nutzerinnen geteilt wird. Die Anwendung legt unterhalb dieses Pfades für jedes Projekt ein Unterverzeichnis an. Die in diesen Verzeichnissen abgelegten Bilddateien werden vollständig durch iDAI.field verwaltet. Bilddateien sollten nicht per Hand dort abgelegt werden, sondern in der Bilderübersicht oder dem Bilder-Tab der Ressourcenansicht importiert werden. </source>
        <target state="final">
                            Questo percorso di solito può essere lasciato all'impostazione predefinita.
                            Potrebbe essere necessario modificarlo se il percorso delle immagini utilizzato da iDAI.field
                            si trova su un dispositivo di rete (NAS) condiviso da diversi utenti.
                            L'applicazione crea una sottocartella a questo indirizzo per ogni progetto.
                            I file delle immagini memorizzati in queste cartelle sono completamente gestiti da iDAI.field.
                            I file delle immagini non possono essere salvati in queste cartelle manualmente, ma devono essere
                            importati dalla panoramica delle immagini o dal pannello “immagini” per la visualizzazione degli elementi.
                        </target>
        <context-group purpose="location">
          <context context-type="sourcefile">src/app/components/settings/settings.html</context>
<<<<<<< HEAD
          <context context-type="linenumber">143</context>
        </context-group>
      </trans-unit>
      <trans-unit id="settings.showAdvanced" datatype="html">
        <source>Erweiterte Optionen</source>
        <target state="final">Opzioni avanzate</target>
        <context-group purpose="location">
          <context context-type="sourcefile">src/app/components/settings/settings.html</context>
          <context context-type="linenumber">143</context>
        </context-group>
      </trans-unit>
      <trans-unit id="settings.hideAdvanced" datatype="html">
        <source>Erweiterte Optionen ausblenden</source>
        <target state="new">Nascondere opzioni avanzate</target>
        <context-group purpose="location">
          <context context-type="sourcefile">src/app/components/settings/settings.html</context>
          <context context-type="linenumber">143</context>
=======
          <context context-type="linenumber">140</context>
>>>>>>> 8fca87ee
        </context-group>
      </trans-unit>
      <trans-unit id="settings.update" datatype="html">
        <source>Update</source>
        <target state="final">Aggiornamento</target>
        <context-group purpose="location">
          <context context-type="sourcefile">src/app/components/settings/settings.html</context>
          <context context-type="linenumber">140</context>
        </context-group>
      </trans-unit>
      <trans-unit id="settings.update.activate" datatype="html">
        <source>Automatische Prüfung auf Updates aktivieren</source>
        <target state="final">Attivare il controllo automatico per gli aggiornamenti</target>
        <context-group purpose="location">
          <context context-type="sourcefile">src/app/components/settings/settings.html</context>
          <context context-type="linenumber">140</context>
        </context-group>
      </trans-unit>
      <trans-unit id="image-view-modal.modal.view" datatype="html">
        <source>Ansicht</source>
        <target state="new">Detailansicht</target>
        <context-group purpose="location">
          <context context-type="sourcefile">src/app/components/viewmodal/image/image-view-modal.component.ts</context>
          <context context-type="linenumber">50</context>
        </context-group>
      </trans-unit>
      <trans-unit id="image-view-modal.modal-edit" datatype="html">
        <source>Bearbeiten</source>
        <target state="new">Bearbeiten</target>
        <context-group purpose="location">
          <context context-type="sourcefile">src/app/components/viewmodal/image/image-view-modal.component.ts</context>
          <context context-type="linenumber">83</context>
        </context-group>
      </trans-unit>
      <trans-unit id="settings.addLanguage" datatype="html">
        <source>Sprache hinzufügen</source>
        <target state="final">Aggiungere una lingua</target>
        <context-group purpose="location">
          <context context-type="sourcefile">src/app/components/settings/language-picker-modal.component.ts</context>
          <context context-type="linenumber">26</context>
        </context-group>
        <context-group purpose="location">
          <context context-type="sourcefile">src/app/components/settings/language-settings.component.ts</context>
          <context context-type="linenumber">47</context>
        </context-group>
      </trans-unit>
      <trans-unit id="settings.removeLanguage" datatype="html">
        <source>Sprache entfernen</source>
        <target state="final">Rimuovere una lingua</target>
        <context-group purpose="location">
          <context context-type="sourcefile">src/app/components/settings/language-settings.component.ts</context>
          <context context-type="linenumber">72</context>
        </context-group>
      </trans-unit>
      <trans-unit id="matrix.view.noTrenchesWarning" datatype="html">
        <source> Legen Sie eine Ressource der Kategorie 'Schnitt' in der <x id="START_LINK" ctype="x-a" equiv-text="&lt;a href=&quot;#&quot; routerLink=&quot;/resources/project&quot;>"/>Übersicht<x id="CLOSE_LINK" ctype="x-a" equiv-text="&lt;/a>"/> an, um hier mit ihr arbeiten zu können. </source>
        <target state="final">
            Creare un elemento della categoria 'Saggio' nella
            <x id="START_LINK" ctype="x-a" equiv-text="&lt;a>"/>panoramica<x id="CLOSE_LINK" ctype="x-a" equiv-text="&lt;/a>"/> per poterlo modificare.
        </target>
        <context-group purpose="location">
          <context context-type="sourcefile">src/app/components/matrix/matrix-view.component.ts</context>
          <context context-type="linenumber">236</context>
        </context-group>
      </trans-unit>
      <trans-unit id="matrix.view.tooltips.editMode" datatype="html">
        <source>Bearbeitungsmodus</source>
        <target state="final">Modalità di modifica</target>
        <context-group purpose="location">
          <context context-type="sourcefile">src/app/components/matrix/matrix-view.component.ts</context>
          <context context-type="linenumber">58</context>
        </context-group>
      </trans-unit>
      <trans-unit id="matrix.view.tooltips.singleSelectionMode" datatype="html">
        <source>Einzelauswahlmodus</source>
        <target state="final">Modalità di selezione singola</target>
        <context-group purpose="location">
          <context context-type="sourcefile">src/app/components/matrix/matrix-view.component.ts</context>
          <context context-type="linenumber">81</context>
        </context-group>
      </trans-unit>
      <trans-unit id="matrix.view.tooltips.groupSelectionMode" datatype="html">
        <source>Gruppenauswahlmodus</source>
        <target state="final">Modalità di selezione di gruppo</target>
        <context-group purpose="location">
          <context context-type="sourcefile">src/app/components/matrix/matrix-view.component.ts</context>
          <context context-type="linenumber">117</context>
        </context-group>
      </trans-unit>
      <trans-unit id="matrix.view.tooltips.deselect" datatype="html">
        <source>Auswahl aufheben</source>
        <target state="final">Annullare la selezione</target>
        <context-group purpose="location">
          <context context-type="sourcefile">src/app/components/matrix/matrix-view.component.ts</context>
          <context context-type="linenumber">150</context>
        </context-group>
      </trans-unit>
      <trans-unit id="matrix.view.tooltips.createMatrixFromSelection" datatype="html">
        <source>Matrix aus Auswahl erstellen</source>
        <target state="final">Creare il diagramma stratigrafico della selezione</target>
        <context-group purpose="location">
          <context context-type="sourcefile">src/app/components/matrix/matrix-view.component.ts</context>
          <context context-type="linenumber">175</context>
        </context-group>
      </trans-unit>
      <trans-unit id="matrix.view.tooltips.reloadMatrix" datatype="html">
        <source>Matrix neu laden</source>
        <target state="final">Ricaricare il diagramma stratigrafico</target>
        <context-group purpose="location">
          <context context-type="sourcefile">src/app/components/matrix/matrix-view.component.ts</context>
          <context context-type="linenumber">202</context>
        </context-group>
      </trans-unit>
      <trans-unit id="matrix.view.noResourcesWarning" datatype="html">
        <source> Legen Sie für den ausgewählten Schnitt Ressourcen der Kategorie 'Stratigraphische Einheit' in der Ausgrabungsansicht an und verknüpfen Sie sie mit zeitlichen oder räumlichen Relationen. </source>
        <target state="final">
            Creare elementi della categoria 'Unità stratigrafica' nella
            visualizzazione di scavo per il saggio selezionato e collegarli alle relazioni cronologiche o fisiche.
        </target>
        <context-group purpose="location">
          <context context-type="sourcefile">src/app/components/matrix/matrix-view.html</context>
          <context context-type="linenumber">145</context>
        </context-group>
      </trans-unit>
      <trans-unit id="matrix.optionsMenu.relations.label" datatype="html">
        <source>Relationen:</source>
        <target state="final">Relazioni:</target>
        <context-group purpose="location">
          <context context-type="sourcefile">src/app/components/matrix/matrix-options-menu.component.ts</context>
          <context context-type="linenumber">39</context>
        </context-group>
      </trans-unit>
      <trans-unit id="matrix.optionsMenu.relations.temporal" datatype="html">
        <source> Zeitlich </source>
        <target state="final">
                        Cronologico
                    </target>
        <context-group purpose="location">
          <context context-type="sourcefile">src/app/components/matrix/matrix-options-menu.component.ts</context>
          <context context-type="linenumber">54</context>
        </context-group>
      </trans-unit>
      <trans-unit id="matrix.optionsMenu.relations.spatial" datatype="html">
        <source> Räumlich </source>
        <target state="final">
                        Fisico
                    </target>
        <context-group purpose="location">
          <context context-type="sourcefile">src/app/components/matrix/matrix-options-menu.component.ts</context>
          <context context-type="linenumber">54</context>
        </context-group>
      </trans-unit>
      <trans-unit id="matrix.optionsMenu.edges.label" datatype="html">
        <source>Kanten:</source>
        <target state="final">Limiti:</target>
        <context-group purpose="location">
          <context context-type="sourcefile">src/app/components/matrix/matrix-options-menu.component.ts</context>
          <context context-type="linenumber">54</context>
        </context-group>
      </trans-unit>
      <trans-unit id="matrix.optionsMenu.edges.straight" datatype="html">
        <source> Gerade </source>
        <target state="final">
                        Retto
                    </target>
        <context-group purpose="location">
          <context context-type="sourcefile">src/app/components/matrix/matrix-options-menu.component.ts</context>
          <context context-type="linenumber">54</context>
        </context-group>
      </trans-unit>
      <trans-unit id="matrix.optionsMenu.edges.curved" datatype="html">
        <source> Gebogen </source>
        <target state="final">
                        Curvo
                    </target>
        <context-group purpose="location">
          <context context-type="sourcefile">src/app/components/matrix/matrix-options-menu.component.ts</context>
          <context context-type="linenumber">54</context>
        </context-group>
      </trans-unit>
      <trans-unit id="matrix.optionsMenu.clusterOption" datatype="html">
        <source> Gruppierung nach Grobdatierung </source>
        <target state="final">
                        Raggruppamento per datazione approssimativa
                    </target>
        <context-group purpose="location">
          <context context-type="sourcefile">src/app/components/matrix/matrix-options-menu.component.ts</context>
          <context context-type="linenumber">54</context>
        </context-group>
      </trans-unit>
      <trans-unit id="util.dating.bce" datatype="html">
        <source>v. Chr.</source>
        <target state="final">a.C.</target>
        <context-group purpose="location">
          <context context-type="sourcefile">src/app/components/app.component.ts</context>
          <context context-type="linenumber">1</context>
        </context-group>
      </trans-unit>
      <trans-unit id="util.dating.ce" datatype="html">
        <source>n. Chr.</source>
        <target state="final">d.C.</target>
        <context-group purpose="location">
          <context context-type="sourcefile">src/app/components/app.component.ts</context>
          <context context-type="linenumber">1</context>
        </context-group>
      </trans-unit>
      <trans-unit id="util.dating.bp" datatype="html">
        <source>BP</source>
        <target state="final">BP</target>
        <context-group purpose="location">
          <context context-type="sourcefile">src/app/components/app.component.ts</context>
          <context context-type="linenumber">1</context>
        </context-group>
      </trans-unit>
      <trans-unit id="util.dating.before" datatype="html">
        <source>Vor</source>
        <target state="final">Prima</target>
        <context-group purpose="location">
          <context context-type="sourcefile">src/app/components/app.component.ts</context>
          <context context-type="linenumber">1</context>
        </context-group>
      </trans-unit>
      <trans-unit id="util.dating.after" datatype="html">
        <source>Nach</source>
        <target state="final">Dopo</target>
        <context-group purpose="location">
          <context context-type="sourcefile">src/app/components/app.component.ts</context>
          <context context-type="linenumber">1</context>
        </context-group>
      </trans-unit>
      <trans-unit id="util.dimension.asMeasuredBy" datatype="html">
        <source>gemessen an</source>
        <target state="final">misurato con</target>
        <context-group purpose="location">
          <context context-type="sourcefile">src/app/components/app.component.ts</context>
          <context context-type="linenumber">1</context>
        </context-group>
      </trans-unit>
      <trans-unit id="util.literature.zenonId" datatype="html">
        <source>Zenon-ID</source>
        <target state="final">>ID da Zenon</target>
        <context-group purpose="location">
          <context context-type="sourcefile">src/app/components/app.component.ts</context>
          <context context-type="linenumber">1</context>
        </context-group>
      </trans-unit>
      <trans-unit id="util.literature.doi" datatype="html">
        <source>DOI</source>
        <target state="new">DOI</target>
        <context-group purpose="location">
          <context context-type="sourcefile">src/app/components/app.component.ts</context>
          <context context-type="linenumber">1</context>
        </context-group>
      </trans-unit>
      <trans-unit id="util.literature.page" datatype="html">
        <source>Seite</source>
        <target state="final">Pagina</target>
        <context-group purpose="location">
          <context context-type="sourcefile">src/app/components/app.component.ts</context>
          <context context-type="linenumber">1</context>
        </context-group>
      </trans-unit>
      <trans-unit id="util.literature.figure" datatype="html">
        <source>Abbildung</source>
        <target state="final">Figura</target>
        <context-group purpose="location">
          <context context-type="sourcefile">src/app/components/app.component.ts</context>
          <context context-type="linenumber">1</context>
        </context-group>
      </trans-unit>
      <trans-unit id="util.optionalRange.from" datatype="html">
        <source>Von: </source>
        <target state="final">Da: </target>
        <context-group purpose="location">
          <context context-type="sourcefile">src/app/components/app.component.ts</context>
          <context context-type="linenumber">1</context>
        </context-group>
      </trans-unit>
      <trans-unit id="util.optionalRange.to" datatype="html">
        <source>, bis: </source>
        <target state="final">, a: </target>
        <context-group purpose="location">
          <context context-type="sourcefile">src/app/components/app.component.ts</context>
          <context context-type="linenumber">1</context>
        </context-group>
      </trans-unit>
      <trans-unit id="configuration.categoriesFilter.all" datatype="html">
        <source>Alle</source>
        <target state="new">Alle</target>
        <context-group purpose="location">
          <context context-type="sourcefile">src/app/components/configuration/configuration.component.ts</context>
          <context context-type="linenumber">1</context>
        </context-group>
      </trans-unit>
      <trans-unit id="configuration.categoriesFilter.project" datatype="html">
        <source>Projekt</source>
        <target state="new">Projekt</target>
        <context-group purpose="location">
          <context context-type="sourcefile">src/app/components/configuration/configuration.component.ts</context>
          <context context-type="linenumber">1</context>
        </context-group>
      </trans-unit>
      <trans-unit id="configuration.categoriesFilter.trench" datatype="html">
        <source>Grabung</source>
        <target state="new">Grabung</target>
        <context-group purpose="location">
          <context context-type="sourcefile">src/app/components/configuration/configuration.component.ts</context>
          <context context-type="linenumber">1</context>
        </context-group>
      </trans-unit>
      <trans-unit id="configuration.categoriesFilter.building" datatype="html">
        <source>Bauaufnahme</source>
        <target state="new">Bauaufnahme</target>
        <context-group purpose="location">
          <context context-type="sourcefile">src/app/components/configuration/configuration.component.ts</context>
          <context context-type="linenumber">1</context>
        </context-group>
      </trans-unit>
      <trans-unit id="configuration.categoriesFilter.survey" datatype="html">
        <source>Survey</source>
        <target state="new">Survey</target>
        <context-group purpose="location">
          <context context-type="sourcefile">src/app/components/configuration/configuration.component.ts</context>
          <context context-type="linenumber">1</context>
        </context-group>
      </trans-unit>
      <trans-unit id="configuration.categoriesFilter.images" datatype="html">
        <source>Bilderverwaltung</source>
        <target state="new">Bilderverwaltung</target>
        <context-group purpose="location">
          <context context-type="sourcefile">src/app/components/configuration/configuration.component.ts</context>
          <context context-type="linenumber">1</context>
        </context-group>
      </trans-unit>
      <trans-unit id="configuration.categoriesFilter.types" datatype="html">
        <source>Typenverwaltung</source>
        <target state="new">Typenverwaltung</target>
        <context-group purpose="location">
          <context context-type="sourcefile">src/app/components/configuration/configuration.component.ts</context>
          <context context-type="linenumber">1</context>
        </context-group>
      </trans-unit>
      <trans-unit id="configuration.fieldSpecificSearch.notAllowedForProjectFields" datatype="html">
        <source>Eine feldspezifische Suche ist für Felder der Projekt-Kategorie nicht möglich.</source>
        <target state="new">Eine feldspezifische Suche ist für Felder der Projekt-Kategorie nicht möglich.</target>
        <context-group purpose="location">
          <context context-type="sourcefile">src/app/components/configuration/editor/field-editor-modal.component.ts</context>
          <context context-type="linenumber">1</context>
        </context-group>
      </trans-unit>
      <trans-unit id="configuration.fieldSpecificSearch.notAllowedForInputType" datatype="html">
        <source>Eine feldspezifische Suche ist für Felder dieses Eingabetyps nicht möglich.</source>
        <target state="new">Eine feldspezifische Suche ist für Felder dieses Eingabetyps nicht möglich.</target>
        <context-group purpose="location">
          <context context-type="sourcefile">src/app/components/configuration/editor/field-editor-modal.component.ts</context>
          <context context-type="linenumber">1</context>
        </context-group>
      </trans-unit>
      <trans-unit id="configuration.fieldSpecificSearch.changingNotAllowed" datatype="html">
        <source>Die Einstellung kann für dieses Feld nicht geändert werden.</source>
        <target state="new">Die Einstellung kann für dieses Feld nicht geändert werden.</target>
        <context-group purpose="location">
          <context context-type="sourcefile">src/app/components/configuration/editor/field-editor-modal.component.ts</context>
          <context context-type="linenumber">1</context>
        </context-group>
      </trans-unit>
      <trans-unit id="configuration.groupChanged" datatype="html">
        <source>Die Gruppe wurde geändert.</source>
        <target state="new">Die Gruppe wurde geändert.</target>
        <context-group purpose="location">
          <context context-type="sourcefile">src/app/components/configuration/editor/group-editor-modal.component.ts</context>
          <context context-type="linenumber">1</context>
        </context-group>
      </trans-unit>
      <trans-unit id="configuration.newValue" datatype="html">
        <source>Neuer Wert</source>
        <target state="new">Neuer Wert</target>
        <context-group purpose="location">
          <context context-type="sourcefile">src/app/components/configuration/editor/valuelist-editor-modal.component.ts</context>
          <context context-type="linenumber">1</context>
        </context-group>
      </trans-unit>
      <trans-unit id="configuration.valuelistChanged" datatype="html">
        <source>Die Werteliste wurde geändert.</source>
        <target state="new">Die Werteliste wurde geändert.</target>
        <context-group purpose="location">
          <context context-type="sourcefile">src/app/components/configuration/editor/valuelist-editor-modal.component.ts</context>
          <context context-type="linenumber">1</context>
        </context-group>
      </trans-unit>
      <trans-unit id="config.source.custom" datatype="html">
        <source>Projektspezifisches Feld</source>
        <target state="final">Campo specifico del progetto</target>
        <context-group purpose="location">
          <context context-type="sourcefile">src/app/components/configuration/configuration-field.component.ts</context>
          <context context-type="linenumber">48</context>
        </context-group>
      </trans-unit>
      <trans-unit id="configuration.field.valuelistFromProjectField" datatype="html">
        <source> Die Werteliste für dieses Feld entspricht den Einträgen im Feld <x id="START_TAG_CODE" ctype="x-code" equiv-text="&lt;code>"/><x id="INTERPOLATION" equiv-text="{{field.valuelistFromProjectField}}"/><x id="CLOSE_TAG_CODE" ctype="x-code" equiv-text="&lt;/code>"/> der Projekteinstellungen. </source>
        <target state="new"> Die Werteliste für dieses Feld entspricht den Einträgen im Feld <x id="START_TAG_CODE" ctype="x-code" equiv-text="&lt;code>"/><x id="INTERPOLATION" equiv-text="{{field.valuelistFromProjectField}}"/><x id="CLOSE_TAG_CODE" ctype="x-code" equiv-text="&lt;/code>"/> der Projekteinstellungen. </target>
        <context-group purpose="location">
          <context context-type="sourcefile">src/app/components/configuration/configuration-field.component.ts</context>
          <context context-type="linenumber">76</context>
        </context-group>
      </trans-unit>
      <trans-unit id="configuration.conflicts.header" datatype="html">
        <source>Konflikte in der Projektkonfiguration</source>
        <target state="new">Konflikte in der Projektkonfiguration</target>
        <context-group purpose="location">
          <context context-type="sourcefile">src/app/components/configuration/conflicts/configuration-conflicts-modal.component.ts</context>
          <context context-type="linenumber">50</context>
        </context-group>
      </trans-unit>
      <trans-unit id="docedit.group.conflicts" datatype="html">
        <source>Konflikte</source>
        <target state="final">Conflitti</target>
        <context-group purpose="location">
          <context context-type="sourcefile">src/app/components/docedit/core/edit-form.component.ts</context>
          <context context-type="linenumber">1</context>
        </context-group>
      </trans-unit>
      <trans-unit id="docedit.parentLabel.project" datatype="html">
        <source>Projekt</source>
        <target state="final">Progetto</target>
        <context-group purpose="location">
          <context context-type="sourcefile">src/app/components/docedit/docedit.component.ts</context>
          <context context-type="linenumber">1</context>
        </context-group>
      </trans-unit>
      <trans-unit id="docedit.saveModal.resourceChanged" datatype="html">
        <source>Die Ressource wurde geändert.</source>
        <target state="new">Die Ressource wurde geändert.</target>
        <context-group purpose="location">
          <context context-type="sourcefile">src/app/components/docedit/docedit.component.ts</context>
          <context context-type="linenumber">1</context>
        </context-group>
      </trans-unit>
      <trans-unit id="docedit.tabs.conflicts.deletedResource" datatype="html">
        <source>Gelöschte Ressource</source>
        <target state="final">Elementi eliminati</target>
        <context-group purpose="location">
          <context context-type="sourcefile">src/app/components/docedit/tabs/docedit-conflicts-tab.component.ts</context>
          <context context-type="linenumber">1</context>
        </context-group>
      </trans-unit>
      <trans-unit id="docedit.tabs.conflicts.geometry" datatype="html">
        <source>Geometrie</source>
        <target state="final">Geometria</target>
        <context-group purpose="location">
          <context context-type="sourcefile">src/app/components/docedit/tabs/docedit-conflicts-tab.component.ts</context>
          <context context-type="linenumber">1</context>
        </context-group>
      </trans-unit>
      <trans-unit id="docedit.tabs.conflicts.georeference" datatype="html">
        <source>Georeferenz</source>
        <target state="final">Georeferenziazione</target>
        <context-group purpose="location">
          <context context-type="sourcefile">src/app/components/docedit/tabs/docedit-conflicts-tab.component.ts</context>
          <context context-type="linenumber">1</context>
        </context-group>
      </trans-unit>
      <trans-unit id="docedit.tabs.images.tooltips.removeLink" datatype="html">
        <source>Verknüpfung löschen</source>
        <target state="final">Eliminare il collegamento</target>
        <context-group purpose="location">
          <context context-type="sourcefile">src/app/components/viewmodal/image/image-view-modal.component.ts</context>
          <context context-type="linenumber">1</context>
        </context-group>
      </trans-unit>
      <trans-unit id="docedit.tabs.images.tooltips.removeLinks" datatype="html">
        <source>Verknüpfungen löschen</source>
        <target state="final">Eliminare i collegamenti</target>
        <context-group purpose="location">
          <context context-type="sourcefile">src/app/components/viewmodal/image/image-view-modal.component.ts</context>
          <context context-type="linenumber">1</context>
        </context-group>
      </trans-unit>
      <trans-unit id="export.dialog.untitled" datatype="html">
        <source>Ohne Titel</source>
        <target state="final">Senza titolo</target>
        <context-group purpose="location">
          <context context-type="sourcefile">src/app/components/export/export.component.ts</context>
          <context context-type="linenumber">1</context>
        </context-group>
      </trans-unit>
      <trans-unit id="export.dialog.filter.catalog" datatype="html">
        <source>Katalog</source>
        <target state="final">Lista</target>
        <context-group purpose="location">
          <context context-type="sourcefile">src/app/components/export/export.component.ts</context>
          <context context-type="linenumber">1</context>
        </context-group>
      </trans-unit>
      <trans-unit id="export.dialog.filter.geojson" datatype="html">
        <source>GeoJSON-Datei</source>
        <target state="final">File GeoJSON</target>
        <context-group purpose="location">
          <context context-type="sourcefile">src/app/components/export/export.component.ts</context>
          <context context-type="linenumber">1</context>
        </context-group>
      </trans-unit>
      <trans-unit id="export.dialog.filter.zip" datatype="html">
        <source>ZIP-Archiv</source>
        <target state="final">Archivio ZIP</target>
        <context-group purpose="location">
          <context context-type="sourcefile">src/app/components/export/export.component.ts</context>
          <context context-type="linenumber">1</context>
        </context-group>
      </trans-unit>
      <trans-unit id="imageOverview.searchBar.constraints.linkedResources" datatype="html">
        <source>Verknüpfte Ressourcen</source>
        <target state="final">Elementi collegati</target>
        <context-group purpose="location">
          <context context-type="sourcefile">src/app/components/image/overview/searchbar/image-overview-search-constraints.component.ts</context>
          <context context-type="linenumber">1</context>
        </context-group>
      </trans-unit>
      <trans-unit id="messages.import.error.notupdated" datatype="html">
        <source>Fehlgeschlagene Zuordnung per Bezeichner '[0]'. Ressource nicht vorhanden.</source>
        <target state="final">Assegnazione per identificatore fallita '[0]'. Elemento non disponibile.</target>
        <context-group purpose="location">
          <context context-type="sourcefile">src/app/components/messages/m.ts</context>
          <context context-type="linenumber">1</context>
        </context-group>
      </trans-unit>
      <trans-unit id="messages.messages.error.unknownMessage" datatype="html">
        <source>Ein unbekannter Fehler ist aufgetreten. Details können in der Developer Console eingesehen werden.</source>
        <target state="final">Si è verificato un errore sconosciuto. I dettagli possono essere visualizzati nella developer console.</target>
        <context-group purpose="location">
          <context context-type="sourcefile">src/app/components/messages/m.ts</context>
          <context context-type="linenumber">1</context>
        </context-group>
      </trans-unit>
      <trans-unit id="messages.configuration.error.generic" datatype="html">
        <source>Fehler beim Auswerten eines Konfigurationsobjektes.</source>
        <target state="final">Errore nell'analisi di un oggetto di configurazione.</target>
        <context-group purpose="location">
          <context context-type="sourcefile">src/app/components/messages/m.ts</context>
          <context context-type="linenumber">1</context>
        </context-group>
      </trans-unit>
      <trans-unit id="messages.configReader.error.invalidJson" datatype="html">
        <source>Fehler beim Parsen der Konfigurationsdatei '[0]': Das JSON ist nicht valide.</source>
        <target state="final">Errore nella resa parser del file di configurazione '[0]': il codice JSON non è valido.</target>
        <context-group purpose="location">
          <context context-type="sourcefile">src/app/components/messages/m.ts</context>
          <context context-type="linenumber">1</context>
        </context-group>
      </trans-unit>
      <trans-unit id="messages.all.error.find" datatype="html">
        <source>Beim Laden von Ressourcen ist ein Fehler aufgetreten.</source>
        <target state="final">Si è verificato un errore durante il caricamento degli elementi.</target>
        <context-group purpose="location">
          <context context-type="sourcefile">src/app/components/messages/m.ts</context>
          <context context-type="linenumber">1</context>
        </context-group>
      </trans-unit>
      <trans-unit id="messages.settings.success" datatype="html">
        <source>Die Einstellungen wurden erfolgreich aktiviert.</source>
        <target state="final">Le impostazioni sono state attivate con successo.</target>
        <context-group purpose="location">
          <context context-type="sourcefile">src/app/components/messages/m.ts</context>
          <context context-type="linenumber">1</context>
        </context-group>
      </trans-unit>
      <trans-unit id="messages.settings.error.malformedAddress" datatype="html">
        <source>Die angegebene Serveradresse entspricht nicht dem angegebenen Format.</source>
        <target state="final">L'indirizzo del server specificato non supporta il formato scelto.</target>
        <context-group purpose="location">
          <context context-type="sourcefile">src/app/components/messages/m.ts</context>
          <context context-type="linenumber">1</context>
        </context-group>
      </trans-unit>
      <trans-unit id="messages.app.error.genericSaveError" datatype="html">
        <source>Beim Speichern der Ressource ist ein Fehler aufgetreten.</source>
        <target state="final">Si è verificato un errore durante il salvataggio dell'elemento.</target>
        <context-group purpose="location">
          <context context-type="sourcefile">src/app/components/messages/m.ts</context>
          <context context-type="linenumber">1</context>
        </context-group>
      </trans-unit>
      <trans-unit id="messages.backup.write.success" datatype="html">
        <source>Die Datenbank wurde erfolgreich gesichert.</source>
        <target state="final">Il backup della banca dati è stato eseguito correttamente.</target>
        <context-group purpose="location">
          <context context-type="sourcefile">src/app/components/messages/m.ts</context>
          <context context-type="linenumber">1</context>
        </context-group>
      </trans-unit>
      <trans-unit id="messages.backup.read.success" datatype="html">
        <source>Das Backup wurde erfolgreich eingelesen.</source>
        <target state="final">Il backup è stato importato correttamente.</target>
        <context-group purpose="location">
          <context context-type="sourcefile">src/app/components/messages/m.ts</context>
          <context context-type="linenumber">1</context>
        </context-group>
      </trans-unit>
      <trans-unit id="messages.backup.write.error.generic" datatype="html">
        <source>Beim Sichern der Datenbank ist ein Fehler aufgetreten.</source>
        <target state="final">Si è verificato un errore durante il backup della banca dati.</target>
        <context-group purpose="location">
          <context context-type="sourcefile">src/app/components/messages/m.ts</context>
          <context context-type="linenumber">1</context>
        </context-group>
      </trans-unit>
      <trans-unit id="messages.backup.read.error.generic" datatype="html">
        <source>Beim Einlesen der Backup-Datei ist ein Fehler aufgetreten.</source>
        <target state="final">Si è verificato un errore durante l'importazione del file di backup.</target>
        <context-group purpose="location">
          <context context-type="sourcefile">src/app/components/messages/m.ts</context>
          <context context-type="linenumber">1</context>
        </context-group>
      </trans-unit>
      <trans-unit id="messages.backup.read.error.fileNotFound" datatype="html">
        <source>Die angegebene Datei konnte nicht gefunden werden.</source>
        <target state="final">Il file specificato non è stato trovato.</target>
        <context-group purpose="location">
          <context context-type="sourcefile">src/app/components/messages/m.ts</context>
          <context context-type="linenumber">1</context>
        </context-group>
      </trans-unit>
      <trans-unit id="messages.backup.read.error.noProjectName" datatype="html">
        <source>Geben Sie einen Projektnamen an, um fortzufahren.</source>
        <target state="final">Specificare il nome di un progetto per continuare.</target>
        <context-group purpose="location">
          <context context-type="sourcefile">src/app/components/messages/m.ts</context>
          <context context-type="linenumber">1</context>
        </context-group>
      </trans-unit>
      <trans-unit id="messages.backup.read.error.sameProjectName" datatype="html">
        <source>Bitte wählen Sie als Ziel ein anderes als das gerade ausgewählte Projekt.</source>
        <target state="final">Si prega di selezionare un progetto diverso da quello appena selezionato.</target>
        <context-group purpose="location">
          <context context-type="sourcefile">src/app/components/messages/m.ts</context>
          <context context-type="linenumber">1</context>
        </context-group>
      </trans-unit>
      <trans-unit id="messages.backup.read.warning.unsimilarProjectName" datatype="html">
        <source>Der von Ihnen gewählte Projektname unterscheidet sich stark vom Projektnamen des Originalprojekts. Bitte prüfen Sie, ob Sie die korrekte Backup-Datei ausgewählt haben, bevor Sie Daten aus dem wiederhergestellten Projekt mit anderen iDAI.field-Instanzen oder Datenbanken synchronisieren.</source>
        <target state="final">Il nome del progetto selezionato è molto diverso dal nome del progetto originale. Controllare di aver selezionato il file di backup corretto prima di sincronizzare i dati del progetto ripristinato con altre istanze o banche dati iDAI.field.</target>
        <context-group purpose="location">
          <context context-type="sourcefile">src/app/components/messages/m.ts</context>
          <context context-type="linenumber">1</context>
        </context-group>
      </trans-unit>
      <trans-unit id="messages.model.validation.error.identifierExists" datatype="html">
        <source>Der Ressourcen-Bezeichner [0] existiert bereits.</source>
        <target state="final">L'identificatore di risorsa [0] esiste già.</target>
        <context-group purpose="location">
          <context context-type="sourcefile">src/app/components/messages/m.ts</context>
          <context context-type="linenumber">1</context>
        </context-group>
      </trans-unit>
      <trans-unit id="messages.model.validation.error.missingCoordinates" datatype="html">
        <source>Die Koordinaten einer Geometrie sind nicht definiert.</source>
        <target state="final">Le coordinate di una geometria non sono definite.</target>
        <context-group purpose="location">
          <context context-type="sourcefile">src/app/components/messages/m.ts</context>
          <context context-type="linenumber">1</context>
        </context-group>
      </trans-unit>
      <trans-unit id="messages.model.validation.error.invalidCoordinates" datatype="html">
        <source>Die Koordinaten einer Geometrie vom Typ [0] sind nicht valide.</source>
        <target state="final">Le coordinate di una geometria di tipo [0] non sono valide.</target>
        <context-group purpose="location">
          <context context-type="sourcefile">src/app/components/messages/m.ts</context>
          <context context-type="linenumber">1</context>
        </context-group>
      </trans-unit>
      <trans-unit id="messages.model.validation.error.missingGeometryType" datatype="html">
        <source>Der Typ einer Geometrie ist nicht definiert.</source>
        <target state="final">Il tipo di una geometria non è definito.</target>
        <context-group purpose="location">
          <context context-type="sourcefile">src/app/components/messages/m.ts</context>
          <context context-type="linenumber">1</context>
        </context-group>
      </trans-unit>
      <trans-unit id="messages.model.validation.error.unsupportedGeometryType" datatype="html">
        <source>Der Geometrietyp [0] wird von der Anwendung nicht unterstützt.</source>
        <target state="final">Il tipo di geometria [0] non è supportato dall'applicazione.</target>
        <context-group purpose="location">
          <context context-type="sourcefile">src/app/components/messages/m.ts</context>
          <context context-type="linenumber">1</context>
        </context-group>
      </trans-unit>
      <trans-unit id="messages.initialSync.targetDbNotEmpty" datatype="html">
        <source>Download fehlgeschlagen: Das angegebene Projekt existiert bereits auf dieser iDAI.field-Installation.</source>
        <target state="final">Scaricamento fallito: il progetto selezionazo esiste già in questa installazione di iDAI.field</target>
        <context-group purpose="location">
          <context context-type="sourcefile">src/app/components/messages/m.ts</context>
          <context context-type="linenumber">1</context>
        </context-group>
      </trans-unit>
      <trans-unit id="messages.initialSync.genericError" datatype="html">
        <source>Download fehlgeschlagen: Stellen Sie sicher, dass die angegebene Adresse korrekt ist und eine Netzwerkverbindung besteht. Prüfen Sie auch die Firewalleinstellungen Ihres Systems.</source>
        <target state="final">Scaricamento fallito: assicurarsi che l'indirizzo specificato sia corretto e che vi sia una connessione di rete funzionante. Controllare anche le impostazioni del firewall del proprio sistema.</target>
        <context-group purpose="location">
          <context context-type="sourcefile">src/app/components/messages/m.ts</context>
          <context context-type="linenumber">1</context>
        </context-group>
        <context-group purpose="location">
          <context context-type="sourcefile">src/app/components/messages/m.ts</context>
          <context context-type="linenumber">1</context>
        </context-group>
      </trans-unit>
      <trans-unit id="messages.initialSync.couldNotStartGenericError" datatype="html">
        <source>Download fehlgeschlagen: Ein unbekannter Fehler ist aufgetreten.</source>
        <target state="final">Scaricamento fallito: è avvenuto un errore sconosciuto.</target>
        <context-group purpose="location">
          <context context-type="sourcefile">src/app/components/messages/m.ts</context>
          <context context-type="linenumber">1</context>
        </context-group>
      </trans-unit>
      <trans-unit id="messages.initialSync.invalidCredentials" datatype="html">
        <source>Download fehlgeschlagen: Stellen Sie sicher, dass das Projekt unter der angegebenen Adresse existiert und prüfen Sie das Passwort.</source>
        <target state="final">Scaricamento fallito: controllare che il progetto esista all'indirizzo indicato e verificare la password.</target>
        <context-group purpose="location">
          <context context-type="sourcefile">src/app/components/messages/m.ts</context>
          <context context-type="linenumber">1</context>
        </context-group>
      </trans-unit>
      <trans-unit id="messages.import.success.single" datatype="html">
        <source>Eine Ressource wurde erfolgreich importiert.</source>
        <target state="final">Un elemento è stato importato con successo.</target>
        <context-group purpose="location">
          <context context-type="sourcefile">src/app/components/messages/m.ts</context>
          <context context-type="linenumber">1</context>
        </context-group>
      </trans-unit>
      <trans-unit id="messages.import.success.multiple" datatype="html">
        <source>[0] Ressourcen wurden erfolgreich importiert.</source>
        <target state="final">Gli elementi [0] sono stati importati con successo.</target>
        <context-group purpose="location">
          <context context-type="sourcefile">src/app/components/messages/m.ts</context>
          <context context-type="linenumber">1</context>
        </context-group>
      </trans-unit>
      <trans-unit id="messages.import.success.multiple.defaultParameter" datatype="html">
        <source>Mehrere</source>
        <target state="final">Vari</target>
        <context-group purpose="location">
          <context context-type="sourcefile">src/app/components/messages/m.ts</context>
          <context context-type="linenumber">1</context>
        </context-group>
      </trans-unit>
      <trans-unit id="messages.import.warning.empty" datatype="html">
        <source>Die Import-Datei enthält keine Einträge.</source>
        <target state="final">Il file di importazione non contiene alcuna voce.</target>
        <context-group purpose="location">
          <context context-type="sourcefile">src/app/components/messages/m.ts</context>
          <context context-type="linenumber">1</context>
        </context-group>
      </trans-unit>
      <trans-unit id="messages.import.warning.ignoredExistingIdentifier" datatype="html">
        <source>Die Ressource '[0]' wurde nicht importiert, weil bereits eine Ressource mit dem gleichen Bezeichner existiert.</source>
        <target state="final">L'elemento '[0]' non è stato importato perché esiste già un elemento con lo stesso identificatore.</target>
        <context-group purpose="location">
          <context context-type="sourcefile">src/app/components/messages/m.ts</context>
          <context context-type="linenumber">1</context>
        </context-group>
      </trans-unit>
      <trans-unit id="messages.import.warning.ignoredExistingIdentifiers" datatype="html">
        <source>[0] Ressourcen wurden nicht importiert, weil bereits Ressourcen mit dem jeweiligen Bezeichner existieren (vollständige Auflistung unten).</source>
        <target state="final">[0] elementi non sono stati importati perché esistono già elementi con gli stessi identificatori (elenco completo qui sotto).</target>
        <context-group purpose="location">
          <context context-type="sourcefile">src/app/components/messages/m.ts</context>
          <context context-type="linenumber">1</context>
        </context-group>
      </trans-unit>
      <trans-unit id="messages.import.warning.ignoredMissingIdentifier" datatype="html">
        <source>Die Ressource '[0]' wurde nicht importiert, weil keine Ressource mit dem Bezeichner gefunden wurde.</source>
        <target state="final">L'elemento '[0]' non è stato importato perché non è stato trovato nessun elemento con questo identificatore.</target>
        <context-group purpose="location">
          <context context-type="sourcefile">src/app/components/messages/m.ts</context>
          <context context-type="linenumber">1</context>
        </context-group>
      </trans-unit>
      <trans-unit id="messages.import.warning.ignoredMissingIdentifiers" datatype="html">
        <source>[0] Ressourcen wurden nicht importiert, weil keine Ressourcen mit dem jeweiligen Bezeichner gefunden wurden (vollständige Auflistung unten).</source>
        <target state="final">[0] elementi non sono stati importati perché non sono stati trovati elementi con questi identificatori (elenco completo qui sotto).</target>
        <context-group purpose="location">
          <context context-type="sourcefile">src/app/components/messages/m.ts</context>
          <context context-type="linenumber">1</context>
        </context-group>
        <context-group purpose="location">
          <context context-type="sourcefile">src/app/components/messages/m.ts</context>
          <context context-type="linenumber">1</context>
        </context-group>
      </trans-unit>
      <trans-unit id="messages.import.error.genericStartError" datatype="html">
        <source>Import kann nicht gestartet werden.</source>
        <target state="final">L'importazione non può essere avviata.</target>
        <context-group purpose="location">
          <context context-type="sourcefile">src/app/components/messages/m.ts</context>
          <context context-type="linenumber">1</context>
        </context-group>
      </trans-unit>
      <trans-unit id="messages.import.error.fileUnreadable" datatype="html">
        <source>Beim Import ist ein Fehler aufgetreten: Die Datei [0] konnte nicht gelesen werden.</source>
        <target state="final">Si è verificato un errore durante l'importazione: il file [0] non può essere letto.</target>
        <context-group purpose="location">
          <context context-type="sourcefile">src/app/components/messages/m.ts</context>
          <context context-type="linenumber">1</context>
        </context-group>
      </trans-unit>
      <trans-unit id="messages.import.error.invalidJson" datatype="html">
        <source>Beim Import ist ein Fehler aufgetreten: Das JSON ist nicht valide. Die ursprüngliche Fehlermeldung lautet: [0].</source>
        <target state="final">Si è verificato un errore durante l'importazione: il file JSON non è valido. Il messaggio di errore originale è [0].</target>
        <context-group purpose="location">
          <context context-type="sourcefile">src/app/components/messages/m.ts</context>
          <context context-type="linenumber">1</context>
        </context-group>
      </trans-unit>
      <trans-unit id="messages.import.error.invalidJsonl" datatype="html">
        <source>Beim Import ist ein Fehler aufgetreten: Das JSON in Zeile [0] ist nicht valide.</source>
        <target state="final">Si è verificato un errore durante l'importazione: Il file JSON nella riga [0] non è valido.</target>
        <context-group purpose="location">
          <context context-type="sourcefile">src/app/components/messages/m.ts</context>
          <context context-type="linenumber">1</context>
        </context-group>
      </trans-unit>
      <trans-unit id="messages.import.error.invalidGeojsonImportStruct" datatype="html">
        <source>Fehlerhafte GeoJSON-Importstruktur. Grund: [0].</source>
        <target state="final">Struttura di importazione del file GeoJSON non corretta. Motivo: [0].</target>
        <context-group purpose="location">
          <context context-type="sourcefile">src/app/components/messages/m.ts</context>
          <context context-type="linenumber">1</context>
        </context-group>
      </trans-unit>
      <trans-unit id="messages.import.error.missingIdentifier" datatype="html">
        <source>Beim Import ist ein Fehler aufgetreten: Ein oder mehrere Features ohne properties.identifier wurden gefunden.</source>
        <target state="final">Si è verificato un errore durante l'importazione: sono state trovate una o più caratteristiche senza properties.identifier.</target>
        <context-group purpose="location">
          <context context-type="sourcefile">src/app/components/messages/m.ts</context>
          <context context-type="linenumber">1</context>
        </context-group>
      </trans-unit>
      <trans-unit id="messages.import.error.parser.idnottobeset" datatype="html">
        <source>Beim Import ist ein Fehler aufgetreten: Ein oder mehrere Ressourcen enthielten unerlaubte Einträge für resource.id.</source>
        <target state="final">Si è verificato un errore durante l'importazione: uno o più elementi contenevano voci non valide per resource.id.</target>
        <context-group purpose="location">
          <context context-type="sourcefile">src/app/components/messages/m.ts</context>
          <context context-type="linenumber">1</context>
        </context-group>
      </trans-unit>
      <trans-unit id="messages.import.error.identifierFormat" datatype="html">
        <source>Beim Import ist ein Fehler aufgetreten: properties.identifier muss eine Zeichenkette sein, keine Zahl.</source>
        <target state="final">Si è verificato un errore durante l'importazione: properties.identifier deve essere una successione di caratteri, non un numero.</target>
        <context-group purpose="location">
          <context context-type="sourcefile">src/app/components/messages/m.ts</context>
          <context context-type="linenumber">1</context>
        </context-group>
      </trans-unit>
      <trans-unit id="messages.import.error.invalidCsv" datatype="html">
        <source>Beim Import ist ein Fehler aufgetreten: Das CSV in Zeile [0] konnte nicht gelesen werden.</source>
        <target state="final">Si è verificato un errore durante l'importazione: il CSV nella riga [0] non può essere letto.</target>
        <context-group purpose="location">
          <context context-type="sourcefile">src/app/components/messages/m.ts</context>
          <context context-type="linenumber">1</context>
        </context-group>
      </trans-unit>
      <trans-unit id="messages.import.error.csvInvalidHeading" datatype="html">
        <source>Ungültiger CSV-Header: Siehe [0].</source>
        <target state="final">L'header del file CSV non è valido: vedi [0].</target>
        <context-group purpose="location">
          <context context-type="sourcefile">src/app/components/messages/m.ts</context>
          <context context-type="linenumber">1</context>
        </context-group>
      </trans-unit>
      <trans-unit id="messages.import.error.csvHeadingEmptyEntry" datatype="html">
        <source>CSV-Header darf keine leeren Einträge haben.</source>
        <target state="final">L'header del file CSV non può avere voci vuote.</target>
        <context-group purpose="location">
          <context context-type="sourcefile">src/app/components/messages/m.ts</context>
          <context context-type="linenumber">1</context>
        </context-group>
      </trans-unit>
      <trans-unit id="messages.import.parser.error.csvHeadingPathItemTypeMismatch" datatype="html">
        <source>CSV-Header: Array Indices und Object keys dürfen nicht gemischt werden: [0]</source>
        <target state="final">CSV-Header: gli indici Array e le Object keys non devono essere mescolati: [0]</target>
        <context-group purpose="location">
          <context context-type="sourcefile">src/app/components/messages/m.ts</context>
          <context context-type="linenumber">1</context>
        </context-group>
      </trans-unit>
      <trans-unit id="messages.import.error.csvHeadingArrayIndicesInvalidSequence" datatype="html">
        <source>Ungültige Sequenz für Array Indices in CSV-Header: [0]</source>
        <target state="final">Sequenza non valida per gli indici Array nelle CSV-Header: [0]</target>
        <context-group purpose="location">
          <context context-type="sourcefile">src/app/components/messages/m.ts</context>
          <context context-type="linenumber">1</context>
        </context-group>
      </trans-unit>
      <trans-unit id="messages.import.error.csvRowsLengthMismatch" datatype="html">
        <source>Anzahl der Einträge in Zeile [0] stimmt nicht mit Anzahl der Einträge in Header überein</source>
        <target state="final">Il numero di voci nella riga [0] non corrisponde al numero di voci nelle intestazioni</target>
        <context-group purpose="location">
          <context context-type="sourcefile">src/app/components/messages/m.ts</context>
          <context context-type="linenumber">1</context>
        </context-group>
      </trans-unit>
      <trans-unit id="messages.import.error.parser.csv.notaboolean" datatype="html">
        <source>CSV fehlerhaft: Wert "[0]" in Spalte "[1]" ist kein Boolean.</source>
        <target state="final">CSV errato: il valore "[0]" nella colonna "[1]" non è booleano.</target>
        <context-group purpose="location">
          <context context-type="sourcefile">src/app/components/messages/m.ts</context>
          <context context-type="linenumber">1</context>
        </context-group>
      </trans-unit>
      <trans-unit id="messages.import.error.parser.csv.notanumber" datatype="html">
        <source>CSV fehlerhaft: Wert "[0]" in Spalte "[1]" ist keine Zahl.</source>
        <target state="final">CSV errato: il valore "[0]" nella colonna "[1]" non è un numero.</target>
        <context-group purpose="location">
          <context context-type="sourcefile">src/app/components/messages/m.ts</context>
          <context context-type="linenumber">1</context>
        </context-group>
      </trans-unit>
      <trans-unit id="messages.import.error.genericCsvError" datatype="html">
        <source>Beim Import ist ein Fehler aufgetreten: Die CSV-Daten konnten nicht gelesen werden.</source>
        <target state="final">Si è verificato un errore durante l'importazione: Non è stato possibile leggere i dati CSV.</target>
        <context-group purpose="location">
          <context context-type="sourcefile">src/app/components/messages/m.ts</context>
          <context context-type="linenumber">1</context>
        </context-group>
      </trans-unit>
      <trans-unit id="messages.import.error.mandatoryCsvFieldMissing" datatype="html">
        <source>Beim Import ist ein Fehler aufgetreten: In Zeile [0] fehlt das Pflichtfeld '[1]'.</source>
        <target state="final">Si è verificato un errore durante l'importazione: Nella riga [0] manca il campo obbligatorio "[1]".</target>
        <context-group purpose="location">
          <context context-type="sourcefile">src/app/components/messages/m.ts</context>
          <context context-type="linenumber">1</context>
        </context-group>
      </trans-unit>
      <trans-unit id="messages.import.error.invalidOperationResource" datatype="html">
        <source>Beim Import ist ein Fehler aufgetreten: Ressourcen der Kategorie [0] können der gewählten Maßnahme der Kategorie [1] nicht zugeordnet werden.</source>
        <target state="final">Si è verificato un errore durante l'importazione: Le risorse della categoria [0] non possono essere assegnate all'operazione selezionata della categoria [1].</target>
        <context-group purpose="location">
          <context context-type="sourcefile">src/app/components/messages/m.ts</context>
          <context context-type="linenumber">1</context>
        </context-group>
      </trans-unit>
      <trans-unit id="messages.import.error.operationsNotAllowed" datatype="html">
        <source>Wenn die Option 'Daten einer Maßnahme zuordnen' gewählt ist, darf die Import-Datei keine Maßnahmen enthalten.</source>
        <target state="final">Se è selezionata l'opzione "Assegna dati ad una operazione", il file di importazione non deve contenere alcuna operazione.</target>
        <context-group purpose="location">
          <context context-type="sourcefile">src/app/components/messages/m.ts</context>
          <context context-type="linenumber">1</context>
        </context-group>
      </trans-unit>
      <trans-unit id="messages.import.error.onlyplaceandoperationwithoutrecordedinallowed" datatype="html">
        <source>Wenn 'Keine Zuordnung' gewählt ist, müssen alle Ressourcen außer Maßnahmen oder Orte 'isChildOf'-Zuordnungen haben.</source>
        <target state="final">Se viene selezionato 'nessuna assegnazione', tutte le risorse eccetto le operazioni o le posizioni devono avere assegnazioni 'isChildOf'.</target>
        <context-group purpose="location">
          <context context-type="sourcefile">src/app/components/messages/m.ts</context>
          <context context-type="linenumber">1</context>
        </context-group>
      </trans-unit>
      <trans-unit id="messages.import.error.duplicateidentifier" datatype="html">
        <source>Mehrfach vorhandener Identifier in Importdatei: '[0]'.</source>
        <target state="final">Identificatore multiplo esistente nel file di importazione: '[0]'.</target>
        <context-group purpose="location">
          <context context-type="sourcefile">src/app/components/messages/m.ts</context>
          <context context-type="linenumber">1</context>
        </context-group>
      </trans-unit>
      <trans-unit id="messages.import.error.genericDatastoreError" datatype="html">
        <source>Beim Import ist ein Fehler aufgetreten: Die Ressource [0] konnte nicht gespeichert werden.</source>
        <target state="final">Si è verificato un errore durante l'importazione: Non è stato possibile salvare la risorsa [0].</target>
        <context-group purpose="location">
          <context context-type="sourcefile">src/app/components/messages/m.ts</context>
          <context context-type="linenumber">1</context>
        </context-group>
      </trans-unit>
      <trans-unit id="messages.import.error.invalidGeometry" datatype="html">
        <source>Beim Import ist ein Fehler aufgetreten: Invalide Geometriedaten in Zeile [0].</source>
        <target state="final">Si è verificato un errore durante l'importazione: Dati geometrici non validi nella riga [0].</target>
        <context-group purpose="location">
          <context context-type="sourcefile">src/app/components/messages/m.ts</context>
          <context context-type="linenumber">1</context>
        </context-group>
      </trans-unit>
      <trans-unit id="messages.import.error.rollbackError" datatype="html">
        <source>Beim Versuch, die bereits importierten Daten zu löschen, ist ein Fehler aufgetreten.</source>
        <target state="final">Si è verificato un errore nel tentativo di cancellare i dati già importati.</target>
        <context-group purpose="location">
          <context context-type="sourcefile">src/app/components/messages/m.ts</context>
          <context context-type="linenumber">1</context>
        </context-group>
      </trans-unit>
      <trans-unit id="messages.import.error.missingRelationTarget" datatype="html">
        <source>Beim Import ist ein Fehler aufgetreten: Die als Ziel einer Relation angegebene Ressource mit der ID [0] konnte nicht gefunden werden.</source>
        <target state="final">Si è verificato un errore durante l'importazione: La risorsa con la ID [0] indicata come punto finale di una relazione non è stata trovata.</target>
        <context-group purpose="location">
          <context context-type="sourcefile">src/app/components/messages/m.ts</context>
          <context context-type="linenumber">1</context>
        </context-group>
      </trans-unit>
      <trans-unit id="messages.import.error.notInterrelated" datatype="html">
        <source>Beim Import ist ein Fehler aufgetreten: Verknüpfung bei '[0]' fehlerhaft.</source>
        <target state="final">Si è verificato un errore durante l'importazione: Il collegamento a "[0]" non è corretto.</target>
        <context-group purpose="location">
          <context context-type="sourcefile">src/app/components/messages/m.ts</context>
          <context context-type="linenumber">1</context>
        </context-group>
      </trans-unit>
      <trans-unit id="messages.import.error.emptyRelation" datatype="html">
        <source>Beim Import ist ein Fehler aufgetreten: Leere Relation bei '[0]'.</source>
        <target state="final">Si è verificato un errore durante l'importazione: Relazione vuota a "[0]".</target>
        <context-group purpose="location">
          <context context-type="sourcefile">src/app/components/messages/m.ts</context>
          <context context-type="linenumber">1</context>
        </context-group>
      </trans-unit>
      <trans-unit id="messages.import.error.liesWithinRecordedInMismatch" datatype="html">
        <source>'parent' zeigt auf Resource einer anderen Maßnahme. Bezeichner: '[0]'.</source>
        <target state="final">'parent' indica la risorsa di un'altra operazione. Identificatore: "[0]".</target>
        <context-group purpose="location">
          <context context-type="sourcefile">src/app/components/messages/m.ts</context>
          <context context-type="linenumber">1</context>
        </context-group>
      </trans-unit>
      <trans-unit id="messages.importerrors.parentassignmenttooperationnotallowed" datatype="html">
        <source>Wenn der Modus 'Daten einer Maßnahme zuordnen gewählt ist', dürfen keine Zuordnungen zu Maßnahmen per 'parent' vorgenommen werden.</source>
        <target state="final">Se è selezionata la modalità "Assegna dati a una operazione", non è possibile effettuare assegnazioni alle operazioni tramite "parent".</target>
        <context-group purpose="location">
          <context context-type="sourcefile">src/app/components/messages/m.ts</context>
          <context context-type="linenumber">1</context>
        </context-group>
      </trans-unit>
      <trans-unit id="messages.Import.ImportErrors.parentMustNotBeArray" datatype="html">
        <source>Fehler bei Ressource mit Bezeichner '[0]'. Die 'parent'-Relation darf kein Array sein.</source>
        <target state="final">Errore alla risorsa con l'identificatore "[0]". La relazione "parent" non deve essere un Array.</target>
        <context-group purpose="location">
          <context context-type="sourcefile">src/app/components/messages/m.ts</context>
          <context context-type="linenumber">1</context>
        </context-group>
      </trans-unit>
      <trans-unit id="messages.Import.ImportErrors.relationMustBeArray" datatype="html">
        <source>Fehler bei Ressource mit Bezeichner '[0]'. Relationen ausser 'isChildOf' müssen Arrays sein.</source>
        <target state="final">Errore alla risorsa con l'identificatore "[0]". Le relazioni ad eccezione di 'isChildOf' devono essere array.</target>
        <context-group purpose="location">
          <context context-type="sourcefile">src/app/components/messages/m.ts</context>
          <context context-type="linenumber">1</context>
        </context-group>
      </trans-unit>
      <trans-unit id="messages.import.error.prevalidation.missingRelationTarget" datatype="html">
        <source>Beim Import ist ein Fehler aufgetreten: Die als Ziel einer Relation angegebene Ressource mit dem Bezeichner '[0]' konnte nicht gefunden werden.</source>
        <target state="final">Si è verificato un errore durante l'importazione: non è stato possibile trovare la risorsa specificata come target di una relazione con l'identificatore "[0]".</target>
        <context-group purpose="location">
          <context context-type="sourcefile">src/app/components/messages/m.ts</context>
          <context context-type="linenumber">1</context>
        </context-group>
      </trans-unit>
      <trans-unit id="messages.import.error.noOperationAssignable" datatype="html">
        <source>Beim Import ist ein Fehler aufgetreten: Eine Ressource konnte keiner Maßnahme mit dem Bezeichner '[0]' zugeordnet werden.</source>
        <target state="final">Si è verificato un errore durante l'importazione: Una risorsa non può essere assegnata ad un'operazione con l'identificatore "[0]".</target>
        <context-group purpose="location">
          <context context-type="sourcefile">src/app/components/messages/m.ts</context>
          <context context-type="linenumber">1</context>
        </context-group>
      </trans-unit>
      <trans-unit id="messages.import.error.noFeatureAssignable" datatype="html">
        <source>Beim Import ist ein Fehler aufgetreten: Eine Ressource konnte keiner stratigraphischen Einheit zugeordnet werden. Ziel-Bezeichner oder Fehler: '[0]'</source>
        <target state="final">Si è verificato un errore durante l'importazione: Una risorsa non può essere assegnata ad una unità stratigrafica. Identificatore-target o errore: "[0]".</target>
        <context-group purpose="location">
          <context context-type="sourcefile">src/app/components/messages/m.ts</context>
          <context context-type="linenumber">1</context>
        </context-group>
      </trans-unit>
      <trans-unit id="messages.import.error.shapefile.readError" datatype="html">
        <source>Beim Import ist ein Fehler aufgetreten: Die Datei konnte nicht gelesen werden. Bitte wählen Sie ein gültiges Shapefile (.shp) aus.</source>
        <target state="final">Si è verificato un errore durante l'importazione: non è stato possibile leggere il file. Si prega di selezionare uno shapefile valido (.shp).</target>
        <context-group purpose="location">
          <context context-type="sourcefile">src/app/components/messages/m.ts</context>
          <context context-type="linenumber">1</context>
        </context-group>
      </trans-unit>
      <trans-unit id="messages.import.error.shapefile.unsupportedGeometryType" datatype="html">
        <source>Beim Import ist ein Fehler aufgetreten: Der Geometrietyp [0] wird nicht unterstützt.</source>
        <target state="final">Si è verificato un errore durante l'importazione: Il tipo di geometria [0] non è supportato.</target>
        <context-group purpose="location">
          <context context-type="sourcefile">src/app/components/messages/m.ts</context>
          <context context-type="linenumber">1</context>
        </context-group>
      </trans-unit>
      <trans-unit id="messages.import.error.shapefile.jsonlWriteError" datatype="html">
        <source>Beim Import ist ein Fehler aufgetreten: Die temporäre Datei [0] konnte nicht angelegt werden.</source>
        <target state="final">Si è verificato un errore durante l'importazione: Non è stato possibile creare il file temporaneo [0].</target>
        <context-group purpose="location">
          <context context-type="sourcefile">src/app/components/messages/m.ts</context>
          <context context-type="linenumber">1</context>
        </context-group>
      </trans-unit>
      <trans-unit id="messages.import.error.shapefile.generic" datatype="html">
        <source>Beim Import ist ein Fehler aufgetreten: Das Shapefile konnte nicht importiert werden.</source>
        <target state="final">Si è verificato un errore durante l'importazione: non è stato possibile importare lo shapefile.</target>
        <context-group purpose="location">
          <context context-type="sourcefile">src/app/components/messages/m.ts</context>
          <context context-type="linenumber">1</context>
        </context-group>
      </trans-unit>
      <trans-unit id="messages.import.error.catalog.generic" datatype="html">
        <source>Beim Import ist ein Fehler aufgetreten: Der Katalog konnte nicht importiert werden.</source>
        <target state="final">Si è verificato un errore durante l'importazione: Il catalogo non può essere importato.</target>
        <context-group purpose="location">
          <context context-type="sourcefile">src/app/components/messages/m.ts</context>
          <context context-type="linenumber">1</context>
        </context-group>
      </trans-unit>
      <trans-unit id="messages.import.validation.error.invalidCategory" datatype="html">
        <source>Ungültige Kategoriedefinition: '[0]'</source>
        <target state="final">Definizione della categoria non valida: '[0]'</target>
        <context-group purpose="location">
          <context context-type="sourcefile">src/app/components/messages/m.ts</context>
          <context context-type="linenumber">1</context>
        </context-group>
      </trans-unit>
      <trans-unit id="messages.import.validation.error.mustHaveLiesWithin" datatype="html">
        <source>Ressourcen der Kategorie '[0]' müssen innerhalb von anderen Ressourcen angelegt werden. Betroffen ist: '[1]'.</source>
        <target state="final">Le risorse della categoria "[0]" devono essere create all'interno di altre risorse. E' interessato: "[1]".</target>
        <context-group purpose="location">
          <context context-type="sourcefile">src/app/components/messages/m.ts</context>
          <context context-type="linenumber">1</context>
        </context-group>
      </trans-unit>
      <trans-unit id="messages.import.validation.error.targetCategoryRangeMismatch" datatype="html">
        <source>Eine Ressource der Kategorie '[2]' darf nicht mittels '[1]' mit '[0]' verknüpft werden.</source>
        <target state="final">Una risorsa della categoria "[2]" non può essere collegata a "[0]" per mezzo di "[1]".</target>
        <context-group purpose="location">
          <context context-type="sourcefile">src/app/components/messages/m.ts</context>
          <context context-type="linenumber">1</context>
        </context-group>
      </trans-unit>
      <trans-unit id="messages.import.validation.error.invalidField" datatype="html">
        <source>Fehlende Felddefinition für das Feld '[1]' einer Ressource der Kategorie '[0]'.</source>
        <target state="final">Definizione del campo mancante per il campo "[1]" di una risorsa della categoria "[0]".</target>
        <context-group purpose="location">
          <context context-type="sourcefile">src/app/components/messages/m.ts</context>
          <context context-type="linenumber">1</context>
        </context-group>
      </trans-unit>
      <trans-unit id="messages.import.validation.error.invalidFields" datatype="html">
        <source>Fehlende Felddefinitionen für die Felder '[1]' einer Ressource der Kategorie '[0]'.</source>
        <target state="final">Definizioni dei campi mancanti per i campi "[1]" di una risorsa della categoria "[0]".</target>
        <context-group purpose="location">
          <context context-type="sourcefile">src/app/components/messages/m.ts</context>
          <context context-type="linenumber">1</context>
        </context-group>
      </trans-unit>
      <trans-unit id="messages.import.validation.error.invalidRelationField" datatype="html">
        <source>Fehlende Definition für die Relation '[1]' einer Ressource der Kategorie '[0]'.</source>
        <target state="final">Definizione mancante per la relazione "[1]" di una risorsa della categoria "[0]".</target>
        <context-group purpose="location">
          <context context-type="sourcefile">src/app/components/messages/m.ts</context>
          <context context-type="linenumber">1</context>
        </context-group>
      </trans-unit>
      <trans-unit id="messages.import.validation.error.invalidRelationFields" datatype="html">
        <source>Fehlende Definitionen für die Relationen '[1]' einer Ressource der Kategorie '[0]'.</source>
        <target state="final">Definizioni mancanti per le relazioni "[1]" di una risorsa della categoria "[0]".</target>
        <context-group purpose="location">
          <context context-type="sourcefile">src/app/components/messages/m.ts</context>
          <context context-type="linenumber">1</context>
        </context-group>
      </trans-unit>
      <trans-unit id="messages.import.validation.error.invalidNumericValue" datatype="html">
        <source>Ungültiger Zahlenwert im Feld '[1]' einer Ressource der Kategorie '[0]'.</source>
        <target state="final">Valore numerico non valido nel campo "[1]" di una risorsa della categoria "[0]".</target>
        <context-group purpose="location">
          <context context-type="sourcefile">src/app/components/messages/m.ts</context>
          <context context-type="linenumber">1</context>
        </context-group>
      </trans-unit>
      <trans-unit id="messages.import.validation.error.invalidNumericValues" datatype="html">
        <source>Ungültige Zahlenwerte in den folgenden Feldern einer Ressource der Kategorie '[0]': [1].</source>
        <target state="final">Valori numerici non validi nei seguenti campi di una risorsa della categoria "[0]": [1].</target>
        <context-group purpose="location">
          <context context-type="sourcefile">src/app/components/messages/m.ts</context>
          <context context-type="linenumber">1</context>
        </context-group>
      </trans-unit>
      <trans-unit id="messages.import.validation.error.invalidDatingValue" datatype="html">
        <source>Ungültige Datierung im Feld '[1]' einer Ressource der Kategorie '[0]'.</source>
        <target state="final">Datazione non valida nel campo "[1]" di una risorsa della categoria "[0]".</target>
        <context-group purpose="location">
          <context context-type="sourcefile">src/app/components/messages/m.ts</context>
          <context context-type="linenumber">1</context>
        </context-group>
      </trans-unit>
      <trans-unit id="messages.import.validation.error.invalidDatingValues" datatype="html">
        <source>Ungültige Datierungen in den folgenden Feldern einer Ressource der Kategorie '[0]': [1].</source>
        <target state="final">Datazioni non valide nei seguenti campi di una risorsa della categoria "[0]": [1].</target>
        <context-group purpose="location">
          <context context-type="sourcefile">src/app/components/messages/m.ts</context>
          <context context-type="linenumber">1</context>
        </context-group>
      </trans-unit>
      <trans-unit id="messages.import.validation.error.invalidDimensionValue" datatype="html">
        <source>Ungültige Maßangabe im Feld '[1]' einer Ressource der Kategorie '[0]'.</source>
        <target state="final">Dimensione non valida nel campo "[1]" di una risorsa della categoria "[0]".</target>
        <context-group purpose="location">
          <context context-type="sourcefile">src/app/components/messages/m.ts</context>
          <context context-type="linenumber">1</context>
        </context-group>
      </trans-unit>
      <trans-unit id="messages.import.validation.error.invalidDimensionValues" datatype="html">
        <source>Ungültige Maßangaben in den folgenden Feldern einer Ressource der Kategorie '[0]': [1].</source>
        <target state="final">Dimensioni non valide nei seguenti campi di una risorsa della categoria "[0]": [1].</target>
        <context-group purpose="location">
          <context context-type="sourcefile">src/app/components/messages/m.ts</context>
          <context context-type="linenumber">1</context>
        </context-group>
      </trans-unit>
      <trans-unit id="messages.import.validation.error.invalidLiteratureValue" datatype="html">
        <source>Ungültiger Literaturverweis im Feld '[1]' einer Ressource der Kategorie '[0]'.</source>
        <target state="final">Riferimento bibliografico non valido nel campo "[1]" di una risorsa della categoria "[0]".</target>
        <context-group purpose="location">
          <context context-type="sourcefile">src/app/components/messages/m.ts</context>
          <context context-type="linenumber">1</context>
        </context-group>
      </trans-unit>
      <trans-unit id="messages.import.validation.error.invalidLiteratureValues" datatype="html">
        <source>Ungültige Literaturverweise in den folgenden Feldern einer Ressource der Kategorie '[0]': [1].</source>
        <target state="final">Riferimenti bibliografici non validi nei seguenti campi di una risorsa della categoria "[0]": [1].</target>
        <context-group purpose="location">
          <context context-type="sourcefile">src/app/components/messages/m.ts</context>
          <context context-type="linenumber">1</context>
        </context-group>
      </trans-unit>
      <trans-unit id="messages.import.validation.error.invalidDropdownValues" datatype="html">
        <source>Ungültiger Bereich im Feld '[1]' einer Ressource der Kategorie '[0]'.</source>
        <target state="final">Valori non validi per il campo DropdownRange ("[0]"). Un valore "-end" non può esistere da solo.</target>
        <context-group purpose="location">
          <context context-type="sourcefile">src/app/components/messages/m.ts</context>
          <context context-type="linenumber">1</context>
        </context-group>
      </trans-unit>
      <trans-unit id="messages.import.validation.error.endDateBeforeBeginningDate" datatype="html">
        <source>Das Enddatum einer Ressource der Kategorie '[0]' liegt vor dem Startdatum.</source>
        <target state="final">La data di fine di una risorsa della categoria "[0]" è anteriore alla data di inizio.</target>
        <context-group purpose="location">
          <context context-type="sourcefile">src/app/components/messages/m.ts</context>
          <context context-type="linenumber">1</context>
        </context-group>
      </trans-unit>
      <trans-unit id="messages.import.validation.error.missingProperty" datatype="html">
        <source>Eigenschaft(en) einer Ressource der Kategorie '[0]' müssen vorhanden sein: '[1]'.</source>
        <target state="final">La o le proprietà di una risorsa della categoria "[0]" devono essere presenti: "[1]".</target>
        <context-group purpose="location">
          <context context-type="sourcefile">src/app/components/messages/m.ts</context>
          <context context-type="linenumber">1</context>
        </context-group>
      </trans-unit>
      <trans-unit id="messages.import.error.categoryNotAllowed" datatype="html">
        <source>Ressourcen der folgenden Kategorie sind beim Import nicht erlaubt: '[0]'</source>
        <target state="final">Le risorse della seguente categoria non sono ammesse durante l'importazione: "[0]".</target>
        <context-group purpose="location">
          <context context-type="sourcefile">src/app/components/messages/m.ts</context>
          <context context-type="linenumber">1</context>
        </context-group>
      </trans-unit>
      <trans-unit id="messages.import.error.categoryOnlyAllowedOnUpdate" datatype="html">
        <source>Ressourcen der folgenden Kategorie sind beim Import nur im Ergänzungsmodus erlaubt: '[0]'</source>
        <target state="final">Le risorse della seguente categoria sono consentite solo in modalità supplemento durante l'importazione: "[0]"</target>
        <context-group purpose="location">
          <context context-type="sourcefile">src/app/components/messages/m.ts</context>
          <context context-type="linenumber">1</context>
        </context-group>
      </trans-unit>
      <trans-unit id="messages.import.error.mustBeInSameOperation" datatype="html">
        <source>Ressourcen liegen in unterschiedlichen Maßnahmen: '[0]', '[1]'</source>
        <target state="final">Le risorse si trovano in diverse operazioni: '[0]', '[1]'</target>
        <context-group purpose="location">
          <context context-type="sourcefile">src/app/components/messages/m.ts</context>
          <context context-type="linenumber">1</context>
        </context-group>
      </trans-unit>
      <trans-unit id="messages.import.error.categoryCannotBeChanged" datatype="html">
        <source>Die Kategorie kann beim Import nicht geändert werden. Betroffen ist: '[0]'</source>
        <target state="final">La categoria non può essere modificata durante l'importazione. E' interessato: "[0]"</target>
        <context-group purpose="location">
          <context context-type="sourcefile">src/app/components/messages/m.ts</context>
          <context context-type="linenumber">1</context>
        </context-group>
      </trans-unit>
      <trans-unit id="messages.import.error.emptySlotsInArraysForbidden" datatype="html">
        <source>Leere Array-Felder sind nicht erlaubt. Betroffen ist: '[0]'</source>
        <target state="final">Non sono ammessi campi array vuoti. Betroffen ist: '[0]'</target>
        <context-group purpose="location">
          <context context-type="sourcefile">src/app/components/messages/m.ts</context>
          <context context-type="linenumber">1</context>
        </context-group>
      </trans-unit>
      <trans-unit id="messages.import.error.arrayOfHeterogeneousTypes" datatype="html">
        <source>Arrays müssen konsistent Felder vom gleichen Typ beinhalten. Betroffen ist: '[0]'</source>
        <target state="final">Gli array devono contenere costantemente campi dello stesso tipo. E' interessato: "[0]".</target>
        <context-group purpose="location">
          <context context-type="sourcefile">src/app/components/messages/m.ts</context>
          <context context-type="linenumber">1</context>
        </context-group>
      </trans-unit>
      <trans-unit id="messages.import.error.mustNotBeEmptyString" datatype="html">
        <source>Leere Strings sind nicht als Werte in Importdatensätzen erlaubt.</source>
        <target state="final">Non sono ammesse stringhe vuote come valori nei record importati.</target>
        <context-group purpose="location">
          <context context-type="sourcefile">src/app/components/messages/m.ts</context>
          <context context-type="linenumber">1</context>
        </context-group>
      </trans-unit>
      <trans-unit id="messages.import.error.invalidFileFormat" datatype="html">
        <source>Die ausgewählte Datei kann nicht importiert werden. Gültige Dateiendungen sind: [0]</source>
        <target state="final">Il file selezionato non può essere importato. Le estensioni di file valide sono: [0]</target>
        <context-group purpose="location">
          <context context-type="sourcefile">src/app/components/messages/m.ts</context>
          <context context-type="linenumber">1</context>
        </context-group>
      </trans-unit>
      <trans-unit id="messages.import.error.emptyObjectInResource" datatype="html">
        <source>Leere Objekte sind in Importdatensätzen nicht erlaubt (Ausnahme: Feld "relations").</source>
        <target state="final">Gli oggetti vuoti non sono ammessi nelle serie di dati importate (eccezione: campo "relations").</target>
        <context-group purpose="location">
          <context context-type="sourcefile">src/app/components/messages/m.ts</context>
          <context context-type="linenumber">1</context>
        </context-group>
      </trans-unit>
      <trans-unit id="messages.import.catalog.error.connected_type_deleted" datatype="html">
        <source>Update eines bestehenden Katalogs abgebrochen. Die bestehende Version enthält mit Funden verknüpfte Typen, die in der Import-Datei nicht mehr vorhanden sind. Bitte entfernen Sie die Verknüpfungen und starten den Import anschließend erneut. Betroffene Typen: [0]</source>
        <target state="final">Attualizzazione di un catalogo esistente interrotta. La versione esistente contiene tipi che non sono presenti nell'importazione, ma che sono ancora associati a ritrovamenti. Rimuovere i collegamenti e riavviare l'importazione. Tipi interessati: [0]</target>
        <context-group purpose="location">
          <context context-type="sourcefile">src/app/components/messages/m.ts</context>
          <context context-type="linenumber">1</context>
        </context-group>
      </trans-unit>
      <trans-unit id="messages.import.catalog.error.identifier_clash" datatype="html">
        <source>Katalogimport abgebrochen. Identifier-Konflikte mit Dokumenten der Datenbank. Identifier: [0]</source>
        <target state="final">Importazione catalogo interrotta. L'identificatore è in conflitto con i documenti nel database. Identificatore: [0]</target>
        <context-group purpose="location">
          <context context-type="sourcefile">src/app/components/messages/m.ts</context>
          <context context-type="linenumber">1</context>
        </context-group>
      </trans-unit>
      <trans-unit id="messages.import.catalog.error.owner_must_not_reimport_catalog" datatype="html">
        <source>Katalogimport abgebrochen. Löschen Sie den Katalog '[0]', bevor Sie ihn erneut importieren.</source>
        <target state="final">Importazione catalogo interrotta. Cancellare il catalogo '[0]' prima di importarlo nuovamente.</target>
        <context-group purpose="location">
          <context context-type="sourcefile">src/app/components/messages/m.ts</context>
          <context context-type="linenumber">1</context>
        </context-group>
      </trans-unit>
      <trans-unit id="messages.import.catalog.error.owner_must_not_overwrite_existing_images" datatype="html">
        <source>Katalogimport abgebrochen. Importdatei beinhaltet Bilder, die bereits in der Datenbank vorhanden sind.</source>
        <target state="final">Importazione catalogo interrotta. Il file di importazione contiene immagini che esistono già nel database.</target>
        <context-group purpose="location">
          <context context-type="sourcefile">src/app/components/messages/m.ts</context>
          <context context-type="linenumber">1</context>
        </context-group>
      </trans-unit>
      <trans-unit id="messages.import.catalog.error.differentProjectEntries" datatype="html">
        <source>Katalogimport abgebrochen. Alle zu importierenden Dokumente müssen den gleichen Projekt-Eintrag haben.</source>
        <target state="final">Importazione catalogo interrotta. Tutti i documenti da importare devono avere la stessa voce di progetto.</target>
        <context-group purpose="location">
          <context context-type="sourcefile">src/app/components/messages/m.ts</context>
          <context context-type="linenumber">1</context>
        </context-group>
      </trans-unit>
      <trans-unit id="messages.import.catalog.error.noOrTooManyTypeCatalogDocuments" datatype="html">
        <source>Katalogimport abgebrochen. Keine oder zu viele TypeCatalog-Dokumente.</source>
        <target state="final">Importazione catalogo interrotta. Nessun o troppi documenti del tipo TypeCatalog.</target>
        <context-group purpose="location">
          <context context-type="sourcefile">src/app/components/messages/m.ts</context>
          <context context-type="linenumber">1</context>
        </context-group>
      </trans-unit>
      <trans-unit id="messages.import.catalog.error.invalidRelations" datatype="html">
        <source>Katalogimport abgebrochen. Ungültige Relationen.</source>
        <target state="final">Importazione catalogo interrotta. Relazioni non valide.</target>
        <context-group purpose="location">
          <context context-type="sourcefile">src/app/components/messages/m.ts</context>
          <context context-type="linenumber">1</context>
        </context-group>
      </trans-unit>
      <trans-unit id="messages.import.validation.error.noRecordedIn" datatype="html">
        <source>Fehlende Definition von 'Aufgenommen in Maßnahme'. Eine Zuordnung muss vorgenommen werden.</source>
        <target state="final">Manca la definizione di "incluso nell'operazione". È necessario effettuare un'assegnazione.</target>
        <context-group purpose="location">
          <context context-type="sourcefile">src/app/components/messages/m.ts</context>
          <context context-type="linenumber">1</context>
        </context-group>
      </trans-unit>
      <trans-unit id="messages.import.validation.error.noRecordedInTarget" datatype="html">
        <source>Fehlendes Ziel einer Relation vom Typ 'Aufgenommen in Maßnahme'. Ziel-ID: [0].</source>
        <target state="final">Target mancante di una relazione di tipo "incluso nell'operazione". ID-target: [0].</target>
        <context-group purpose="location">
          <context context-type="sourcefile">src/app/components/messages/m.ts</context>
          <context context-type="linenumber">1</context>
        </context-group>
      </trans-unit>
      <trans-unit id="messages.export.success" datatype="html">
        <source>Die Exportdatei wurde erfolgreich erstellt.</source>
        <target state="final">Il file di esportazione è stato creato correttamente.</target>
        <context-group purpose="location">
          <context context-type="sourcefile">src/app/components/messages/m.ts</context>
          <context context-type="linenumber">1</context>
        </context-group>
      </trans-unit>
      <trans-unit id="messages.export.error.generic" datatype="html">
        <source>Beim Export ist ein Fehler aufgetreten.</source>
        <target state="final">Si è verificato un errore durante l'esportazione.</target>
        <context-group purpose="location">
          <context context-type="sourcefile">src/app/components/messages/m.ts</context>
          <context context-type="linenumber">1</context>
        </context-group>
      </trans-unit>
      <trans-unit id="messages.export.geojson.error.write" datatype="html">
        <source>Beim Export ist ein Fehler aufgetreten: Die GeoJSON-Datei konnte nicht geschrieben werden.</source>
        <target state="final">Si è verificato un errore durante l'esportazione: impossibile scrivere il file GeoJSON.</target>
        <context-group purpose="location">
          <context context-type="sourcefile">src/app/components/messages/m.ts</context>
          <context context-type="linenumber">1</context>
        </context-group>
      </trans-unit>
      <trans-unit id="messages.export.error.catalog.images-not-exclusive-to-catalog" datatype="html">
        <source>Beim Export ist ein Fehler aufgetreten: Bilder des Kataloges dürfen nicht gleichzeitig mit anderen Ressourcen verbunden sein. Bilder: [0]</source>
        <target state="final">Si è verificato un errore durante l'esportazione: le immagini del catalogo non possono essere collegate contemporaneamente ad altre risorse. Immagini: [0]</target>
        <context-group purpose="location">
          <context context-type="sourcefile">src/app/components/messages/m.ts</context>
          <context context-type="linenumber">1</context>
        </context-group>
      </trans-unit>
      <trans-unit id="messages.export.error.catalog.failedToCopyImages" datatype="html">
        <source>Beim Export ist ein Fehler aufgetreten: Die mit dem Katalog verknüpften Bilder konnten nicht exportiert werden. Bitte prüfen Sie, ob die Original-Bilddateien im Bilderverzeichnis vorhanden sind.</source>
        <target state="final">Si è verificato un errore durante l'esportazione: le immagini associate al catalogo non possono essere esportate. Controllare se i file originali sono disponibili nella directory delle immagini.</target>
        <context-group purpose="location">
          <context context-type="sourcefile">src/app/components/messages/m.ts</context>
          <context context-type="linenumber">1</context>
        </context-group>
      </trans-unit>
      <trans-unit id="messages.export.shapefile.error.tempFolderCreation" datatype="html">
        <source>Beim Export ist ein Fehler aufgetreten: Das temporäre Verzeichnis [0] konnte nicht angelegt werden.</source>
        <target state="final">Si è verificato un errore durante l'esportazione: impossibile creare la directory temporanea [0].</target>
        <context-group purpose="location">
          <context context-type="sourcefile">src/app/components/messages/m.ts</context>
          <context context-type="linenumber">1</context>
        </context-group>
      </trans-unit>
      <trans-unit id="messages.export.shapefile.error.zipFileCreation" datatype="html">
        <source>Beim Export ist ein Fehler aufgetreten: Die ZIP-Datei [0] konnte nicht erstellt werden.</source>
        <target state="final">Si è verificato un errore durante l'esportazione: impossibile creare il file zip [0].</target>
        <context-group purpose="location">
          <context context-type="sourcefile">src/app/components/messages/m.ts</context>
          <context context-type="linenumber">1</context>
        </context-group>
      </trans-unit>
      <trans-unit id="messages.export.shapefile.error.write" datatype="html">
        <source>Beim Export ist ein Fehler aufgetreten: Das Shapefile konnte nicht geschrieben werden.</source>
        <target state="final">Si è verificato un errore durante l'esportazione: impossibile scrivere lo shapefile.</target>
        <context-group purpose="location">
          <context context-type="sourcefile">src/app/components/messages/m.ts</context>
          <context context-type="linenumber">1</context>
        </context-group>
      </trans-unit>
      <trans-unit id="messages.export.shapefile.error.getResources" datatype="html">
        <source>Beim Export ist ein Fehler aufgetreten: Die Ressourcen konnten nicht aus der Datenbank gelesen werden.</source>
        <target state="final">Si è verificato un errore durante l'esportazione: impossibile leggere le risorse dal database.</target>
        <context-group purpose="location">
          <context context-type="sourcefile">src/app/components/messages/m.ts</context>
          <context context-type="linenumber">1</context>
        </context-group>
      </trans-unit>
      <trans-unit id="messages.datastore.error.notFound" datatype="html">
        <source>Die Ressource konnte nicht gefunden werden.</source>
        <target state="final">Impossibile trovare la risorsa.</target>
        <context-group purpose="location">
          <context context-type="sourcefile">src/app/components/messages/m.ts</context>
          <context context-type="linenumber">1</context>
        </context-group>
      </trans-unit>
      <trans-unit id="messages.docedit.warning.saveConflict" datatype="html">
        <source>Beim Speichern der Ressource ist ein Konflikt aufgetreten.</source>
        <target state="final">Si è verificato un conflitto durante il salvataggio della risorsa.</target>
        <context-group purpose="location">
          <context context-type="sourcefile">src/app/components/messages/m.ts</context>
          <context context-type="linenumber">1</context>
        </context-group>
      </trans-unit>
      <trans-unit id="messages.docedit.warning.categoryChange.fields" datatype="html">
        <source>Bitte beachten Sie, dass die Daten der folgenden Felder beim Speichern verloren gehen: [0]</source>
        <target state="final">Si prega di notare che i dati dei seguenti campi andranno persi durante il salvataggio: [0]</target>
        <context-group purpose="location">
          <context context-type="sourcefile">src/app/components/messages/m.ts</context>
          <context context-type="linenumber">1</context>
        </context-group>
      </trans-unit>
      <trans-unit id="messages.docedit.warning.categoryChange.relations" datatype="html">
        <source>Bitte beachten Sie, dass die Relationen der folgenden Relationstypen beim Speichern verloren gehen: [0]</source>
        <target state="final">Si prega di notare che le relazioni dei seguenti tipi di relazione andranno perse durante il salvataggio: [0]</target>
        <context-group purpose="location">
          <context context-type="sourcefile">src/app/components/messages/m.ts</context>
          <context context-type="linenumber">1</context>
        </context-group>
      </trans-unit>
      <trans-unit id="messages.docedit.error.save" datatype="html">
        <source>Beim Speichern der Ressource ist ein Fehler aufgetreten.</source>
        <target state="final">Si è verificato un errore durante il salvataggio della risorsa.</target>
        <context-group purpose="location">
          <context context-type="sourcefile">src/app/components/messages/m.ts</context>
          <context context-type="linenumber">1</context>
        </context-group>
      </trans-unit>
      <trans-unit id="messages.docedit.error.delete" datatype="html">
        <source>Beim Löschen der Ressource ist ein Fehler aufgetreten.</source>
        <target state="final">Si è verificato un errore durante l'eliminazione della risorsa.</target>
        <context-group purpose="location">
          <context context-type="sourcefile">src/app/components/messages/m.ts</context>
          <context context-type="linenumber">1</context>
        </context-group>
      </trans-unit>
      <trans-unit id="messages.docedit.error.resolveConflict" datatype="html">
        <source>Der Konflikt konnte nicht gelöst werden. Bitte prüfen Sie, ob der Konflikt bereits von einem anderen Benutzer bzw. einer anderen Benutzerin gelöst wurde.</source>
        <target state="final">Il conflitto non può essere risolto. Verifica se il conflitto è stato già risolto da un altro utente.</target>
        <context-group purpose="location">
          <context context-type="sourcefile">src/app/components/messages/m.ts</context>
          <context context-type="linenumber">1</context>
        </context-group>
      </trans-unit>
      <trans-unit id="messages.docedit.validation.error.invalidNumericValue" datatype="html">
        <source>Bitte tragen Sie im Feld '[1]' einen gültigen Zahlenwert ein.</source>
        <target state="final">Inserisci un valore numerico valido nel campo '[1]'.</target>
        <context-group purpose="location">
          <context context-type="sourcefile">src/app/components/messages/m.ts</context>
          <context context-type="linenumber">1</context>
        </context-group>
      </trans-unit>
      <trans-unit id="messages.docedit.validation.error.invalidNumericValues" datatype="html">
        <source>Bitte tragen Sie in den folgenden Feldern gültige Zahlenwerte ein: [1].</source>
        <target state="final">Inserisci valori numerici validi nei seguenti campi: [1].</target>
        <context-group purpose="location">
          <context context-type="sourcefile">src/app/components/messages/m.ts</context>
          <context context-type="linenumber">1</context>
        </context-group>
      </trans-unit>
      <trans-unit id="messages.docedit.validation.error.invalidDatingValue" datatype="html">
        <source>Bitte tragen Sie im Feld '[1]' eine gültige Datierung ein.</source>
        <target state="final">Inserisci una datazione valida nel campo '[1]'.</target>
        <context-group purpose="location">
          <context context-type="sourcefile">src/app/components/messages/m.ts</context>
          <context context-type="linenumber">1</context>
        </context-group>
      </trans-unit>
      <trans-unit id="messages.docedit.validation.error.invalidDatingValues" datatype="html">
        <source>Bitte tragen Sie in den folgenden Feldern gültige Datierungen ein: [1].</source>
        <target state="final">Inserisci datazioni valide nei seguenti campi: [1].</target>
        <context-group purpose="location">
          <context context-type="sourcefile">src/app/components/messages/m.ts</context>
          <context context-type="linenumber">1</context>
        </context-group>
      </trans-unit>
      <trans-unit id="messages.docedit.validation.error.invalidDimensionValue" datatype="html">
        <source>Bitte tragen Sie im Feld '[1]' eine gültige Maßangabe ein.</source>
        <target state="final">Inserisci una dimensione valida nel campo '[1]'.</target>
        <context-group purpose="location">
          <context context-type="sourcefile">src/app/components/messages/m.ts</context>
          <context context-type="linenumber">1</context>
        </context-group>
      </trans-unit>
      <trans-unit id="messages.docedit.validation.error.invalidDimensionValues" datatype="html">
        <source>Bitte tragen Sie in den folgenden Feldern gültige Maßangaben ein: [1].</source>
        <target state="final">Inserisci dimensioni valide nei seguenti campi: [1].</target>
        <context-group purpose="location">
          <context context-type="sourcefile">src/app/components/messages/m.ts</context>
          <context context-type="linenumber">1</context>
        </context-group>
      </trans-unit>
      <trans-unit id="messages.docedit.validation.error.invalidDecimalSeparator" datatype="html">
        <source>Bitte verwenden Sie im Feld '[1]' den Punkt als Dezimaltrennzeichen.</source>
        <target state="final">Utilizza il punto come separatore decimale nel campo '[1]'.</target>
        <context-group purpose="location">
          <context context-type="sourcefile">src/app/components/messages/m.ts</context>
          <context context-type="linenumber">1</context>
        </context-group>
      </trans-unit>
      <trans-unit id="messages.docedit.validation.error.invalidDecimalSeparators" datatype="html">
        <source>Bitte verwenden Sie in den folgenden Feldern den Punkt als Dezimaltrennzeichen: [1].</source>
        <target state="final">Utilizza il punto come separatore decimale nei seguenti campi: [1].</target>
        <context-group purpose="location">
          <context context-type="sourcefile">src/app/components/messages/m.ts</context>
          <context context-type="linenumber">1</context>
        </context-group>
      </trans-unit>
      <trans-unit id="messages.docedit.validation.error.missingProperty" datatype="html">
        <source>Bitte füllen Sie das Feld '[1]' aus.</source>
        <target state="final">Si prega di compilare il campo '[1]'.</target>
        <context-group purpose="location">
          <context context-type="sourcefile">src/app/components/messages/m.ts</context>
          <context context-type="linenumber">1</context>
        </context-group>
      </trans-unit>
      <trans-unit id="messages.docedit.validation.error.noRecordedIn" datatype="html">
        <source>Bitte wählen Sie eine Zielressource für die Relation 'Aufgenommen in Maßnahme' aus.</source>
        <target state="final">Seleziona una risorsa target per la relazione 'inserita nell'operazione'.</target>
        <context-group purpose="location">
          <context context-type="sourcefile">src/app/components/messages/m.ts</context>
          <context context-type="linenumber">1</context>
        </context-group>
      </trans-unit>
      <trans-unit id="messages.docedit.validation.error.noRecordedInTarget" datatype="html">
        <source>Die Zielressource [0] der Relation 'Aufgenommen in Maßnahme' konnte nicht gefunden werden.</source>
        <target state="final">Impossibile trovare la risorsa target [0] della relazione 'inserita nell'operazione'.</target>
        <context-group purpose="location">
          <context context-type="sourcefile">src/app/components/messages/m.ts</context>
          <context context-type="linenumber">1</context>
        </context-group>
      </trans-unit>
      <trans-unit id="messages.docedit.validation.error.endDateBeforeBeginningDate" datatype="html">
        <source>Das angegebene Enddatum liegt vor dem Startdatum. Bitte prüfen Sie die eingetragenen Daten.</source>
        <target state="final">La data di fine specificata è precedente alla data di inizio. Si prega di controllare le date inserite.</target>
        <context-group purpose="location">
          <context context-type="sourcefile">src/app/components/messages/m.ts</context>
          <context context-type="linenumber">1</context>
        </context-group>
      </trans-unit>
      <trans-unit id="messages.images.success.imagesUploaded" datatype="html">
        <source>[0] Bilder wurden erfolgreich importiert.</source>
        <target state="final">[0] Le immagini sono state importate correttamente.</target>
        <context-group purpose="location">
          <context context-type="sourcefile">src/app/components/messages/m.ts</context>
          <context context-type="linenumber">1</context>
        </context-group>
      </trans-unit>
      <trans-unit id="messages.images.success.wldFileUploaded" datatype="html">
        <source>Zu einem Bild wurden Georeferenzdaten aus einem World-File importiert.</source>
        <target state="final">Per una immagine sono stati caricati geodati da un file world.</target>
        <context-group purpose="location">
          <context context-type="sourcefile">src/app/components/messages/m.ts</context>
          <context context-type="linenumber">1</context>
        </context-group>
      </trans-unit>
      <trans-unit id="messages.images.success.wldFilesUploaded" datatype="html">
        <source>Zu [0] Bildern wurden Georeferenzdaten aus World-Files importiert.</source>
        <target state="final">Per le immagini [0] sono stati importati dati di georeferenziazione da file world.</target>
        <context-group purpose="location">
          <context context-type="sourcefile">src/app/components/messages/m.ts</context>
          <context context-type="linenumber">1</context>
        </context-group>
      </trans-unit>
      <trans-unit id="messages.images.error.fileReader" datatype="html">
        <source>Datei '[0]' konnte nicht vom lokalen Dateisystem gelesen werden.</source>
        <target state="final">Impossibile leggere il file '[0]' dal sistema di file locale.</target>
        <context-group purpose="location">
          <context context-type="sourcefile">src/app/components/messages/m.ts</context>
          <context context-type="linenumber">1</context>
        </context-group>
      </trans-unit>
      <trans-unit id="messages.images.error.duplicateFilename" datatype="html">
        <source>Die Bilddatei '[0]' konnte nicht hinzugefügt werden. Ein Bild mit dem gleichen Dateinamen existiert bereits.</source>
        <target state="final">Impossibile aggiungere il file di immagine '[0]'. Esiste già un'immagine con lo stesso nome di file.</target>
        <context-group purpose="location">
          <context context-type="sourcefile">src/app/components/messages/m.ts</context>
          <context context-type="linenumber">1</context>
        </context-group>
      </trans-unit>
      <trans-unit id="messages.images.error.duplicateFilenames" datatype="html">
        <source>Die folgenden Bilddateien konnten nicht hinzugefügt werden, da Bilder mit identischen Dateinamen bereits existieren: [0]</source>
        <target state="final">Impossibile aggiungere i seguenti file di immagine perché esistono già immagini con nomi di file identici: [0]</target>
        <context-group purpose="location">
          <context context-type="sourcefile">src/app/components/messages/m.ts</context>
          <context context-type="linenumber">1</context>
        </context-group>
      </trans-unit>
      <trans-unit id="messages.images.error.unmachtedWldFiles" datatype="html">
        <source>Die folgenden World-Files konnten nicht geladen werden, da die entsprechenden Bilddateien nicht gefunden wurden: [0]</source>
        <target state="final">Impossibile caricare i seguenti file world perché non sono stati trovati i file di immagine corrispondenti: [0]</target>
        <context-group purpose="location">
          <context context-type="sourcefile">src/app/components/messages/m.ts</context>
          <context context-type="linenumber">1</context>
        </context-group>
      </trans-unit>
      <trans-unit id="messages.imagestore.error.invalidPath" datatype="html">
        <source>Das Bilderverzeichnis konnte nicht gefunden werden. Der Verzeichnispfad '[0]' ist ungültig.</source>
        <target state="final">Impossibile trovare la directory delle immagini. Il percorso della directory '[0]' non è valido.</target>
        <context-group purpose="location">
          <context context-type="sourcefile">src/app/components/messages/m.ts</context>
          <context context-type="linenumber">1</context>
        </context-group>
      </trans-unit>
      <trans-unit id="messages.imagestore.error.invalidPath.read" datatype="html">
        <source>Es können keine Dateien aus dem Bilderverzeichnis gelesen werden. Bitte geben Sie einen gültigen Verzeichnispfad in den Einstellungen an.</source>
        <target state="final">Impossibile leggere i file dalla directory delle immagini. Specificare un percorso di directory valido nelle impostazioni.</target>
        <context-group purpose="location">
          <context context-type="sourcefile">src/app/components/messages/m.ts</context>
          <context context-type="linenumber">1</context>
        </context-group>
      </trans-unit>
      <trans-unit id="messages.imagestore.error.invalidPath.write" datatype="html">
        <source>Es können keine Dateien im Bilderverzeichnis gespeichert werden. Bitte geben Sie einen gültigen Verzeichnispfad in den Einstellungen an.</source>
        <target state="final">Impossibile memorizzare i file nella directory dell'immagine. Specificare un percorso di directory valido nelle impostazioni.</target>
        <context-group purpose="location">
          <context context-type="sourcefile">src/app/components/messages/m.ts</context>
          <context context-type="linenumber">1</context>
        </context-group>
      </trans-unit>
      <trans-unit id="messages.imagestore.error.invalidPath.delete" datatype="html">
        <source>Es können keine Dateien aus dem Bilderverzeichnis gelöscht werden. Bitte geben Sie einen gültigen Verzeichnispfad in den Einstellungen an.</source>
        <target state="final">Impossibile rimuovere i file dalla directory dell'immagine. Specificare un percorso di directory valido nelle impostazioni.</target>
        <context-group purpose="location">
          <context context-type="sourcefile">src/app/components/messages/m.ts</context>
          <context context-type="linenumber">1</context>
        </context-group>
      </trans-unit>
      <trans-unit id="messages.imagestore.error.upload" datatype="html">
        <source>Die Datei '[0]' konnte nicht gelesen werden.</source>
        <target state="final">Impossibile leggere il file '[0]'.</target>
        <context-group purpose="location">
          <context context-type="sourcefile">src/app/components/messages/m.ts</context>
          <context context-type="linenumber">1</context>
        </context-group>
      </trans-unit>
      <trans-unit id="messages.imagestore.error.write" datatype="html">
        <source>Die Datei '[0]' konnte nicht im Bilderverzeichnis gespeichert werden.</source>
        <target state="final">Impossibile salvare il file '[0]' nella directory dell'immagine.</target>
        <context-group purpose="location">
          <context context-type="sourcefile">src/app/components/messages/m.ts</context>
          <context context-type="linenumber">1</context>
        </context-group>
      </trans-unit>
      <trans-unit id="messages.imagestore.error.delete" datatype="html">
        <source>Fehler beim Löschen des Bilds '[0]'.</source>
        <target state="final">Impossibile eliminare l'immagine '[0]'.</target>
        <context-group purpose="location">
          <context context-type="sourcefile">src/app/components/messages/m.ts</context>
          <context context-type="linenumber">1</context>
        </context-group>
      </trans-unit>
      <trans-unit id="messages.imagestore.error.invalidWorldfile" datatype="html">
        <source>Die Datei '[0]' ist kein gültiges World-File.</source>
        <target state="final">Il file '[0]' non è un file world valido.</target>
        <context-group purpose="location">
          <context context-type="sourcefile">src/app/components/messages/m.ts</context>
          <context context-type="linenumber">1</context>
        </context-group>
      </trans-unit>
      <trans-unit id="messages.imagestore.dropArea.error.unsupportedExtensions" datatype="html">
        <source>Dateien mit nicht unterstützten Formaten ([0]) werden ignoriert. Gültige Dateiendungen sind: [1]</source>
        <target state="final">I file con formati non supportati ([0]) vengono ignorati. Le estensioni di file valide sono: [1]</target>
        <context-group purpose="location">
          <context context-type="sourcefile">src/app/components/messages/m.ts</context>
          <context context-type="linenumber">1</context>
        </context-group>
      </trans-unit>
      <trans-unit id="messages.resources.success.imagesUploaded" datatype="html">
        <source>[0] Bilder wurden erfolgreich importiert und mit der Ressource [1] verknüpft.</source>
        <target state="final">[0] Le immagini sono state importate con successo e collegate alla risorsa [1].</target>
        <context-group purpose="location">
          <context context-type="sourcefile">src/app/components/messages/m.ts</context>
          <context context-type="linenumber">1</context>
        </context-group>
      </trans-unit>
      <trans-unit id="messages.resources.warning.projectNameNotSame" datatype="html">
        <source>Die Namen stimmen nicht miteinander überein. Das Projekt wird nicht gelöscht.</source>
        <target state="final">I nomi non corrispondono. Il progetto non sarà eliminato.</target>
        <context-group purpose="location">
          <context context-type="sourcefile">src/app/components/messages/m.ts</context>
          <context context-type="linenumber">1</context>
        </context-group>
      </trans-unit>
      <trans-unit id="messages.resources.error.categoryNotFound" datatype="html">
        <source>Die Kategoriedefinition für '[0]' fehlt in der Datei Fields.json.</source>
        <target state="final">La definizione di categoria per '[0]' non è presente nel file Fields.json.</target>
        <context-group purpose="location">
          <context context-type="sourcefile">src/app/components/messages/m.ts</context>
          <context context-type="linenumber">1</context>
        </context-group>
      </trans-unit>
      <trans-unit id="messages.resources.error.noProjectName" datatype="html">
        <source>Bitte geben Sie einen Namen für das neue Projekt ein.</source>
        <target state="final">Inserisci un nome per il nuovo progetto.</target>
        <context-group purpose="location">
          <context context-type="sourcefile">src/app/components/messages/m.ts</context>
          <context context-type="linenumber">1</context>
        </context-group>
      </trans-unit>
      <trans-unit id="messages.resources.error.projectNameExists" datatype="html">
        <source>Ein Projekt mit dem Namen '[0]' existiert bereits.</source>
        <target state="final">Un progetto col nome '[0]' esiste già.</target>
        <context-group purpose="location">
          <context context-type="sourcefile">src/app/components/messages/m.ts</context>
          <context context-type="linenumber">1</context>
        </context-group>
      </trans-unit>
      <trans-unit id="messages.resources.error.projectNameLength" datatype="html">
        <source>Der angegebene Projektname ist um [0] Zeichen zu lang.</source>
        <target state="final">Il nome del progetto specificato è [0] troppo lungo.</target>
        <context-group purpose="location">
          <context context-type="sourcefile">src/app/components/messages/m.ts</context>
          <context context-type="linenumber">1</context>
        </context-group>
      </trans-unit>
      <trans-unit id="messages.resources.error.projectNameSymbols" datatype="html">
        <source>Erlaubte Zeichen sind Kleinbuchstaben und Ziffern sowie _ und -.</source>
        <target state="final">I caratteri consentiti sono lettere minuscole e numeri, nonché _ e -.</target>
        <context-group purpose="location">
          <context context-type="sourcefile">src/app/components/messages/m.ts</context>
          <context context-type="linenumber">1</context>
        </context-group>
      </trans-unit>
      <trans-unit id="messages.resources.error.oneProjectMustExist" datatype="html">
        <source>Das Projekt kann nicht gelöscht werden. Es muss mindestens ein Projekt vorhanden sein.</source>
        <target state="final">Il progetto non può essere cancellato. Deve esistere almeno un progetto.</target>
        <context-group purpose="location">
          <context context-type="sourcefile">src/app/components/messages/m.ts</context>
          <context context-type="linenumber">1</context>
        </context-group>
      </trans-unit>
      <trans-unit id="messages.resources.error.resourceDeleted" datatype="html">
        <source>Die Ressource '[0]' kann nicht aufgerufen werden, da sie in der Zwischenzeit von einem anderen Benutzer bzw. einer anderen Benutzerin gelöscht wurde.</source>
        <target state="final">Impossibile accedere alla risorsa '[0]' perché nel frattempo è stata eliminata da un altro utente.</target>
        <context-group purpose="location">
          <context context-type="sourcefile">src/app/components/messages/m.ts</context>
          <context context-type="linenumber">1</context>
        </context-group>
      </trans-unit>
      <trans-unit id="messages.resources.error.unknownResourceDeleted" datatype="html">
        <source>Die Ressource kann nicht aufgerufen werden, da sie in der Zwischenzeit von einem anderen Benutzer bzw. einer anderen Benutzerin gelöscht wurde.</source>
        <target state="final">Impossibile accedere alla risorsa perché nel frattempo è stata eliminata da un altro utente.</target>
        <context-group purpose="location">
          <context context-type="sourcefile">src/app/components/messages/m.ts</context>
          <context context-type="linenumber">1</context>
        </context-group>
      </trans-unit>
      <trans-unit id="messages.resources.error.resourceMissingDuringSyncing" datatype="html">
        <source>Die Ressource kann nicht aufgerufen werden. Bitte warten Sie, bis die Synchronisierung abgeschlossen ist, und versuchen es anschließend erneut.</source>
        <target state="final">La risorsa non è accessibile. Per favore aspettare che la sincronizzazione sia completa e poi riprovare.</target>
        <context-group purpose="location">
          <context context-type="sourcefile">src/app/components/messages/m.ts</context>
          <context context-type="linenumber">1</context>
        </context-group>
      </trans-unit>
      <trans-unit id="messages.resources.error.parentResourceDeleted" datatype="html">
        <source>Die Ressource kann nicht angelegt werden, da die übergeordnete Ressource in der Zwischenzeit von einem anderen Benutzer bzw. einer anderen Benutzerin gelöscht wurde.</source>
        <target state="final">La risorsa non può essere creata, poiché la risorsa madre è stata nel frattempo eliminata da un altro utente.</target>
        <context-group purpose="location">
          <context context-type="sourcefile">src/app/components/messages/m.ts</context>
          <context context-type="linenumber">1</context>
        </context-group>
      </trans-unit>
      <trans-unit id="messages.configuration.error.noValuesInValuelist" datatype="html">
        <source>Bitte tragen Sie mindestens einen Wert ein.</source>
        <target state="new">Bitte tragen Sie mindestens einen Wert ein.</target>
        <context-group purpose="location">
          <context context-type="sourcefile">src/app/components/messages/m.ts</context>
          <context context-type="linenumber">1</context>
        </context-group>
      </trans-unit>
      <trans-unit id="messages.configuration.error.noValuelist" datatype="html">
        <source>Bitte wählen Sie eine Werteliste aus oder wechseln Sie den Eingabetyp des Feldes.</source>
        <target state="new">Bitte wählen Sie eine Werteliste aus oder wechseln Sie den Eingabetyp des Feldes.</target>
        <context-group purpose="location">
          <context context-type="sourcefile">src/app/components/messages/m.ts</context>
          <context context-type="linenumber">1</context>
        </context-group>
      </trans-unit>
      <trans-unit id="messages.configuration.error.invalidReference" datatype="html">
        <source>"[0]" ist keine gültige URL. Bitte geben Sie als Verweise ausschließlich URLs an.</source>
        <target state="new">"[0]" ist keine gültige URL. Bitte geben Sie als Verweise ausschließlich URLs an.</target>
        <context-group purpose="location">
          <context context-type="sourcefile">src/app/components/messages/m.ts</context>
          <context context-type="linenumber">1</context>
        </context-group>
      </trans-unit>
      <trans-unit id="navbar.tabs.images" datatype="html">
        <source>Bilder</source>
        <target state="final">Immagini</target>
        <context-group purpose="location">
          <context context-type="sourcefile">src/app/components/navbar/navbar.component.ts</context>
          <context context-type="linenumber">1</context>
        </context-group>
      </trans-unit>
      <trans-unit id="navbar.tabs.types" datatype="html">
        <source>Typenverwaltung</source>
        <target state="final">Gestione dei tipi</target>
        <context-group purpose="location">
          <context context-type="sourcefile">src/app/components/navbar/navbar.component.ts</context>
          <context context-type="linenumber">1</context>
        </context-group>
      </trans-unit>
      <trans-unit id="navbar.tabs.networkProject" datatype="html">
        <source>Projekt herunterladen</source>
        <target state="final">Collegarsi con la rete del progetto</target>
        <context-group purpose="location">
          <context context-type="sourcefile">src/app/components/navbar/navbar.component.ts</context>
          <context context-type="linenumber">1</context>
        </context-group>
      </trans-unit>
      <trans-unit id="navbar.tabs.import" datatype="html">
        <source>Import</source>
        <target state="final">Importa</target>
        <context-group purpose="location">
          <context context-type="sourcefile">src/app/components/navbar/navbar.component.ts</context>
          <context context-type="linenumber">1</context>
        </context-group>
      </trans-unit>
      <trans-unit id="navbar.tabs.export" datatype="html">
        <source>Export</source>
        <target state="final">Esporta</target>
        <context-group purpose="location">
          <context context-type="sourcefile">src/app/components/navbar/navbar.component.ts</context>
          <context context-type="linenumber">1</context>
        </context-group>
      </trans-unit>
      <trans-unit id="navbar.tabs.backupCreation" datatype="html">
        <source>Backup erstellen</source>
        <target state="final">Crea Backup</target>
        <context-group purpose="location">
          <context context-type="sourcefile">src/app/components/navbar/navbar.component.ts</context>
          <context context-type="linenumber">1</context>
        </context-group>
      </trans-unit>
      <trans-unit id="navbar.tabs.backupLoading" datatype="html">
        <source>Backup einlesen</source>
        <target state="final">Trasferisci Backup</target>
        <context-group purpose="location">
          <context context-type="sourcefile">src/app/components/navbar/navbar.component.ts</context>
          <context context-type="linenumber">1</context>
        </context-group>
      </trans-unit>
      <trans-unit id="navbar.tabs.help" datatype="html">
        <source>Hilfe</source>
        <target state="final">Aiuto</target>
        <context-group purpose="location">
          <context context-type="sourcefile">src/app/components/navbar/navbar.component.ts</context>
          <context context-type="linenumber">1</context>
        </context-group>
      </trans-unit>
      <trans-unit id="navbar.tabs.settings" datatype="html">
        <source>Einstellungen</source>
        <target state="final">Impostazioni</target>
        <context-group purpose="location">
          <context context-type="sourcefile">src/app/components/navbar/navbar.component.ts</context>
          <context context-type="linenumber">1</context>
        </context-group>
      </trans-unit>
      <trans-unit id="navbar.tabs.configuration" datatype="html">
        <source>Formularkonfiguration</source>
        <target state="final">Configurazione del formulario</target>
        <context-group purpose="location">
          <context context-type="sourcefile">src/app/components/navbar/navbar.component.ts</context>
          <context context-type="linenumber">1</context>
        </context-group>
      </trans-unit>
      <trans-unit id="resources.navigation.tooltips.deactivateExtendedSearchMode" datatype="html">
        <source>Erweiterten Suchmodus deaktivieren</source>
        <target state="final">Disattiva la modalità di ricerca avanzata</target>
        <context-group purpose="location">
          <context context-type="sourcefile">src/app/components/resources/navigation/navigation.component.ts</context>
          <context context-type="linenumber">1</context>
        </context-group>
      </trans-unit>
      <trans-unit id="resources.navigation.tooltips.activateExtendedSearchMode" datatype="html">
        <source>Erweiterten Suchmodus aktivieren</source>
        <target state="final">Attiva la modalità di ricerca avanzata</target>
        <context-group purpose="location">
          <context context-type="sourcefile">src/app/components/resources/navigation/navigation.component.ts</context>
          <context context-type="linenumber">1</context>
        </context-group>
      </trans-unit>
      <trans-unit id="resources.plusButton.tooltip.deactivated" datatype="html">
        <source>Bitte deaktivieren Sie den erweiterten Suchmodus, um neue Ressourcen anlegen zu können.</source>
        <target state="final">Disattiva la modalità di ricerca avanzata per poter creare nuove risorse.</target>
        <context-group purpose="location">
          <context context-type="sourcefile">src/app/components/resources/plus-button.component.ts</context>
          <context context-type="linenumber">1</context>
        </context-group>
      </trans-unit>
      <trans-unit id="resources.searchBar.constraints.geometry" datatype="html">
        <source>Geometrie</source>
        <target state="final">Geometria</target>
        <context-group purpose="location">
          <context context-type="sourcefile">src/app/components/resources/searchbar/resources-search-constraints.component.ts</context>
          <context context-type="linenumber">1</context>
        </context-group>
      </trans-unit>
      <trans-unit id="resources.searchBar.constraints.linkedImages" datatype="html">
        <source>Verknüpfte Bilder</source>
        <target state="final">Immagini collegate</target>
        <context-group purpose="location">
          <context context-type="sourcefile">src/app/components/resources/searchbar/resources-search-constraints.component.ts</context>
          <context context-type="linenumber">1</context>
        </context-group>
      </trans-unit>
      <trans-unit id="resources.searchBar.constraints.isSameAs" datatype="html">
        <source>Verknüpfte identische Ressourcen</source>
        <target state="final">Risorse identiche collegate</target>
        <context-group purpose="location">
          <context context-type="sourcefile">src/app/components/resources/searchbar/resources-search-constraints.component.ts</context>
          <context context-type="linenumber">1</context>
        </context-group>
      </trans-unit>
      <trans-unit id="resources.searchBar.constraints.isInstanceOf" datatype="html">
        <source>Verknüpfte Typen</source>
        <target state="final">Tipi collegati</target>
        <context-group purpose="location">
          <context context-type="sourcefile">src/app/components/resources/searchbar/resources-search-constraints.component.ts</context>
          <context context-type="linenumber">1</context>
        </context-group>
      </trans-unit>
      <trans-unit id="resources.searchBar.constraints.hasInstance" datatype="html">
        <source>Verknüpfte Funde</source>
        <target state="final">Ritrovamenti collegati</target>
        <context-group purpose="location">
          <context context-type="sourcefile">src/app/components/resources/searchbar/resources-search-constraints.component.ts</context>
          <context context-type="linenumber">1</context>
        </context-group>
      </trans-unit>
      <trans-unit id="settings.languageInfo.it" datatype="html">
        <source>Die italienische Übersetzung wird bereitgestellt vom DAI Rom. Bei Fragen und Anmerkungen zur Übersetzung wenden Sie sich bitte an: idai.field-italiano@dainst.de</source>
        <target state="final">La traduzione italiana è messa a disposizione dalla sede di Roma del DAI. Per domande e commenti sulla traduzione, si prega di contattare: idai.field-italiano@dainst.de</target>
        <context-group purpose="location">
          <context context-type="sourcefile">src/app/components/settings/language-settings.component.ts</context>
          <context context-type="linenumber">1</context>
        </context-group>
      </trans-unit>
      <trans-unit id="widgets.documentPicker.project" datatype="html">
        <source>Projekt</source>
        <target state="final">Progetto</target>
        <context-group purpose="location">
          <context context-type="sourcefile">src/app/components/widgets/document-picker.component.ts</context>
          <context context-type="linenumber">1</context>
        </context-group>
        <context-group purpose="location">
          <context context-type="sourcefile">src/app/components/widgets/document-picker.component.ts</context>
          <context context-type="linenumber">1</context>
        </context-group>
      </trans-unit>
      <trans-unit id="buttons.cancel" datatype="html">
        <source>Abbrechen</source>
        <target state="final">Annulla
    </target>
        <context-group purpose="location">
          <context context-type="sourcefile">src/app/components/configuration/add/category/add-category-form-modal.component.ts</context>
          <context context-type="linenumber">41</context>
        </context-group>
        <context-group purpose="location">
          <context context-type="sourcefile">src/app/components/configuration/add/category/swap-category-form-modal.html</context>
          <context context-type="linenumber">37</context>
        </context-group>
        <context-group purpose="location">
          <context context-type="sourcefile">src/app/components/configuration/add/field/add-field-modal.component.ts</context>
          <context context-type="linenumber">108</context>
        </context-group>
        <context-group purpose="location">
          <context context-type="sourcefile">src/app/components/configuration/add/group/add-group-modal.component.ts</context>
          <context context-type="linenumber">41</context>
        </context-group>
        <context-group purpose="location">
          <context context-type="sourcefile">src/app/components/configuration/add/valuelist/add-valuelist-modal.component.ts</context>
          <context context-type="linenumber">84</context>
        </context-group>
        <context-group purpose="location">
          <context context-type="sourcefile">src/app/components/configuration/add/valuelist/extend-valuelist-modal.html</context>
          <context context-type="linenumber">25</context>
        </context-group>
        <context-group purpose="location">
          <context context-type="sourcefile">src/app/components/configuration/delete/delete-category-modal.component.ts</context>
          <context context-type="linenumber">47</context>
        </context-group>
        <context-group purpose="location">
          <context context-type="sourcefile">src/app/components/configuration/delete/delete-field-modal.html</context>
          <context context-type="linenumber">20</context>
        </context-group>
        <context-group purpose="location">
          <context context-type="sourcefile">src/app/components/configuration/delete/delete-group-modal.component.ts</context>
          <context context-type="linenumber">46</context>
        </context-group>
        <context-group purpose="location">
          <context context-type="sourcefile">src/app/components/configuration/delete/delete-valuelist-modal.component.ts</context>
          <context context-type="linenumber">53</context>
        </context-group>
        <context-group purpose="location">
          <context context-type="sourcefile">src/app/components/configuration/editor/value-editor-modal.component.ts</context>
          <context context-type="linenumber">63</context>
        </context-group>
        <context-group purpose="location">
          <context context-type="sourcefile">src/app/components/docedit/core/forms/dating.component.ts</context>
          <context context-type="linenumber">66</context>
        </context-group>
        <context-group purpose="location">
          <context context-type="sourcefile">src/app/components/docedit/core/forms/dimension.component.ts</context>
          <context context-type="linenumber">147</context>
        </context-group>
        <context-group purpose="location">
          <context context-type="sourcefile">src/app/components/docedit/core/forms/literature.component.ts</context>
          <context context-type="linenumber">111</context>
        </context-group>
        <context-group purpose="location">
          <context context-type="sourcefile">src/app/components/docedit/dialog/duplicate-modal.component.ts</context>
          <context context-type="linenumber">43</context>
        </context-group>
        <context-group purpose="location">
          <context context-type="sourcefile">src/app/components/image/overview/deletion/delete-modal.component.ts</context>
          <context context-type="linenumber">28</context>
        </context-group>
        <context-group purpose="location">
          <context context-type="sourcefile">src/app/components/image/overview/link-modal.component.ts</context>
          <context context-type="linenumber">36</context>
        </context-group>
        <context-group purpose="location">
          <context context-type="sourcefile">src/app/components/image/overview/remove-link-modal.component.ts</context>
          <context context-type="linenumber">21</context>
        </context-group>
        <context-group purpose="location">
          <context context-type="sourcefile">src/app/components/image/upload/image-category-picker-modal.component.ts</context>
          <context context-type="linenumber">39</context>
        </context-group>
        <context-group purpose="location">
          <context context-type="sourcefile">src/app/components/project/create-project-modal.component.ts</context>
          <context context-type="linenumber">85</context>
        </context-group>
        <context-group purpose="location">
          <context context-type="sourcefile">src/app/components/project/delete-project-modal.html</context>
          <context context-type="linenumber">34</context>
        </context-group>
        <context-group purpose="location">
          <context context-type="sourcefile">src/app/components/project/synchronization-modal.component.ts</context>
          <context context-type="linenumber">71</context>
        </context-group>
        <context-group purpose="location">
          <context context-type="sourcefile">src/app/components/resources/deletion/delete-modal.html</context>
          <context context-type="linenumber">100</context>
        </context-group>
        <context-group purpose="location">
          <context context-type="sourcefile">src/app/components/resources/map/map/editable-map.component.ts</context>
          <context context-type="linenumber">224</context>
        </context-group>
        <context-group purpose="location">
          <context context-type="sourcefile">src/app/components/resources/map/map/layers/layer-menu.component.ts</context>
          <context context-type="linenumber">76</context>
        </context-group>
        <context-group purpose="location">
          <context context-type="sourcefile">src/app/components/resources/move-modal.html</context>
          <context context-type="linenumber">35</context>
        </context-group>
        <context-group purpose="location">
          <context context-type="sourcefile">src/app/components/widgets/documentinfo/georeference-view.component.ts</context>
          <context context-type="linenumber">119</context>
        </context-group>
        <context-group purpose="location">
          <context context-type="sourcefile">src/app/components/widgets/edit-save-dialog.component.ts</context>
          <context context-type="linenumber">35</context>
        </context-group>
      </trans-unit>
      <trans-unit id="configuration.swapForm" datatype="html">
        <source>Formular wechseln</source>
        <target state="new">Formular wechseln</target>
        <context-group purpose="location">
          <context context-type="sourcefile">src/app/components/configuration/add/category/add-category-form-modal.component.ts</context>
          <context context-type="linenumber">76,87</context>
        </context-group>
        <context-group purpose="location">
          <context context-type="sourcefile">src/app/components/configuration/context-menu/configuration-context-menu.component.ts</context>
          <context context-type="linenumber">82</context>
        </context-group>
      </trans-unit>
      <trans-unit id="configuration.newCategory" datatype="html">
        <source>Neue Kategorie <x id="START_TAG_CODE" ctype="x-code" equiv-text="&lt;code>"/><x id="INTERPOLATION" equiv-text="{{searchTerm}}"/><x id="CLOSE_TAG_CODE" ctype="x-code" equiv-text="&lt;/code>"/> erstellen</source>
        <target state="new">Neue Kategorie</target>
        <context-group purpose="location">
          <context context-type="sourcefile">src/app/components/configuration/add/category/category-listing.component.ts</context>
          <context context-type="linenumber">54</context>
        </context-group>
      </trans-unit>
      <trans-unit id="configuration.swapCategoryForm.header" datatype="html">
        <source>Formular wechseln?</source>
        <target state="new">Formular wechseln?</target>
        <context-group purpose="location">
          <context context-type="sourcefile">src/app/components/configuration/add/category/swap-category-form-modal.component.ts</context>
          <context context-type="linenumber">38</context>
        </context-group>
      </trans-unit>
      <trans-unit id="configuration.swapCategoryForm.body" datatype="html">
        <source> Möchten Sie das Formular <x id="START_TAG_CODE" ctype="x-code" equiv-text="&lt;code>"/><x id="INTERPOLATION" equiv-text="{{currentForm.libraryId}}"/><x id="CLOSE_TAG_CODE" ctype="x-code" equiv-text="&lt;/code>"/> wirklich durch das Formular <x id="START_TAG_CODE" ctype="x-code" equiv-text="&lt;code>"/><x id="INTERPOLATION_1" equiv-text="{{newForm.libraryId}}"/><x id="CLOSE_TAG_CODE" ctype="x-code" equiv-text="&lt;/code>"/> ersetzen? </source>
        <target state="new"> Möchten Sie das Formular <x id="START_TAG_CODE" ctype="x-code" equiv-text="&lt;code>"/><x id="INTERPOLATION" equiv-text="{{currentForm.libraryId}}"/><x id="CLOSE_TAG_CODE" ctype="x-code" equiv-text="&lt;/code>"/> wirklich durch das Formular <x id="START_TAG_CODE" ctype="x-code" equiv-text="&lt;code>"/><x id="INTERPOLATION_1" equiv-text="{{newForm.libraryId}}"/><x id="CLOSE_TAG_CODE" ctype="x-code" equiv-text="&lt;/code>"/> ersetzen? </target>
        <context-group purpose="location">
          <context context-type="sourcefile">src/app/components/configuration/add/category/swap-category-form-modal.component.ts</context>
          <context context-type="linenumber">38</context>
        </context-group>
      </trans-unit>
      <trans-unit id="configuration.swapCategoryForm.warning.changes" datatype="html">
        <source> Bitte beachten Sie, dass alle Änderungen, die Sie an diesem Formular sowie untergeordneten Formularen vorgenommen haben, beim Wechseln des Formulars verloren gehen. </source>
        <target state="new"> Bitte beachten Sie, dass alle Änderungen, die Sie an diesem Formular sowie untergeordneten Formularen vorgenommen haben, beim Wechseln des Formulars verloren gehen. </target>
        <context-group purpose="location">
          <context context-type="sourcefile">src/app/components/configuration/add/category/swap-category-form-modal.html</context>
          <context context-type="linenumber">27,37</context>
        </context-group>
      </trans-unit>
      <trans-unit id="configuration.swapCategoryForm.confirmInfo" datatype="html">
        <source> Bitte geben Sie den Bezeichner des ausgewählten Formulars ein, um den Wechsel zu bestätigen. </source>
        <target state="new"> Bitte geben Sie den Bezeichner des ausgewählten Formulars ein, um den Wechsel zu bestätigen. </target>
        <context-group purpose="location">
          <context context-type="sourcefile">src/app/components/configuration/add/category/swap-category-form-modal.html</context>
          <context context-type="linenumber">37</context>
        </context-group>
      </trans-unit>
      <trans-unit id="buttons.save" datatype="html">
        <source>Speichern</source>
        <target state="final">Salva</target>
        <context-group purpose="location">
          <context context-type="sourcefile">src/app/components/configuration/conflicts/configuration-conflicts-modal.component.ts</context>
          <context context-type="linenumber">76</context>
        </context-group>
        <context-group purpose="location">
          <context context-type="sourcefile">src/app/components/configuration/editor/category-editor-modal.component.ts</context>
          <context context-type="linenumber">49</context>
        </context-group>
        <context-group purpose="location">
          <context context-type="sourcefile">src/app/components/configuration/editor/field-editor-modal.component.ts</context>
          <context context-type="linenumber">51</context>
        </context-group>
        <context-group purpose="location">
          <context context-type="sourcefile">src/app/components/configuration/editor/group-editor-modal.component.ts</context>
          <context context-type="linenumber">46</context>
        </context-group>
        <context-group purpose="location">
          <context context-type="sourcefile">src/app/components/configuration/editor/valuelist-editor-modal.component.ts</context>
          <context context-type="linenumber">50</context>
        </context-group>
        <context-group purpose="location">
          <context context-type="sourcefile">src/app/components/docedit/docedit.component.ts</context>
          <context context-type="linenumber">54</context>
        </context-group>
        <context-group purpose="location">
          <context context-type="sourcefile">src/app/components/resources/map/map/layers/layer-menu.component.ts</context>
          <context context-type="linenumber">110</context>
        </context-group>
        <context-group purpose="location">
          <context context-type="sourcefile">src/app/components/widgets/edit-save-dialog.component.ts</context>
          <context context-type="linenumber">35</context>
        </context-group>
      </trans-unit>
      <trans-unit id="configuration.conflicts.differingForms" datatype="html">
        <source>Formulare</source>
        <target state="new">Formulare</target>
        <context-group purpose="location">
          <context context-type="sourcefile">src/app/components/configuration/conflicts/configuration-conflicts-modal.component.ts</context>
          <context context-type="linenumber">113</context>
        </context-group>
      </trans-unit>
      <trans-unit id="configuration.conflicts.edited" datatype="html">
        <source>(editiert)</source>
        <target state="new">(editiert)</target>
        <context-group purpose="location">
          <context context-type="sourcefile">src/app/components/configuration/conflicts/configuration-conflicts-modal.component.ts</context>
          <context context-type="linenumber">146,155</context>
        </context-group>
        <context-group purpose="location">
          <context context-type="sourcefile">src/app/components/configuration/conflicts/configuration-conflicts-modal.component.ts</context>
          <context context-type="linenumber">235,245</context>
        </context-group>
        <context-group purpose="location">
          <context context-type="sourcefile">src/app/components/configuration/conflicts/configuration-conflicts-modal.component.ts</context>
          <context context-type="linenumber">249</context>
        </context-group>
        <context-group purpose="location">
          <context context-type="sourcefile">src/app/components/configuration/conflicts/configuration-conflicts-modal.component.ts</context>
          <context context-type="linenumber">249</context>
        </context-group>
        <context-group purpose="location">
          <context context-type="sourcefile">src/app/components/configuration/conflicts/configuration-conflicts-modal.component.ts</context>
          <context context-type="linenumber">249</context>
        </context-group>
        <context-group purpose="location">
          <context context-type="sourcefile">src/app/components/configuration/conflicts/configuration-conflicts-modal.component.ts</context>
          <context context-type="linenumber">249</context>
        </context-group>
      </trans-unit>
      <trans-unit id="configuration.conflicts.new" datatype="html">
        <source>(neu)</source>
        <target state="new">(neu)</target>
        <context-group purpose="location">
          <context context-type="sourcefile">src/app/components/configuration/conflicts/configuration-conflicts-modal.component.ts</context>
          <context context-type="linenumber">176,187</context>
        </context-group>
        <context-group purpose="location">
          <context context-type="sourcefile">src/app/components/configuration/conflicts/configuration-conflicts-modal.component.ts</context>
          <context context-type="linenumber">249</context>
        </context-group>
        <context-group purpose="location">
          <context context-type="sourcefile">src/app/components/configuration/conflicts/configuration-conflicts-modal.component.ts</context>
          <context context-type="linenumber">249</context>
        </context-group>
        <context-group purpose="location">
          <context context-type="sourcefile">src/app/components/configuration/conflicts/configuration-conflicts-modal.component.ts</context>
          <context context-type="linenumber">249</context>
        </context-group>
        <context-group purpose="location">
          <context context-type="sourcefile">src/app/components/configuration/conflicts/configuration-conflicts-modal.component.ts</context>
          <context context-type="linenumber">249</context>
        </context-group>
        <context-group purpose="location">
          <context context-type="sourcefile">src/app/components/configuration/conflicts/configuration-conflicts-modal.component.ts</context>
          <context context-type="linenumber">249</context>
        </context-group>
      </trans-unit>
      <trans-unit id="configuration.conflicts.notSet" datatype="html">
        <source>(nicht gesetzt)</source>
        <target state="new">(nicht gesetzt)</target>
        <context-group purpose="location">
          <context context-type="sourcefile">src/app/components/configuration/conflicts/configuration-conflicts-modal.component.ts</context>
          <context context-type="linenumber">208,219</context>
        </context-group>
        <context-group purpose="location">
          <context context-type="sourcefile">src/app/components/configuration/conflicts/configuration-conflicts-modal.component.ts</context>
          <context context-type="linenumber">249</context>
        </context-group>
        <context-group purpose="location">
          <context context-type="sourcefile">src/app/components/configuration/conflicts/configuration-conflicts-modal.component.ts</context>
          <context context-type="linenumber">249</context>
        </context-group>
        <context-group purpose="location">
          <context context-type="sourcefile">src/app/components/configuration/conflicts/configuration-conflicts-modal.component.ts</context>
          <context context-type="linenumber">249</context>
        </context-group>
        <context-group purpose="location">
          <context context-type="sourcefile">src/app/components/configuration/conflicts/configuration-conflicts-modal.component.ts</context>
          <context context-type="linenumber">249</context>
        </context-group>
        <context-group purpose="location">
          <context context-type="sourcefile">src/app/components/configuration/conflicts/configuration-conflicts-modal.component.ts</context>
          <context context-type="linenumber">249</context>
        </context-group>
      </trans-unit>
      <trans-unit id="configuration.conflicts.differingLanguages" datatype="html">
        <source>Texte / Übersetzungen</source>
        <target state="new">Texte / Übersetzungen</target>
        <context-group purpose="location">
          <context context-type="sourcefile">src/app/components/configuration/conflicts/configuration-conflicts-modal.component.ts</context>
          <context context-type="linenumber">249</context>
        </context-group>
      </trans-unit>
      <trans-unit id="configuration.conflicts.differingValuelists" datatype="html">
        <source>Wertelisten</source>
        <target state="new">Wertelisten</target>
        <context-group purpose="location">
          <context context-type="sourcefile">src/app/components/configuration/conflicts/configuration-conflicts-modal.component.ts</context>
          <context context-type="linenumber">249</context>
        </context-group>
      </trans-unit>
      <trans-unit id="configuration.conflicts.differingCategoriesOrder" datatype="html">
        <source>Reihenfolge der Kategorien</source>
        <target state="new">Reihenfolge der Kategorien</target>
        <context-group purpose="location">
          <context context-type="sourcefile">src/app/components/configuration/conflicts/configuration-conflicts-modal.component.ts</context>
          <context context-type="linenumber">249</context>
        </context-group>
      </trans-unit>
      <trans-unit id="buttons.discardChanges" datatype="html">
        <source>Änderungen verwerfen</source>
        <target state="final">Scarta modifiche</target>
        <context-group purpose="location">
          <context context-type="sourcefile">src/app/components/widgets/edit-save-dialog.component.ts</context>
          <context context-type="linenumber">35</context>
        </context-group>
      </trans-unit>
      <trans-unit id="docedit.duplicateModal.header.createMultipleInstances" datatype="html">
        <source>Ressource mehrfach erstellen</source>
        <target state="final">Crea risorsa multipla</target>
        <context-group purpose="location">
          <context context-type="sourcefile">src/app/components/docedit/dialog/duplicate-modal.component.ts</context>
          <context context-type="linenumber">74</context>
        </context-group>
      </trans-unit>
      <trans-unit id="docedit.duplicateModal.header.duplicate" datatype="html">
        <source>Ressource vervielfältigen</source>
        <target state="final">Duplica risorsa</target>
        <context-group purpose="location">
          <context context-type="sourcefile">src/app/components/docedit/dialog/duplicate-modal.component.ts</context>
          <context context-type="linenumber">74</context>
        </context-group>
      </trans-unit>
      <trans-unit id="docedit.duplicateModal.info.createMultipleTimes" datatype="html">
        <source> Wie viele Ressourcen möchten Sie anlegen? </source>
        <target state="final">
              Quante risorse si desidera creare?
        </target>
        <context-group purpose="location">
          <context context-type="sourcefile">src/app/components/docedit/dialog/duplicate-modal.component.ts</context>
          <context context-type="linenumber">74</context>
        </context-group>
      </trans-unit>
      <trans-unit id="docedit.duplicateModal.info.duplicate" datatype="html">
        <source> Wie viele Kopien der Ressource möchten Sie anlegen? </source>
        <target state="final">
            Quante copie della risorsa si desidera creare?
        </target>
        <context-group purpose="location">
          <context context-type="sourcefile">src/app/components/docedit/dialog/duplicate-modal.component.ts</context>
          <context context-type="linenumber">74</context>
        </context-group>
      </trans-unit>
      <trans-unit id="buttons.createResources" datatype="html">
        <source>Ressourcen erstellen</source>
        <target state="final">Crea risorse</target>
        <context-group purpose="location">
          <context context-type="sourcefile">src/app/components/docedit/dialog/duplicate-modal.component.ts</context>
          <context context-type="linenumber">74</context>
        </context-group>
      </trans-unit>
      <trans-unit id="buttons.saveResources" datatype="html">
        <source>Ressourcen speichern</source>
        <target state="final">Salva risorse</target>
        <context-group purpose="location">
          <context context-type="sourcefile">src/app/components/docedit/dialog/duplicate-modal.component.ts</context>
          <context context-type="linenumber">74</context>
        </context-group>
      </trans-unit>
      <trans-unit id="buttons.duplicate" datatype="html">
        <source>Vervielfältigen</source>
        <target state="final">Duplicare</target>
        <context-group purpose="location">
          <context context-type="sourcefile">src/app/components/docedit/docedit.html</context>
          <context context-type="linenumber">43</context>
        </context-group>
      </trans-unit>
      <trans-unit id="docedit.header.create" datatype="html">
        <source> <x id="INTERPOLATION" equiv-text="{{getCategoryLabel()}}"/> in <x id="INTERPOLATION_1" equiv-text="{{parentLabel}}"/> anlegen </source>
        <target state="translated"><x id="INTERPOLATION" equiv-text="{{projectConfiguration.getLabelForCategory(this.documentHolder.clonedDocument.resource.category)}}"/>
                    crea in <x id="INTERPOLATION_1" equiv-text="{{parentLabel}}"/></target>
        <context-group purpose="location">
          <context context-type="sourcefile">src/app/components/docedit/docedit.component.ts</context>
          <context context-type="linenumber">79</context>
        </context-group>
      </trans-unit>
      <trans-unit id="docedit.header.edit" datatype="html">
        <source> <x id="INTERPOLATION" equiv-text="{{getCategoryLabel()}}"/> bearbeiten </source>
        <target state="translated"><x id="INTERPOLATION" equiv-text="{{projectConfiguration.getLabelForCategory(this.documentHolder.clonedDocument.resource.category)}}"/> modifica
                </target>
        <context-group purpose="location">
          <context context-type="sourcefile">src/app/components/docedit/docedit.html</context>
          <context context-type="linenumber">27</context>
        </context-group>
      </trans-unit>
      <trans-unit id="buttons.createMultipleInstances" datatype="html">
        <source>Mehrfach erstellen</source>
        <target state="final">Crea istanze multiple</target>
        <context-group purpose="location">
          <context context-type="sourcefile">src/app/components/docedit/docedit.html</context>
          <context context-type="linenumber">29</context>
        </context-group>
      </trans-unit>
      <trans-unit id="docedit.loadingInfo.save" datatype="html">
        <source> Ressource wird gespeichert... </source>
        <target state="final">
                        Salvataggio risorsa in corso...
                    </target>
        <context-group purpose="location">
          <context context-type="sourcefile">src/app/components/docedit/docedit.html</context>
          <context context-type="linenumber">57</context>
        </context-group>
      </trans-unit>
      <trans-unit id="docedit.loadingInfo.createMultipleInstances" datatype="html">
        <source> Ressourcen werden erstellt... </source>
        <target state="final">
                        Creazione risorse in corso...
                    </target>
        <context-group purpose="location">
          <context context-type="sourcefile">src/app/components/docedit/docedit.html</context>
          <context context-type="linenumber">75</context>
        </context-group>
      </trans-unit>
      <trans-unit id="docedit.loadingInfo.duplicate" datatype="html">
        <source> Ressource wird vervielfältigt... </source>
        <target state="final">
                        Duplicazione risorsa in corso...
                    </target>
        <context-group purpose="location">
          <context context-type="sourcefile">src/app/components/docedit/docedit.html</context>
          <context context-type="linenumber">92</context>
        </context-group>
      </trans-unit>
      <trans-unit id="buttons.ok" datatype="html">
        <source>OK</source>
        <target state="final">OK</target>
        <context-group purpose="location">
          <context context-type="sourcefile">src/app/components/configuration/add/category/swap-category-form-modal.html</context>
          <context context-type="linenumber">37</context>
        </context-group>
        <context-group purpose="location">
          <context context-type="sourcefile">src/app/components/configuration/editor/value-editor-modal.component.ts</context>
          <context context-type="linenumber">63</context>
        </context-group>
        <context-group purpose="location">
          <context context-type="sourcefile">src/app/components/docedit/core/forms/dating.component.ts</context>
          <context context-type="linenumber">66</context>
        </context-group>
        <context-group purpose="location">
          <context context-type="sourcefile">src/app/components/docedit/core/forms/dimension.component.ts</context>
          <context context-type="linenumber">147</context>
        </context-group>
        <context-group purpose="location">
          <context context-type="sourcefile">src/app/components/docedit/core/forms/literature.component.ts</context>
          <context context-type="linenumber">111</context>
        </context-group>
        <context-group purpose="location">
          <context context-type="sourcefile">src/app/components/image/upload/image-category-picker-modal.html</context>
          <context context-type="linenumber">43</context>
        </context-group>
        <context-group purpose="location">
          <context context-type="sourcefile">src/app/components/resources/map/map/editable-map.component.ts</context>
          <context context-type="linenumber">208</context>
        </context-group>
      </trans-unit>
      <trans-unit id="configuration.valuelistDescription" datatype="html">
        <source> Beschreibung der Werteliste </source>
        <target state="new"> Beschreibung der Werteliste </target>
        <context-group purpose="location">
          <context context-type="sourcefile">src/app/components/configuration/editor/valuelist-editor-modal.component.ts</context>
          <context context-type="linenumber">72</context>
        </context-group>
      </trans-unit>
      <trans-unit id="configuration.sortValues" datatype="html">
        <source>Automatische Sortierung</source>
        <target state="new">Automatische Sortierung</target>
        <context-group purpose="location">
          <context context-type="sourcefile">src/app/components/configuration/editor/valuelist-editor-modal.component.ts</context>
          <context context-type="linenumber">137</context>
        </context-group>
      </trans-unit>
      <trans-unit id="configuration.createSpecificValuelist" datatype="html">
        <source> Werteliste <x id="START_TAG_CODE" ctype="x-code" equiv-text="&lt;code>"/><x id="INTERPOLATION" equiv-text="{{valuelist.id}}"/><x id="CLOSE_TAG_CODE" ctype="x-code" equiv-text="&lt;/code>"/> erstellen </source>
        <target state="new"> Werteliste <x id="START_TAG_CODE" ctype="x-code" equiv-text="&lt;code>"/><x id="INTERPOLATION" equiv-text="{{valuelist.id}}"/><x id="CLOSE_TAG_CODE" ctype="x-code" equiv-text="&lt;/code>"/> erstellen </target>
        <context-group purpose="location">
          <context context-type="sourcefile">src/app/components/configuration/editor/valuelist-editor-modal.component.ts</context>
          <context context-type="linenumber">174</context>
        </context-group>
      </trans-unit>
      <trans-unit id="configuration.editSpecificValuelist" datatype="html">
        <source> Werteliste <x id="START_TAG_CODE" ctype="x-code" equiv-text="&lt;code>"/><x id="INTERPOLATION" equiv-text="{{valuelist.id}}"/><x id="CLOSE_TAG_CODE" ctype="x-code" equiv-text="&lt;/code>"/> bearbeiten </source>
        <target state="new"> Werteliste <x id="START_TAG_CODE" ctype="x-code" equiv-text="&lt;code>"/><x id="INTERPOLATION" equiv-text="{{valuelist.id}}"/><x id="CLOSE_TAG_CODE" ctype="x-code" equiv-text="&lt;/code>"/> bearbeiten </target>
        <context-group purpose="location">
          <context context-type="sourcefile">src/app/components/configuration/editor/valuelist-editor-modal.html</context>
          <context context-type="linenumber">23,7</context>
        </context-group>
      </trans-unit>
      <trans-unit id="buttons.close" datatype="html">
        <source>Schließen</source>
        <target state="final">Chiudi</target>
        <context-group purpose="location">
          <context context-type="sourcefile">src/app/components/settings/language-picker-modal.component.ts</context>
          <context context-type="linenumber">26</context>
        </context-group>
      </trans-unit>
      <trans-unit id="imageUpload.uploadModal.info.single" datatype="html">
        <source> Bild wird eingelesen... </source>
        <target state="final">
                Trasferimento immagine in corso...
            </target>
        <context-group purpose="location">
          <context context-type="sourcefile">src/app/components/image/upload/upload-modal.component.ts</context>
          <context context-type="linenumber">18</context>
        </context-group>
      </trans-unit>
      <trans-unit id="imageUpload.uploadModal.info.multiple" datatype="html">
        <source> <x id="INTERPOLATION" equiv-text="{{uploadStatus.getHandledImages()}}"/> / <x id="INTERPOLATION_1" equiv-text="{{uploadStatus.getTotalImages()}}"/> Bilder eingelesen... </source>
        <target state="final"><x id="INTERPOLATION" equiv-text="{{uploadStatus.getHandledImages()}}"/> / <x id="INTERPOLATION_1" equiv-text="{{uploadStatus.getTotalImages()}}"/> Immagini trasferite...
            </target>
        <context-group purpose="location">
          <context context-type="sourcefile">src/app/components/image/upload/upload-modal.component.ts</context>
          <context context-type="linenumber">18</context>
        </context-group>
      </trans-unit>
      <trans-unit id="image.originalNotFoundWarning" datatype="html">
        <source> Die Original-Version des Bilds befindet sich nicht im Bilderverzeichnis. </source>
        <target state="final">
            La versione originale dell'immagine non si trova nella directory delle immagini.
        </target>
        <context-group purpose="location">
          <context context-type="sourcefile">src/app/components/image/viewer/image-viewer.component.ts</context>
          <context context-type="linenumber">53</context>
        </context-group>
      </trans-unit>
      <trans-unit id="imageView.images" datatype="html">
        <source>Bilder</source>
        <target state="final">Immagini</target>
        <context-group purpose="location">
          <context context-type="sourcefile">src/app/components/viewmodal/image/image-view-modal.component.ts</context>
          <context context-type="linenumber">108</context>
        </context-group>
      </trans-unit>
      <trans-unit id="imageView.linkedImages" datatype="html">
        <source> Mit <x id="START_TAG_STRONG" ctype="x-strong" equiv-text="&lt;strong>"/><x id="INTERPOLATION" equiv-text="{{linkedDocument.resource.identifier}}"/><x id="CLOSE_TAG_STRONG" ctype="x-strong" equiv-text="&lt;/strong>"/> verknüpfte Bilder </source>
        <target state="final">
        Immagini collegate a <x id="START_TAG_STRONG" ctype="x-strong" equiv-text="&lt;strong>"/><x id="INTERPOLATION" equiv-text="{{linkedDocument.resource.identifier}}"/><x id="CLOSE_TAG_STRONG" ctype="x-strong" equiv-text="&lt;/strong>"/></target>
        <context-group purpose="location">
          <context context-type="sourcefile">src/app/components/viewmodal/image/image-view-modal.component.ts</context>
          <context context-type="linenumber">146</context>
        </context-group>
      </trans-unit>
      <trans-unit id="resourceViewModal.noImages" datatype="html">
        <source> Mit dieser Ressource sind keine Bilder verknüpft. </source>
        <target state="final">
                Nessuna immagine è collegata a questa risorsa.
            </target>
        <context-group purpose="location">
          <context context-type="sourcefile">src/app/components/viewmodal/resource/resource-view-modal.component.ts</context>
          <context context-type="linenumber">46</context>
        </context-group>
      </trans-unit>
      <trans-unit id="imageOverview.linkModal.chooseResourcesToLink" datatype="html">
        <source>Zu verknüpfende Ressource wählen:</source>
        <target state="final">Seleziona la risorsa da collegare:</target>
        <context-group purpose="location">
          <context context-type="sourcefile">src/app/components/image/overview/link-modal.component.ts</context>
          <context context-type="linenumber">36</context>
        </context-group>
      </trans-unit>
      <trans-unit id="imageOverview.removeLinkModal.info" datatype="html">
        <source> Bei den ausgewählten Bildern werden sämtliche Verknüpfungen zu anderen Ressourcen entfernt.
</source>
        <target state="final">
    Tutti i collegamenti ad altre risorse saranno rimossi dalle immagini selezionate.
</target>
        <context-group purpose="location">
          <context context-type="sourcefile">src/app/components/image/overview/remove-link-modal.component.ts</context>
          <context context-type="linenumber">21</context>
        </context-group>
      </trans-unit>
      <trans-unit id="imageOverview.removeLinkModal.removeLinks" datatype="html">
        <source>Verknüpfungen löschen</source>
        <target state="final">Elimina collegamenti</target>
        <context-group purpose="location">
          <context context-type="sourcefile">src/app/components/image/overview/remove-link-modal.component.ts</context>
          <context context-type="linenumber">21</context>
        </context-group>
      </trans-unit>
      <trans-unit id="imageOverview.taskbar.deleteModal.question.multiple" datatype="html">
        <source> Möchten Sie die <x id="INTERPOLATION" equiv-text="{{numberOfSelectedImages}}"/> markierten Bilder wirklich löschen? </source>
        <target state="final">
        Sei sicuro di voler eliminare <x id="INTERPOLATION" equiv-text="{{numberOfSelectedImages}}"/> le immagini selezionate?
    </target>
        <context-group purpose="location">
          <context context-type="sourcefile">src/app/components/image/overview/deletion/delete-modal.component.ts</context>
          <context context-type="linenumber">28</context>
        </context-group>
      </trans-unit>
      <trans-unit id="imageOverview.taskbar.deleteModal.question.single" datatype="html">
        <source> Möchten Sie das markierte Bild wirklich löschen? </source>
        <target state="final">
        Sei sicuro di voler eliminare l'immagine selezionata?
    </target>
        <context-group purpose="location">
          <context context-type="sourcefile">src/app/components/image/overview/deletion/delete-modal.html</context>
          <context context-type="linenumber">15</context>
        </context-group>
      </trans-unit>
      <trans-unit id="imageOverview.deletionInProgressModal.info.single" datatype="html">
        <source>Bild wird gelöscht...</source>
        <target state="final">Cancellazione dell'immagine in corso...</target>
        <context-group purpose="location">
          <context context-type="sourcefile">src/app/components/image/overview/deletion/deletion-in-progress-modal.component.ts</context>
          <context context-type="linenumber">18</context>
        </context-group>
      </trans-unit>
      <trans-unit id="imageOverview.deletionInProgressModal.info.multiple" datatype="html">
        <source>Bilder werden gelöscht...</source>
        <target state="final">Cancellazione delle immagini in corso...</target>
        <context-group purpose="location">
          <context context-type="sourcefile">src/app/components/image/overview/deletion/deletion-in-progress-modal.component.ts</context>
          <context context-type="linenumber">18</context>
        </context-group>
      </trans-unit>
    </body>
  </file>
</xliff><|MERGE_RESOLUTION|>--- conflicted
+++ resolved
@@ -3880,7 +3880,6 @@
                         </target>
         <context-group purpose="location">
           <context context-type="sourcefile">src/app/components/settings/settings.html</context>
-<<<<<<< HEAD
           <context context-type="linenumber">143</context>
         </context-group>
       </trans-unit>
@@ -3898,9 +3897,6 @@
         <context-group purpose="location">
           <context context-type="sourcefile">src/app/components/settings/settings.html</context>
           <context context-type="linenumber">143</context>
-=======
-          <context context-type="linenumber">140</context>
->>>>>>> 8fca87ee
         </context-group>
       </trans-unit>
       <trans-unit id="settings.update" datatype="html">
