<?xml version="1.0" encoding="UTF-8"?>
<xliff version="1.2" xmlns="urn:oasis:names:tc:xliff:document:1.2">
  <file source-language="de" datatype="plaintext" original="ng2.template" target-language="it">
    <body>
      <trans-unit id="ngb.alert.close" datatype="html">
        <source>Close</source>
        <target state="final">Chiudere</target>
        <context-group purpose="location">
          <context context-type="sourcefile">node_modules/@ng-bootstrap/ng-bootstrap/__ivy_ngcc__/fesm2015/@ng-bootstrap/ng-bootstrap/alert/alert.ts</context>
          <context context-type="linenumber">67</context>
        </context-group>
      </trans-unit>
      <trans-unit id="ngb.carousel.previous" datatype="html">
        <source>Previous</source>
        <target state="final">Indietro</target>
        <context-group purpose="location">
          <context context-type="sourcefile">node_modules/@ng-bootstrap/ng-bootstrap/__ivy_ngcc__/fesm2015/@ng-bootstrap/ng-bootstrap/carousel/carousel.ts</context>
          <context context-type="linenumber">160</context>
        </context-group>
      </trans-unit>
      <trans-unit id="ngb.carousel.next" datatype="html">
        <source>Next</source>
        <target state="final">Avanti</target>
        <context-group purpose="location">
          <context context-type="sourcefile">node_modules/@ng-bootstrap/ng-bootstrap/__ivy_ngcc__/fesm2015/@ng-bootstrap/ng-bootstrap/carousel/carousel.ts</context>
          <context context-type="linenumber">175</context>
        </context-group>
      </trans-unit>
      <trans-unit id="ngb.datepicker.previous-month" datatype="html">
        <source>Previous month</source>
        <target state="final">Mese precedente</target>
        <context-group purpose="location">
          <context context-type="sourcefile">node_modules/@ng-bootstrap/ng-bootstrap/__ivy_ngcc__/fesm2015/@ng-bootstrap/ng-bootstrap/datepicker/datepicker-month.ts</context>
          <context context-type="linenumber">46</context>
        </context-group>
        <context-group purpose="location">
          <context context-type="sourcefile">node_modules/@ng-bootstrap/ng-bootstrap/__ivy_ngcc__/fesm2015/@ng-bootstrap/ng-bootstrap/datepicker/datepicker-month.ts</context>
          <context context-type="linenumber">62</context>
        </context-group>
      </trans-unit>
      <trans-unit id="ngb.datepicker.next-month" datatype="html">
        <source>Next month</source>
        <target state="final">Prossimo mese</target>
        <context-group purpose="location">
          <context context-type="sourcefile">node_modules/@ng-bootstrap/ng-bootstrap/__ivy_ngcc__/fesm2015/@ng-bootstrap/ng-bootstrap/datepicker/datepicker-month.ts</context>
          <context context-type="linenumber">72</context>
        </context-group>
        <context-group purpose="location">
          <context context-type="sourcefile">node_modules/@ng-bootstrap/ng-bootstrap/__ivy_ngcc__/fesm2015/@ng-bootstrap/ng-bootstrap/datepicker/datepicker-month.ts</context>
          <context context-type="linenumber">72</context>
        </context-group>
      </trans-unit>
      <trans-unit id="ngb.datepicker.select-month" datatype="html">
        <source>Select month</source>
        <target state="final">Selezionare il mese</target>
        <context-group purpose="location">
          <context context-type="sourcefile">node_modules/@ng-bootstrap/ng-bootstrap/__ivy_ngcc__/fesm2015/@ng-bootstrap/ng-bootstrap/datepicker/datepicker-day-view.ts</context>
          <context context-type="linenumber">31</context>
        </context-group>
        <context-group purpose="location">
          <context context-type="sourcefile">node_modules/@ng-bootstrap/ng-bootstrap/__ivy_ngcc__/fesm2015/@ng-bootstrap/ng-bootstrap/datepicker/datepicker-day-view.ts</context>
          <context context-type="linenumber">31</context>
        </context-group>
      </trans-unit>
      <trans-unit id="ngb.datepicker.select-year" datatype="html">
        <source>Select year</source>
        <target state="final">Selezionare l'anno</target>
        <context-group purpose="location">
          <context context-type="sourcefile">node_modules/@ng-bootstrap/ng-bootstrap/__ivy_ngcc__/fesm2015/@ng-bootstrap/ng-bootstrap/datepicker/datepicker-day-view.ts</context>
          <context context-type="linenumber">31</context>
        </context-group>
        <context-group purpose="location">
          <context context-type="sourcefile">node_modules/@ng-bootstrap/ng-bootstrap/__ivy_ngcc__/fesm2015/@ng-bootstrap/ng-bootstrap/datepicker/datepicker-day-view.ts</context>
          <context context-type="linenumber">31</context>
        </context-group>
      </trans-unit>
      <trans-unit id="ngb.pagination.first" datatype="html">
        <source>««</source>
        <target state="final">««</target>
        <context-group purpose="location">
          <context context-type="sourcefile">node_modules/@ng-bootstrap/ng-bootstrap/__ivy_ngcc__/fesm2015/@ng-bootstrap/ng-bootstrap/pagination/pagination.ts</context>
          <context context-type="linenumber">146</context>
        </context-group>
      </trans-unit>
      <trans-unit id="ngb.pagination.first-aria" datatype="html">
        <source>First</source>
        <target state="final">Primo</target>
        <context-group purpose="location">
          <context context-type="sourcefile">node_modules/@ng-bootstrap/ng-bootstrap/__ivy_ngcc__/fesm2015/@ng-bootstrap/ng-bootstrap/pagination/pagination.ts</context>
          <context context-type="linenumber">174</context>
        </context-group>
      </trans-unit>
      <trans-unit id="ngb.pagination.previous" datatype="html">
        <source>«</source>
        <target state="final">«</target>
        <context-group purpose="location">
          <context context-type="sourcefile">node_modules/@ng-bootstrap/ng-bootstrap/__ivy_ngcc__/fesm2015/@ng-bootstrap/ng-bootstrap/pagination/pagination.ts</context>
          <context context-type="linenumber">153</context>
        </context-group>
      </trans-unit>
      <trans-unit id="ngb.pagination.previous-aria" datatype="html">
        <source>Previous</source>
        <target state="final">Precedente</target>
        <context-group purpose="location">
          <context context-type="sourcefile">node_modules/@ng-bootstrap/ng-bootstrap/__ivy_ngcc__/fesm2015/@ng-bootstrap/ng-bootstrap/pagination/pagination.ts</context>
          <context context-type="linenumber">187</context>
        </context-group>
      </trans-unit>
      <trans-unit id="ngb.pagination.next" datatype="html">
        <source>»</source>
        <target state="final">»</target>
        <context-group purpose="location">
          <context context-type="sourcefile">node_modules/@ng-bootstrap/ng-bootstrap/__ivy_ngcc__/fesm2015/@ng-bootstrap/ng-bootstrap/pagination/pagination.ts</context>
          <context context-type="linenumber">159</context>
        </context-group>
      </trans-unit>
      <trans-unit id="ngb.pagination.next-aria" datatype="html">
        <source>Next</source>
        <target state="final">Successivo</target>
        <context-group purpose="location">
          <context context-type="sourcefile">node_modules/@ng-bootstrap/ng-bootstrap/__ivy_ngcc__/fesm2015/@ng-bootstrap/ng-bootstrap/pagination/pagination.ts</context>
          <context context-type="linenumber">195</context>
        </context-group>
      </trans-unit>
      <trans-unit id="ngb.pagination.last" datatype="html">
        <source>»»</source>
        <target state="final">»»</target>
        <context-group purpose="location">
          <context context-type="sourcefile">node_modules/@ng-bootstrap/ng-bootstrap/__ivy_ngcc__/fesm2015/@ng-bootstrap/ng-bootstrap/pagination/pagination.ts</context>
          <context context-type="linenumber">165</context>
        </context-group>
      </trans-unit>
      <trans-unit id="ngb.pagination.last-aria" datatype="html">
        <source>Last</source>
        <target state="final">Ultimo</target>
        <context-group purpose="location">
          <context context-type="sourcefile">node_modules/@ng-bootstrap/ng-bootstrap/__ivy_ngcc__/fesm2015/@ng-bootstrap/ng-bootstrap/pagination/pagination.ts</context>
          <context context-type="linenumber">217</context>
        </context-group>
      </trans-unit>
      <trans-unit id="ngb.progressbar.value" datatype="html">
        <source><x id="INTERPOLATION" equiv-text="*
   * Supp"/>%</source>
        <target state="final"><x id="INTERPOLATION" equiv-text="{{getPercentValue()}}"/>%</target>
        <context-group purpose="location">
          <context context-type="sourcefile">node_modules/@ng-bootstrap/ng-bootstrap/__ivy_ngcc__/fesm2015/@ng-bootstrap/ng-bootstrap/progressbar/progressbar.ts</context>
          <context context-type="linenumber">59</context>
        </context-group>
      </trans-unit>
      <trans-unit id="ngb.timepicker.increment-hours" datatype="html">
        <source>Increment hours</source>
        <target state="final">Aumentare le ore</target>
        <context-group purpose="location">
          <context context-type="sourcefile">node_modules/@ng-bootstrap/ng-bootstrap/__ivy_ngcc__/fesm2015/@ng-bootstrap/ng-bootstrap/timepicker/timepicker.ts</context>
          <context context-type="linenumber">231</context>
        </context-group>
      </trans-unit>
      <trans-unit id="ngb.timepicker.HH" datatype="html">
        <source>HH</source>
        <target state="final">HH</target>
        <context-group purpose="location">
          <context context-type="sourcefile">node_modules/@ng-bootstrap/ng-bootstrap/__ivy_ngcc__/fesm2015/@ng-bootstrap/ng-bootstrap/timepicker/timepicker.ts</context>
          <context context-type="linenumber">164</context>
        </context-group>
      </trans-unit>
      <trans-unit id="ngb.timepicker.hours" datatype="html">
        <source>Hours</source>
        <target state="final">Ore</target>
        <context-group purpose="location">
          <context context-type="sourcefile">node_modules/@ng-bootstrap/ng-bootstrap/__ivy_ngcc__/fesm2015/@ng-bootstrap/ng-bootstrap/timepicker/timepicker.ts</context>
          <context context-type="linenumber">184</context>
        </context-group>
      </trans-unit>
      <trans-unit id="ngb.timepicker.decrement-hours" datatype="html">
        <source>Decrement hours</source>
        <target state="final">Ridurre le ore</target>
        <context-group purpose="location">
          <context context-type="sourcefile">node_modules/@ng-bootstrap/ng-bootstrap/__ivy_ngcc__/fesm2015/@ng-bootstrap/ng-bootstrap/timepicker/timepicker.ts</context>
          <context context-type="linenumber">251</context>
        </context-group>
      </trans-unit>
      <trans-unit id="ngb.timepicker.increment-minutes" datatype="html">
        <source>Increment minutes</source>
        <target state="final">Aumentare i minuti</target>
        <context-group purpose="location">
          <context context-type="sourcefile">node_modules/@ng-bootstrap/ng-bootstrap/__ivy_ngcc__/fesm2015/@ng-bootstrap/ng-bootstrap/timepicker/timepicker.ts</context>
          <context context-type="linenumber">273</context>
        </context-group>
      </trans-unit>
      <trans-unit id="ngb.timepicker.MM" datatype="html">
        <source>MM</source>
        <target state="final">MM</target>
        <context-group purpose="location">
          <context context-type="sourcefile">node_modules/@ng-bootstrap/ng-bootstrap/__ivy_ngcc__/fesm2015/@ng-bootstrap/ng-bootstrap/timepicker/timepicker.ts</context>
          <context context-type="linenumber">194</context>
        </context-group>
      </trans-unit>
      <trans-unit id="ngb.timepicker.minutes" datatype="html">
        <source>Minutes</source>
        <target state="final">Minuti</target>
        <context-group purpose="location">
          <context context-type="sourcefile">node_modules/@ng-bootstrap/ng-bootstrap/__ivy_ngcc__/fesm2015/@ng-bootstrap/ng-bootstrap/timepicker/timepicker.ts</context>
          <context context-type="linenumber">209</context>
        </context-group>
      </trans-unit>
      <trans-unit id="ngb.timepicker.decrement-minutes" datatype="html">
        <source>Decrement minutes</source>
        <target state="final">Ridurre i minuti</target>
        <context-group purpose="location">
          <context context-type="sourcefile">node_modules/@ng-bootstrap/ng-bootstrap/__ivy_ngcc__/fesm2015/@ng-bootstrap/ng-bootstrap/timepicker/timepicker.ts</context>
          <context context-type="linenumber">290</context>
        </context-group>
      </trans-unit>
      <trans-unit id="ngb.timepicker.increment-seconds" datatype="html">
        <source>Increment seconds</source>
        <target state="final">Aumentare i secondi</target>
        <context-group purpose="location">
          <context context-type="sourcefile">node_modules/@ng-bootstrap/ng-bootstrap/__ivy_ngcc__/fesm2015/@ng-bootstrap/ng-bootstrap/timepicker/timepicker.ts</context>
          <context context-type="linenumber">296</context>
        </context-group>
      </trans-unit>
      <trans-unit id="ngb.timepicker.SS" datatype="html">
        <source>SS</source>
        <target state="final">SS</target>
        <context-group purpose="location">
          <context context-type="sourcefile">node_modules/@ng-bootstrap/ng-bootstrap/__ivy_ngcc__/fesm2015/@ng-bootstrap/ng-bootstrap/timepicker/timepicker.ts</context>
          <context context-type="linenumber">296</context>
        </context-group>
      </trans-unit>
      <trans-unit id="ngb.timepicker.seconds" datatype="html">
        <source>Seconds</source>
        <target state="final">Secondi</target>
        <context-group purpose="location">
          <context context-type="sourcefile">node_modules/@ng-bootstrap/ng-bootstrap/__ivy_ngcc__/fesm2015/@ng-bootstrap/ng-bootstrap/timepicker/timepicker.ts</context>
          <context context-type="linenumber">296</context>
        </context-group>
      </trans-unit>
      <trans-unit id="ngb.timepicker.decrement-seconds" datatype="html">
        <source>Decrement seconds</source>
        <target state="final">Ridurre i secondi</target>
        <context-group purpose="location">
          <context context-type="sourcefile">node_modules/@ng-bootstrap/ng-bootstrap/__ivy_ngcc__/fesm2015/@ng-bootstrap/ng-bootstrap/timepicker/timepicker.ts</context>
          <context context-type="linenumber">296</context>
        </context-group>
      </trans-unit>
      <trans-unit id="ngb.timepicker.PM" datatype="html">
        <source><x id="INTERPOLATION"/></source>
        <target state="final"><x id="INTERPOLATION" equiv-text="{{ i18n.getAfternoonPeriod() }}"/></target>
        <context-group purpose="location">
          <context context-type="sourcefile">node_modules/@ng-bootstrap/ng-bootstrap/__ivy_ngcc__/fesm2015/@ng-bootstrap/ng-bootstrap/timepicker/timepicker.ts</context>
          <context context-type="linenumber">296</context>
        </context-group>
      </trans-unit>
      <trans-unit id="ngb.timepicker.AM" datatype="html">
        <source><x id="INTERPOLATION"/></source>
        <target state="final"><x id="INTERPOLATION" equiv-text="{{ i18n.getMorningPeriod() }}"/></target>
        <context-group purpose="location">
          <context context-type="sourcefile">node_modules/@ng-bootstrap/ng-bootstrap/__ivy_ngcc__/fesm2015/@ng-bootstrap/ng-bootstrap/timepicker/timepicker.ts</context>
          <context context-type="linenumber">296</context>
        </context-group>
      </trans-unit>
      <trans-unit id="ngb.toast.close-aria" datatype="html">
        <source>Close</source>
        <target state="final">Close</target>
        <context-group purpose="location">
          <context context-type="sourcefile">node_modules/@ng-bootstrap/ng-bootstrap/__ivy_ngcc__/fesm2015/@ng-bootstrap/ng-bootstrap/toast/toast.ts</context>
          <context context-type="linenumber">107</context>
        </context-group>
      </trans-unit>
      <trans-unit id="boolean.yes" datatype="html">
        <source>Ja</source>
        <target state="final">Sì</target>
        <context-group purpose="location">
          <context context-type="sourcefile">src/app/components/docedit/core/forms/boolean.component.ts</context>
          <context context-type="linenumber">33</context>
        </context-group>
        <context-group purpose="location">
          <context context-type="sourcefile">src/app/components/image/overview/searchbar/image-overview-search-constraints.component.ts</context>
          <context context-type="linenumber">65</context>
        </context-group>
        <context-group purpose="location">
          <context context-type="sourcefile">src/app/components/image/overview/searchbar/image-overview-search-constraints.component.ts</context>
          <context context-type="linenumber">65</context>
        </context-group>
        <context-group purpose="location">
          <context context-type="sourcefile">src/app/components/resources/searchbar/resources-search-constraints.component.ts</context>
          <context context-type="linenumber">126</context>
        </context-group>
        <context-group purpose="location">
          <context context-type="sourcefile">src/app/components/resources/searchbar/resources-search-constraints.component.ts</context>
          <context context-type="linenumber">126</context>
        </context-group>
        <context-group purpose="location">
          <context context-type="sourcefile">src/app/components/widgets/documentinfo/field-view.component.ts</context>
          <context context-type="linenumber">42</context>
        </context-group>
      </trans-unit>
      <trans-unit id="boolean.no" datatype="html">
        <source>Nein</source>
        <target state="final">No</target>
        <context-group purpose="location">
          <context context-type="sourcefile">src/app/components/docedit/core/forms/boolean.component.ts</context>
          <context context-type="linenumber">33</context>
        </context-group>
        <context-group purpose="location">
          <context context-type="sourcefile">src/app/components/image/overview/searchbar/image-overview-search-constraints.component.ts</context>
          <context context-type="linenumber">65</context>
        </context-group>
        <context-group purpose="location">
          <context context-type="sourcefile">src/app/components/image/overview/searchbar/image-overview-search-constraints.component.ts</context>
          <context context-type="linenumber">65</context>
        </context-group>
        <context-group purpose="location">
          <context context-type="sourcefile">src/app/components/resources/searchbar/resources-search-constraints.component.ts</context>
          <context context-type="linenumber">126</context>
        </context-group>
        <context-group purpose="location">
          <context context-type="sourcefile">src/app/components/resources/searchbar/resources-search-constraints.component.ts</context>
          <context context-type="linenumber">126</context>
        </context-group>
        <context-group purpose="location">
          <context context-type="sourcefile">src/app/components/widgets/documentinfo/field-view.component.ts</context>
          <context context-type="linenumber">53</context>
        </context-group>
      </trans-unit>
      <trans-unit id="components.documents.documentTeaser.newResource" datatype="html">
        <source>Neue Ressource</source>
        <target state="final">Nuova risorsa</target>
        <context-group purpose="location">
          <context context-type="sourcefile">src/app/components/widgets/document-teaser.component.ts</context>
          <context context-type="linenumber">12</context>
        </context-group>
      </trans-unit>
      <trans-unit id="resources.detailSidebar.geometryView.polygon" datatype="html">
        <source>Polygon</source>
        <target state="final">Poligono</target>
        <context-group purpose="location">
          <context context-type="sourcefile">src/app/components/resources/map/list/geometry-view.component.ts</context>
          <context context-type="linenumber">20</context>
        </context-group>
      </trans-unit>
      <trans-unit id="resources.detailSidebar.geometryView.multipolygon" datatype="html">
        <source>Multipolygon</source>
        <target state="final">Multipoligono</target>
        <context-group purpose="location">
          <context context-type="sourcefile">src/app/components/resources/map/list/geometry-view.component.ts</context>
          <context context-type="linenumber">20</context>
        </context-group>
      </trans-unit>
      <trans-unit id="resources.detailSidebar.geometryView.polyline" datatype="html">
        <source>Polyline</source>
        <target state="final">Polilinea</target>
        <context-group purpose="location">
          <context context-type="sourcefile">src/app/components/resources/map/list/geometry-view.component.ts</context>
          <context context-type="linenumber">20</context>
        </context-group>
      </trans-unit>
      <trans-unit id="resources.detailSidebar.geometryView.multipolyline" datatype="html">
        <source>Multipolyline</source>
        <target state="final">Multipolilinea</target>
        <context-group purpose="location">
          <context context-type="sourcefile">src/app/components/resources/map/list/geometry-view.component.ts</context>
          <context context-type="linenumber">20</context>
        </context-group>
      </trans-unit>
      <trans-unit id="resources.detailSidebar.geometryView.point" datatype="html">
        <source>Punkt</source>
        <target state="final">Punto</target>
        <context-group purpose="location">
          <context context-type="sourcefile">src/app/components/resources/map/list/geometry-view.component.ts</context>
          <context context-type="linenumber">20</context>
        </context-group>
      </trans-unit>
      <trans-unit id="resources.detailSidebar.geometryView.multipoint" datatype="html">
        <source>Multipunkt</source>
        <target state="final">Multipunto</target>
        <context-group purpose="location">
          <context context-type="sourcefile">src/app/components/resources/map/list/geometry-view.component.ts</context>
          <context context-type="linenumber">20</context>
        </context-group>
      </trans-unit>
      <trans-unit id="resources.detailSidebar.geometryView.none" datatype="html">
        <source>Keine</source>
        <target state="final">Nessuno</target>
        <context-group purpose="location">
          <context context-type="sourcefile">src/app/components/resources/map/list/geometry-view.component.ts</context>
          <context context-type="linenumber">20</context>
        </context-group>
      </trans-unit>
      <trans-unit id="widgets.documentPicker.noSearchCriteria" datatype="html">
        <source>Keine Suchkriterien angegeben</source>
        <target state="final">Nessun criterio di ricerca specificato</target>
        <context-group purpose="location">
          <context context-type="sourcefile">src/app/components/widgets/document-picker.component.ts</context>
          <context context-type="linenumber">45</context>
        </context-group>
      </trans-unit>
      <trans-unit id="widgets.documentPicker.noSearchResults" datatype="html">
        <source>Keine Ziele gefunden</source>
        <target state="final">Nessun oggetto trovato</target>
        <context-group purpose="location">
          <context context-type="sourcefile">src/app/components/widgets/document-picker.component.ts</context>
          <context context-type="linenumber">77</context>
        </context-group>
      </trans-unit>
      <trans-unit id="widgets.searchBar.placeholder" datatype="html">
        <source>Suchen...</source>
        <target state="final">Cerca...</target>
        <context-group purpose="location">
          <context context-type="sourcefile">src/app/components/image/overview/searchbar/image-overview-search-bar.component.ts</context>
          <context context-type="linenumber">27</context>
        </context-group>
        <context-group purpose="location">
          <context context-type="sourcefile">src/app/components/resources/searchbar/resources-search-bar.component.ts</context>
          <context context-type="linenumber">48</context>
        </context-group>
        <context-group purpose="location">
          <context context-type="sourcefile">src/app/components/widgets/search-bar.component.ts</context>
          <context context-type="linenumber">44</context>
        </context-group>
      </trans-unit>
      <trans-unit id="widgets.searchBar.categoryFilter" datatype="html">
        <source>Nach Kategorie filtern:</source>
        <target state="final">Filtrare per categoria:</target>
        <context-group purpose="location">
          <context context-type="sourcefile">src/app/components/resources/searchbar/resources-search-bar.component.ts</context>
          <context context-type="linenumber">72</context>
        </context-group>
        <context-group purpose="location">
          <context context-type="sourcefile">src/app/components/widgets/search-bar.component.ts</context>
          <context context-type="linenumber">70</context>
        </context-group>
      </trans-unit>
      <trans-unit id="widgets.categoryPicker.allCategories" datatype="html">
        <source>Alle Kategorien</source>
        <target state="final">Tutte le categorie</target>
        <context-group purpose="location">
          <context context-type="sourcefile">src/app/components/widgets/category-picker.component.ts</context>
          <context context-type="linenumber">49</context>
        </context-group>
      </trans-unit>
      <trans-unit id="import.uploadModal.info" datatype="html">
        <source>Datensätze werden eingelesen...</source>
        <target state="final">Trasferimento dei record...</target>
        <context-group purpose="location">
          <context context-type="sourcefile">src/app/components/import/upload-modal.component.ts</context>
          <context context-type="linenumber">16</context>
        </context-group>
      </trans-unit>
      <trans-unit id="import.startImport" datatype="html">
        <source>Import starten</source>
        <target state="final">Avviare l'importazione</target>
        <context-group purpose="location">
          <context context-type="sourcefile">src/app/components/import/import.component.ts</context>
          <context context-type="linenumber">53</context>
        </context-group>
      </trans-unit>
      <trans-unit id="import.source" datatype="html">
        <source>Quelle</source>
        <target state="final">Sorgente</target>
        <context-group purpose="location">
          <context context-type="sourcefile">src/app/components/import/import.component.ts</context>
          <context context-type="linenumber">65</context>
        </context-group>
      </trans-unit>
      <trans-unit id="import.file" datatype="html">
        <source>Datei</source>
        <target state="final">File</target>
        <context-group purpose="location">
          <context context-type="sourcefile">src/app/components/import/import.component.ts</context>
          <context context-type="linenumber">82</context>
        </context-group>
      </trans-unit>
      <trans-unit id="import.http" datatype="html">
        <source>HTTP</source>
        <target state="final">HTTP</target>
        <context-group purpose="location">
          <context context-type="sourcefile">src/app/components/import/import.component.ts</context>
          <context context-type="linenumber">99</context>
        </context-group>
      </trans-unit>
      <trans-unit id="import.path" datatype="html">
        <source>Pfad</source>
        <target state="final">Percorso</target>
        <context-group purpose="location">
          <context context-type="sourcefile">src/app/components/import/import.component.ts</context>
          <context context-type="linenumber">121</context>
        </context-group>
      </trans-unit>
      <trans-unit id="import.chooseFile" datatype="html">
        <source>Datei auswählen...</source>
        <target state="final">Selezionare file...</target>
        <context-group purpose="location">
          <context context-type="sourcefile">src/app/components/import/import.component.ts</context>
          <context context-type="linenumber">141</context>
        </context-group>
      </trans-unit>
      <trans-unit id="import.url" datatype="html">
        <source>URL</source>
        <target state="final">URL</target>
        <context-group purpose="location">
          <context context-type="sourcefile">src/app/components/import/import.component.ts</context>
          <context context-type="linenumber">163</context>
        </context-group>
      </trans-unit>
      <trans-unit id="import.format.info" datatype="html">
        <source> Unterstützte Dateiformate: <x id="INTERPOLATION" equiv-text="{{getAllowedFileExtensions()}}"/><x id="LINE_BREAK" ctype="lb" equiv-text="&lt;br>"/> Bildformate können in der <x id="START_LINK" ctype="x-a" equiv-text="&lt;a href=&quot;#&quot; routerLink=&quot;../images&quot;>"/>Bilderverwaltung<x id="CLOSE_LINK" ctype="x-a" equiv-text="&lt;/a>"/> importiert werden. </source>
        <target state="final">
                        Formati di file supportati: <x id="INTERPOLATION" equiv-text="{{getAllowedFileExtensions()}}"/><x id="LINE_BREAK" ctype="lb" equiv-text="&lt;br/>"/>
                        I formati di immagine possono essere importati nel <x id="START_LINK" ctype="x-a" equiv-text="&lt;a>"/>Gestore di immagini<x id="CLOSE_LINK" ctype="x-a" equiv-text="&lt;/a>"/>.
                   </target>
        <context-group purpose="location">
          <context context-type="sourcefile">src/app/components/import/import.component.ts</context>
          <context context-type="linenumber">197</context>
        </context-group>
      </trans-unit>
      <trans-unit id="import.regularOption.label" datatype="html">
        <source> Neue Ressourcen importieren</source>
        <target state="final">Importazione di nuove risorse</target>
        <context-group purpose="location">
          <context context-type="sourcefile">src/app/components/import/import.html</context>
          <context context-type="linenumber">68</context>
        </context-group>
      </trans-unit>
      <trans-unit id="import.defaultOption.info" datatype="html">
        <source> Datensätze, deren Bezeichner (Feld <x id="START_EMPHASISED_TEXT" ctype="x-em" equiv-text="&lt;em>"/>identifier<x id="CLOSE_EMPHASISED_TEXT" ctype="x-em" equiv-text="&lt;/em>"/>) bereits vergeben ist, werden ignoriert. </source>
        <target state="final">I record il cui identificatore (campo <x id="START_EMPHASISED_TEXT" ctype="x-em" equiv-text="&lt;em>"/>identifier<x id="CLOSE_EMPHASISED_TEXT" ctype="x-em" equiv-text="&lt;/em>"/>) è già stato assegnato, verranno ignorati.</target>
        <context-group purpose="location">
          <context context-type="sourcefile">src/app/components/import/import.html</context>
          <context context-type="linenumber">85</context>
        </context-group>
      </trans-unit>
      <trans-unit id="import.mergeOption.label" datatype="html">
        <source> Vorhandene Ressource ergänzen </source>
        <target state="final">Aggiungere alla risorsa esistente</target>
        <context-group purpose="location">
          <context context-type="sourcefile">src/app/components/import/import.html</context>
          <context context-type="linenumber">87</context>
        </context-group>
      </trans-unit>
      <trans-unit id="import.mergeOption.native.info" datatype="html">
        <source> Ist diese Option aktiviert, so werden bereits existierende Datensätze mit den Daten aus der Importdatei ergänzt. Felder des Importdatensatzes überschreiben dabei gleichnamige Felder im existierenden Datensatz. Geometrien des Importdatensatzes überschreiben bestehende im existierenden Datensatz. Im existierenden Datensatz vorhandene Felder, die nicht im Importdatensatz vorhanden sind, bleiben unverändert bestehen. Die Kategorie kann nicht verändert werden. Die Zuordnung von Datensätzen geschieht per Bezeichner (Feld <x id="START_EMPHASISED_TEXT" ctype="x-em" equiv-text="&lt;em>"/>identifier<x id="CLOSE_EMPHASISED_TEXT" ctype="x-em" equiv-text="&lt;/em>"/>). Datensätze in der Importdatei, die nicht zugeordnet werden können, werden ignoriert. </source>
        <target state="final">
                        Se questa opzione è attivata, i record dei dati esistenti vengono integrati con
                        i dati del file di importazione. I campi nel file di importazione che hanno lo stesso nome
                        di quelli nel file dove vengono importati sovrascrivono i record dei campi omonimi nel file esistente.
                        Le geometrie dei record importati sovrascrivono le geometrie dei record esistenti. I campi dei record
                        dei dati esistenti che non sono nei record dei dati di importazione rimangono invariati.
                        La categoria non può essere modificata. L'assegnazione dei record di dati
                        avviene tramite identificatore (campo <x id="START_EMPHASISED_TEXT" ctype="x-em" equiv-text="&lt;em>"/>identifier<x id="CLOSE_EMPHASISED_TEXT" ctype="x-em" equiv-text="&lt;/em>"/>). I record di dati nel
                        file di importazione che non possono essere assegnati sono ignorati.
                    </target>
        <context-group purpose="location">
          <context context-type="sourcefile">src/app/components/import/import.html</context>
          <context context-type="linenumber">105</context>
        </context-group>
      </trans-unit>
      <trans-unit id="import.mergeOption.csv.info" datatype="html">
        <source> Ist diese Option aktiviert, so werden bereits existierende Datensätze mit den Daten aus der Importdatei ergänzt. Felder des Importdatensatzes überschreiben dabei gleichnamige Felder im existierenden Datensatz. Im existierenden Datensatz vorhandene Felder, die nicht im Importdatensatz vorhanden sind, bleiben unverändert bestehen. Die Kategorie kann nicht verändert werden. Die Zuordnung von Datensätzen geschieht per Bezeichner (Spalte <x id="START_EMPHASISED_TEXT" ctype="x-em" equiv-text="&lt;em>"/>identifier<x id="CLOSE_EMPHASISED_TEXT" ctype="x-em" equiv-text="&lt;/em>"/>). Datensätze in der Importdatei, die nicht zugeordnet werden können, werden ignoriert. </source>
        <target state="final">
                        Se questa opzione è attivata, i record dei dati esistenti vengono integrati con
                        i dati del file di importazione. I campi nel file di importazione che hanno lo stesso nome
                        di quelli nel file dove vengono importati sovrascrivono i record dei campi omonimi nel file esistente.
                        I campi dei record dei dati esistenti che non sono nei record dei dati di importazione rimangono invariati.
                        La categoria non può essere modificata. L'assegnazione dei record di dati
                        avviene tramite identificatore (colonna <x id="START_EMPHASISED_TEXT" ctype="x-em" equiv-text="&lt;em>"/>identifier<x id="CLOSE_EMPHASISED_TEXT" ctype="x-em" equiv-text="&lt;/em>"/>). I record dei dati nel
                        file di importazione che non possono essere assegnati vengono ignorati.
                    </target>
        <context-group purpose="location">
          <context context-type="sourcefile">src/app/components/import/import.html</context>
          <context context-type="linenumber">116</context>
        </context-group>
      </trans-unit>
      <trans-unit id="import.mergeOption.permitDeletions" datatype="html">
        <source> Löschen erlauben </source>
        <target state="final">
                            Consentire l'eliminazione
                        </target>
        <context-group purpose="location">
          <context context-type="sourcefile">src/app/components/import/import.html</context>
          <context context-type="linenumber">120</context>
        </context-group>
      </trans-unit>
      <trans-unit id="import.mergeOption.deletionsInfo.jsonl" datatype="html">
        <source> Ist diese Option aktiviert, so können sowohl Felder als auch Relationen nicht nur verändert, sondern auch entfernt werden. Gelöscht werden alle Felder und Relationen, denen in der Importdatei der Wert <x id="START_ITALIC_TEXT" ctype="x-i" equiv-text="&lt;i>"/>null<x id="CLOSE_ITALIC_TEXT" ctype="x-i" equiv-text="&lt;/i>"/> zugewiesen ist. Nicht aufgeführte Felder und Relationen bleiben unverändert. </source>
        <target state="final">
                        Se questa opzione è attivata i campi e le relazioni non solo
                        possono essere modificati, ma anche rimossi. Tutti i campi e le relazioni
                        a cui viene assegnato il valore <x id="START_ITALIC_TEXT" ctype="x-i" equiv-text="&lt;i>"/>null<x id="CLOSE_ITALIC_TEXT" ctype="x-i" equiv-text="&lt;/i>"/> nel file di importazione vengono cancellati.
                        I campi e le relazioni non elencati rimangono invariati.
                    </target>
        <context-group purpose="location">
          <context context-type="sourcefile">src/app/components/import/import.html</context>
          <context context-type="linenumber">135</context>
        </context-group>
      </trans-unit>
      <trans-unit id="import.mergeOption.deletionsInfo.csv" datatype="html">
        <source> Ist diese Option aktiviert, so können sowohl Felder als auch Relationen nicht nur verändert, sondern auch entfernt werden. Gelöscht werden alle Felder und Relationen, bei denen das Feld in der Importdatei leer ist. Nicht in der CSV-Tabelle als Spalte aufgeführte Felder und Relationen bleiben unverändert. </source>
        <target state="final">
                        Se questa opzione è attivata i campi e le relazioni non solo
                        possono essere modificati, ma anche rimossi. Tutti i campi e le relazioni
                        in cui il campo del file di importazione è vuoto, vengono cancellati.
                        I campi e le relazioni non elencati come colonne nella tabella CSV rimangono
                        invariati.
                    </target>
        <context-group purpose="location">
          <context context-type="sourcefile">src/app/components/import/import.html</context>
          <context context-type="linenumber">139</context>
        </context-group>
      </trans-unit>
      <trans-unit id="import.format.importCategorySelect" datatype="html">
        <source>Kategorie</source>
        <target state="final">Categoria</target>
        <context-group purpose="location">
          <context context-type="sourcefile">src/app/components/import/import.html</context>
          <context context-type="linenumber">163</context>
        </context-group>
      </trans-unit>
      <trans-unit id="import.selectCategory" datatype="html">
        <source>Kategorie auswählen</source>
        <target state="final">Scegliere la categoria</target>
        <context-group purpose="location">
          <context context-type="sourcefile">src/app/components/import/import.html</context>
          <context context-type="linenumber">174</context>
        </context-group>
      </trans-unit>
      <trans-unit id="import.assignToOperation.label" datatype="html">
        <source>Daten einer Maßnahme zuordnen</source>
        <target state="final">Assegnare i dati a un'operazione</target>
        <context-group purpose="location">
          <context context-type="sourcefile">src/app/components/import/import.html</context>
          <context context-type="linenumber">184</context>
        </context-group>
      </trans-unit>
      <trans-unit id="import.assignToOperation.noAssignment" datatype="html">
        <source>Keine Zuordnung</source>
        <target state="final">Nessuna assegnazione</target>
        <context-group purpose="location">
          <context context-type="sourcefile">src/app/components/import/import.html</context>
          <context context-type="linenumber">195</context>
        </context-group>
      </trans-unit>
      <trans-unit id="import.csv.separator" datatype="html">
        <source>Feldtrennzeichen</source>
        <target state="final">Separatore di campo</target>
        <context-group purpose="location">
          <context context-type="sourcefile">src/app/components/import/import.html</context>
          <context context-type="linenumber">204</context>
        </context-group>
      </trans-unit>
      <trans-unit id="import.geojson.info" datatype="html">
        <source> Beim GeoJSON-Import werden keine neuen Ressourcen angelegt, sondern existierenden Ressourcen Geometrien hinzugefügt. Bitte beachten Sie, dass bereits vorhandene Geometrien dabei überschrieben werden. Die Zuordnung von Datensätzen geschieht per Bezeichner (Feld <x id="START_EMPHASISED_TEXT" ctype="x-em" equiv-text="&lt;em>"/>identifier<x id="CLOSE_EMPHASISED_TEXT" ctype="x-em" equiv-text="&lt;/em>"/> im Objekt <x id="START_EMPHASISED_TEXT" ctype="x-em" equiv-text="&lt;em>"/>properties<x id="CLOSE_EMPHASISED_TEXT" ctype="x-em" equiv-text="&lt;/em>"/>). Datensätze in der Importdatei, die nicht zugeordnet werden können, werden ignoriert. </source>
        <target state="final">L'importazione dei file GeoJSON non crea nuove risorse, ma aggiunge geometrie alle risorse esistenti. Si prega di notare che le Geometrie esistenti vengono sovrascritte. L'assegnazione dei record dei dati avviene tramite l' identificatore (campo <x id="START_EMPHASISED_TEXT" ctype="x-em" equiv-text="&lt;em>"/>identifier<x id="CLOSE_EMPHASISED_TEXT" ctype="x-em" equiv-text="&lt;/em>"/> nell'oggetto <x id="START_EMPHASISED_TEXT" ctype="x-em" equiv-text="&lt;em>"/>properties<x id="CLOSE_EMPHASISED_TEXT" ctype="x-em" equiv-text="&lt;/em>"/>). I record dei dati nel file di importazione che non possono essere assegnati vengono ignorati.</target>
        <context-group purpose="location">
          <context context-type="sourcefile">src/app/components/import/import.html</context>
          <context context-type="linenumber">221</context>
        </context-group>
      </trans-unit>
      <trans-unit id="import.shapefile.javaWarning" datatype="html">
        <source> Zur Durchführung eines Shapefile-Imports ist die Installation von Java 8 oder höher erforderlich. </source>
        <target state="final">
                        Per eseguire l'importazione dal formato shapefile è necessario installare Java 8 o versione
                        successiva.
                    </target>
        <context-group purpose="location">
          <context context-type="sourcefile">src/app/components/import/import.html</context>
          <context context-type="linenumber">194</context>
        </context-group>
      </trans-unit>
      <trans-unit id="import.shapefile.info" datatype="html">
        <source> Beim Shapefile-Import werden keine neuen Ressourcen angelegt, sondern existierenden Ressourcen Geometrien hinzugefügt. Bitte beachten Sie, dass bereits vorhandene Geometrien dabei überschrieben werden. Die Zuordnung von Datensätzen geschieht per Bezeichner (Feld <x id="START_EMPHASISED_TEXT" ctype="x-em" equiv-text="&lt;em>"/>identifier<x id="CLOSE_EMPHASISED_TEXT" ctype="x-em" equiv-text="&lt;/em>"/>). Datensätze im Shapefile, die nicht zugeordnet werden können, werden ignoriert. </source>
        <target state="final">Durante l'importazione dal formato shapefile non vengono create nuove risorse, ma vengono aggiunte geometrie alle risorse esistenti. Si prega di notare che le geometrie già presenti vengono sovrascritte. L'assegnazione dei record di dati avviene per identificatore (campo <x id="START_EMPHASISED_TEXT" ctype="x-em" equiv-text="&lt;em>"/>identifier<x id="CLOSE_EMPHASISED_TEXT" ctype="x-em" equiv-text="&lt;/em>"/>). I record dei dati nello shapefile che non possono essere assegnati vengono ignorati.</target>
        <context-group purpose="location">
          <context context-type="sourcefile">src/app/components/import/import.html</context>
          <context context-type="linenumber">214</context>
        </context-group>
      </trans-unit>
      <trans-unit id="import.nonImportedResources" datatype="html">
        <source>Nicht importierte Ressourcen</source>
        <target state="final">Risorse non importate</target>
        <context-group purpose="location">
          <context context-type="sourcefile">src/app/components/import/import.html</context>
          <context context-type="linenumber">205</context>
        </context-group>
      </trans-unit>
      <trans-unit id="buttons.back" datatype="html">
        <source>Zurück</source>
        <target state="final">Indietro</target>
        <context-group purpose="location">
          <context context-type="sourcefile">src/app/components/export/export.html</context>
          <context context-type="linenumber">140</context>
        </context-group>
        <context-group purpose="location">
          <context context-type="sourcefile">src/app/components/import/import.html</context>
          <context context-type="linenumber">221</context>
        </context-group>
      </trans-unit>
      <trans-unit id="export.invalidFields.resource" datatype="html">
        <source>(Ressource <x id="INTERPOLATION" equiv-text="{{invalidField.identifier}}"/>)</source>
        <target state="final">(Risorsa <x id="INTERPOLATION" equiv-text="{{invalidField.identifier}}"/>)</target>
        <context-group purpose="location">
          <context context-type="sourcefile">src/app/components/export/export.html</context>
          <context context-type="linenumber">140,126</context>
        </context-group>
      </trans-unit>
      <trans-unit id="export.modal.info" datatype="html">
        <source>Daten werden exportiert...</source>
        <target state="final">Esportazione dei dati in corso...</target>
        <context-group purpose="location">
          <context context-type="sourcefile">src/app/components/export/export-modal.component.ts</context>
          <context context-type="linenumber">12</context>
        </context-group>
      </trans-unit>
      <trans-unit id="export.startExport" datatype="html">
        <source>Export starten</source>
        <target state="final">Avviare l'esportazione</target>
        <context-group purpose="location">
          <context context-type="sourcefile">src/app/components/export/export.component.ts</context>
          <context context-type="linenumber">47</context>
        </context-group>
      </trans-unit>
      <trans-unit id="export.operationSelect.label" datatype="html">
        <source>Kontext</source>
        <target state="final">Tipo di contesto</target>
        <context-group purpose="location">
          <context context-type="sourcefile">src/app/components/export/export.component.ts</context>
          <context context-type="linenumber">217</context>
        </context-group>
      </trans-unit>
      <trans-unit id="export.operationSelect.all" datatype="html">
        <source>Keine Einschränkung</source>
        <target state="final">Nessuna limitazione</target>
        <context-group purpose="location">
          <context context-type="sourcefile">src/app/components/export/export.component.ts</context>
          <context context-type="linenumber">238</context>
        </context-group>
      </trans-unit>
      <trans-unit id="export.catalogSelect.label" datatype="html">
        <source>Katalog</source>
        <target state="final">Catalogo</target>
        <context-group purpose="location">
          <context context-type="sourcefile">src/app/components/export/export.component.ts</context>
          <context context-type="linenumber">249</context>
        </context-group>
      </trans-unit>
      <trans-unit id="export.format.categorySelect" datatype="html">
        <source>Kategorie</source>
        <target state="final">Categoria</target>
        <context-group purpose="location">
          <context context-type="sourcefile">src/app/components/export/export.component.ts</context>
          <context context-type="linenumber">270</context>
        </context-group>
      </trans-unit>
      <trans-unit id="export.format" datatype="html">
        <source>Format</source>
        <target state="final">Formato</target>
        <context-group purpose="location">
          <context context-type="sourcefile">src/app/components/export/export.component.ts</context>
          <context context-type="linenumber">65</context>
        </context-group>
      </trans-unit>
      <trans-unit id="export.formats.geojson" datatype="html">
        <source>GeoJSON</source>
        <target state="final">GeoJSON</target>
        <context-group purpose="location">
          <context context-type="sourcefile">src/app/components/export/export.component.ts</context>
          <context context-type="linenumber">103</context>
        </context-group>
      </trans-unit>
      <trans-unit id="export.formats.shapefile" datatype="html">
        <source>Shapefile</source>
        <target state="final">Shapefile</target>
        <context-group purpose="location">
          <context context-type="sourcefile">src/app/components/export/export.component.ts</context>
          <context context-type="linenumber">125</context>
        </context-group>
      </trans-unit>
      <trans-unit id="export.formats.catalog" datatype="html">
        <source>Katalog</source>
        <target state="final">Catalogo</target>
        <context-group purpose="location">
          <context context-type="sourcefile">src/app/components/export/export.component.ts</context>
          <context context-type="linenumber">150</context>
        </context-group>
      </trans-unit>
      <trans-unit id="export.formats.csv" datatype="html">
        <source>CSV</source>
        <target state="final">CSV</target>
        <context-group purpose="location">
          <context context-type="sourcefile">src/app/components/export/export.component.ts</context>
          <context context-type="linenumber">82</context>
        </context-group>
      </trans-unit>
      <trans-unit id="export.csvimportmode.complete" datatype="html">
        <source>Komplett</source>
        <target state="final">Completo</target>
        <context-group purpose="location">
          <context context-type="sourcefile">src/app/components/export/export.component.ts</context>
          <context context-type="linenumber">170</context>
        </context-group>
      </trans-unit>
      <trans-unit id="export.csvimportmode.schema" datatype="html">
        <source>Nur Schema</source>
        <target state="final">Solo la struttura</target>
        <context-group purpose="location">
          <context context-type="sourcefile">src/app/components/export/export.component.ts</context>
          <context context-type="linenumber">189</context>
        </context-group>
      </trans-unit>
      <trans-unit id="export.csv.noResources" datatype="html">
        <source> Keine Ressourcen gefunden. </source>
        <target state="final">Nessuna risorsa trovata.</target>
        <context-group purpose="location">
          <context context-type="sourcefile">src/app/components/export/export.component.ts</context>
          <context context-type="linenumber">294</context>
        </context-group>
      </trans-unit>
      <trans-unit id="export.csv.noCatalogs" datatype="html">
        <source> Keine Kataloge gefunden. </source>
        <target state="final">
                        Nessun catalogo trovato.
                    </target>
        <context-group purpose="location">
          <context context-type="sourcefile">src/app/components/export/export.component.ts</context>
          <context context-type="linenumber">323</context>
        </context-group>
      </trans-unit>
      <trans-unit id="export.geojson.info" datatype="html">
        <source> Exportiert werden Geometrien und die Felder <x id="START_EMPHASISED_TEXT" ctype="x-em" equiv-text="&lt;em>"/>Bezeichner<x id="CLOSE_EMPHASISED_TEXT" ctype="x-em" equiv-text="&lt;/em>"/> (identifier), <x id="START_EMPHASISED_TEXT" ctype="x-em" equiv-text="&lt;em>"/>Kurzbeschreibung<x id="CLOSE_EMPHASISED_TEXT" ctype="x-em" equiv-text="&lt;/em>"/> (shortDescription) und <x id="START_EMPHASISED_TEXT" ctype="x-em" equiv-text="&lt;em>"/>Kategorie<x id="CLOSE_EMPHASISED_TEXT" ctype="x-em" equiv-text="&lt;/em>"/> (category) der jeweiligen Ressourcen. </source>
        <target state="final">Verranno esportate le geometrie e i campi <x id="START_EMPHASISED_TEXT" ctype="x-em" equiv-text="&lt;em>"/>identificatore<x id="CLOSE_EMPHASISED_TEXT" ctype="x-em" equiv-text="&lt;/em>"/> (identifier), <x id="START_EMPHASISED_TEXT" ctype="x-em" equiv-text="&lt;em>"/>breve descrizione<x id="CLOSE_EMPHASISED_TEXT" ctype="x-em" equiv-text="&lt;/em>"/> (shortDescription) e <x id="START_EMPHASISED_TEXT" ctype="x-em" equiv-text="&lt;em>"/>categoria<x id="CLOSE_EMPHASISED_TEXT" ctype="x-em" equiv-text="&lt;/em>"/> (category) delle rispettive risorse.</target>
        <context-group purpose="location">
          <context context-type="sourcefile">src/app/components/export/export.component.ts</context>
          <context context-type="linenumber">360</context>
        </context-group>
      </trans-unit>
      <trans-unit id="export.shapefile.javaWarning" datatype="html">
        <source> Zur Durchführung eines Shapefile-Exports ist die Installation von Java 8 oder höher erforderlich. </source>
        <target state="final">
                        Per eseguire un'esportazione dal formato shapefile è necessario installare Java 8 o versione
                        successiva.
                    </target>
        <context-group purpose="location">
          <context context-type="sourcefile">src/app/components/export/export.html</context>
          <context context-type="linenumber">113</context>
        </context-group>
      </trans-unit>
      <trans-unit id="export.invalidFields.heading" datatype="html">
        <source>Nicht exportierte Felder:</source>
        <target state="final">Campi non esportati:</target>
        <context-group purpose="location">
          <context context-type="sourcefile">src/app/components/export/export.html</context>
          <context context-type="linenumber">124</context>
        </context-group>
      </trans-unit>
      <trans-unit id="export.shapefile.info" datatype="html">
        <source> Exportiert werden Geometrien und die Felder <x id="START_EMPHASISED_TEXT" ctype="x-em" equiv-text="&lt;em>"/>Bezeichner<x id="CLOSE_EMPHASISED_TEXT" ctype="x-em" equiv-text="&lt;/em>"/> (identifier), <x id="START_EMPHASISED_TEXT" ctype="x-em" equiv-text="&lt;em>"/>Kurzbeschreibung<x id="CLOSE_EMPHASISED_TEXT" ctype="x-em" equiv-text="&lt;/em>"/> (shortdesc) und <x id="START_EMPHASISED_TEXT" ctype="x-em" equiv-text="&lt;em>"/>Kategorie<x id="CLOSE_EMPHASISED_TEXT" ctype="x-em" equiv-text="&lt;/em>"/> (category) der jeweiligen Ressourcen. </source>
        <target state="final">Verranno esportate le geometrie e i campi <x id="START_EMPHASISED_TEXT" ctype="x-em" equiv-text="&lt;em>"/>identificatore<x id="CLOSE_EMPHASISED_TEXT" ctype="x-em" equiv-text="&lt;/em>"/> (identifier), <x id="START_EMPHASISED_TEXT" ctype="x-em" equiv-text="&lt;em>"/>breve descrizione<x id="CLOSE_EMPHASISED_TEXT" ctype="x-em" equiv-text="&lt;/em>"/> (shortdesc) e <x id="START_EMPHASISED_TEXT" ctype="x-em" equiv-text="&lt;em>"/>categoria<x id="CLOSE_EMPHASISED_TEXT" ctype="x-em" equiv-text="&lt;/em>"/> (category) delle rispettive risorse.</target>
        <context-group purpose="location">
          <context context-type="sourcefile">src/app/components/export/export.html</context>
          <context context-type="linenumber">134</context>
        </context-group>
      </trans-unit>
      <trans-unit id="backup.creation.modal.info" datatype="html">
        <source>Datenbank wird gesichert.</source>
        <target state="final">Salvataggio della banca dati.</target>
        <context-group purpose="location">
          <context context-type="sourcefile">src/app/components/backup/backup-creation-modal.component.ts</context>
          <context context-type="linenumber">14</context>
        </context-group>
      </trans-unit>
      <trans-unit id="backup.creation.createBackup" datatype="html">
        <source>Backup erstellen</source>
        <target state="final">Esegui il backup</target>
        <context-group purpose="location">
          <context context-type="sourcefile">src/app/components/backup/backup-creation.component.ts</context>
          <context context-type="linenumber">44</context>
        </context-group>
      </trans-unit>
      <trans-unit id="backup.creation.info" datatype="html">
        <source> Erstellt ein Backup des aktuell geöffneten Projekts. Regelmäßige Backups erhöhen die Datensicherheit und erlauben es bei Datenverlusten, die Datenbank aus dem letzten gesicherten Zwischenstand wiederherzustellen. <x id="LINE_BREAK" ctype="lb" equiv-text="&lt;br>"/><x id="LINE_BREAK" ctype="lb" equiv-text="&lt;br>"/> Bitte beachten Sie, dass Originale von Bildern nicht mitgesichert werden. Diese befinden sich in dem unter <x id="START_ITALIC_TEXT" ctype="x-i" equiv-text="&lt;i>"/>Einstellungen<x id="CLOSE_ITALIC_TEXT" ctype="x-i" equiv-text="&lt;/i>"/> angezeigten Pfad und sollten separat gesichert werden. </source>
        <target state="final">
                        Crea una copia di backup del progetto attualmente attivo. I backup regolari aumentano la sicurezza dei dati
                        e in caso di perdita dei dati, consentono di ripristinare il database dall'ultimo
                        file salvato.
                        <x id="LINE_BREAK" ctype="lb" equiv-text="&lt;br/>"/><x id="LINE_BREAK" ctype="lb" equiv-text="&lt;br/>"/>
                        Si prega di notare che gli originali delle immagini non vengono salvati nel file di backup. Questi si trovano
                        nel percorso mostrato nelle <x id="START_ITALIC_TEXT" ctype="x-i" equiv-text="&lt;i>"/>Impostazioni<x id="CLOSE_ITALIC_TEXT" ctype="x-i" equiv-text="&lt;/i>"/> e devono essere salvati separatamente.
                    </target>
        <context-group purpose="location">
          <context context-type="sourcefile">src/app/components/backup/backup-creation.component.ts</context>
          <context context-type="linenumber">92</context>
        </context-group>
      </trans-unit>
      <trans-unit id="backup.loading.modal.info" datatype="html">
        <source>Datenbank wird eingelesen.</source>
        <target state="final">Trasferimento della banca dati in corso.</target>
        <context-group purpose="location">
          <context context-type="sourcefile">src/app/components/backup/backup-loading-modal.component.ts</context>
          <context context-type="linenumber">14</context>
        </context-group>
      </trans-unit>
      <trans-unit id="backup.loading.loadBackup" datatype="html">
        <source>Backup einlesen</source>
        <target state="final">Caricare il backup</target>
        <context-group purpose="location">
          <context context-type="sourcefile">src/app/components/backup/backup-loading.component.ts</context>
          <context context-type="linenumber">46</context>
        </context-group>
      </trans-unit>
      <trans-unit id="backup.loading.info.1" datatype="html">
        <source> Geben Sie hier den vollständigen Pfad einer Backup-Datei sowie den Namen einer Zieldatenbank / eines Zielprojekts ein. Der Name des Zielprojekts darf nicht mit dem aktuell geöffneten Projekt übereinstimmen. </source>
        <target state="final">
                        Inserire qui il percorso completo di un file di backup e il nome di un database o di un progetto di destinazione.
                        Il nome del progetto di destinazione non può corrispondere a quello del progetto attualmente aperto.
                    </target>
        <context-group purpose="location">
          <context context-type="sourcefile">src/app/components/backup/backup-loading.component.ts</context>
          <context context-type="linenumber">80</context>
        </context-group>
      </trans-unit>
      <trans-unit id="backup.loading.info.2" datatype="html">
        <source> Hinweis: Nach dem Einspielen eines Backups werden Vorschaubilder erneut aus den Originaldaten errechnet, weshalb die Anwendung zunächst möglicherweise etwas langsamer laufen kann. </source>
        <target state="final">
                        Nota: dopo il ripristino di un backup le immagini di anteprima verranno ricalcolate in base ai dati originali.
                        L'applicazione può funzionare più lentamente per un breve periodo di tempo dopo il processo.
                    </target>
        <context-group purpose="location">
          <context context-type="sourcefile">src/app/components/backup/backup-loading.component.ts</context>
          <context context-type="linenumber">115</context>
        </context-group>
      </trans-unit>
      <trans-unit id="backup.loading.info.3" datatype="html">
        <source><x id="START_BOLD_TEXT" ctype="x-b" equiv-text="&lt;b>"/>Achtung:<x id="CLOSE_BOLD_TEXT" ctype="x-b" equiv-text="&lt;/b>"/> Beim Einspielen einer Backup-Datei wird eine eventuell vorhandene Zieldatenbank mit dem angegebenen Namen <x id="START_BOLD_TEXT" ctype="x-b" equiv-text="&lt;b>"/>vollständig überschrieben<x id="CLOSE_BOLD_TEXT" ctype="x-b" equiv-text="&lt;/b>"/>. </source>
        <target state="final"><x id="START_BOLD_TEXT" ctype="x-b" equiv-text="&lt;b>"/>Attenzione:<x id="CLOSE_BOLD_TEXT" ctype="x-b" equiv-text="&lt;/b>"/> Durante l'importazione del file di backup la banca dati di destinazione
                        con il nome specificato <x id="START_BOLD_TEXT" ctype="x-b" equiv-text="&lt;b>"/>verrà completamente sovrascritta<x id="CLOSE_BOLD_TEXT" ctype="x-b" equiv-text="&lt;/b>"/>.
                    </target>
        <context-group purpose="location">
          <context context-type="sourcefile">src/app/components/backup/backup-loading.component.ts</context>
          <context context-type="linenumber">125</context>
        </context-group>
      </trans-unit>
      <trans-unit id="backup.loading.path" datatype="html">
        <source>Pfad</source>
        <target state="final">Percorso</target>
        <context-group purpose="location">
          <context context-type="sourcefile">src/app/components/backup/backup-loading.html</context>
          <context context-type="linenumber">45</context>
        </context-group>
      </trans-unit>
      <trans-unit id="backup.loading.project" datatype="html">
        <source>Projekt</source>
        <target state="final">Progetto</target>
        <context-group purpose="location">
          <context context-type="sourcefile">src/app/components/backup/backup-loading.html</context>
          <context context-type="linenumber">60</context>
        </context-group>
      </trans-unit>
      <trans-unit id="configuration.selectForm" datatype="html">
        <source>Formular auswählen</source>
        <target state="final">Scegliere la maschera di inserimento</target>
        <context-group purpose="location">
          <context context-type="sourcefile">src/app/components/configuration/add/category/add-category-form-modal.component.ts</context>
          <context context-type="linenumber">133</context>
        </context-group>
      </trans-unit>
      <trans-unit id="configuration.addCategory" datatype="html">
        <source>Kategorie hinzufügen</source>
        <target state="final">Aggiungere categoria</target>
        <context-group purpose="location">
          <context context-type="sourcefile">src/app/components/configuration/add/category/add-category-form-modal.component.ts</context>
          <context context-type="linenumber">154</context>
        </context-group>
      </trans-unit>
      <trans-unit id="configuration.addField" datatype="html">
        <source>Feld hinzufügen</source>
        <target state="final">Aggiungere campo</target>
        <context-group purpose="location">
          <context context-type="sourcefile">src/app/components/configuration/add/field/add-field-modal.component.ts</context>
          <context context-type="linenumber">40</context>
        </context-group>
        <context-group purpose="location">
          <context context-type="sourcefile">src/app/components/configuration/browse/configuration-category.component.ts</context>
          <context context-type="linenumber">84</context>
        </context-group>
      </trans-unit>
      <trans-unit id="configuration.selectField" datatype="html">
        <source>Feld auswählen</source>
        <target state="final">Selezionare campo</target>
        <context-group purpose="location">
          <context context-type="sourcefile">src/app/components/configuration/add/field/add-field-modal.component.ts</context>
          <context context-type="linenumber">72</context>
        </context-group>
      </trans-unit>
      <trans-unit id="configuration.newField" datatype="html">
        <source>Neues Feld <x id="START_TAG_CODE" ctype="x-code" equiv-text="&lt;code>"/><x id="INTERPOLATION" equiv-text="{{emptyField.name}}"/><x id="CLOSE_TAG_CODE" ctype="x-code" equiv-text="&lt;/code>"/> erstellen</source>
        <target state="final">Creare nuovo campo <x id="START_TAG_CODE" ctype="x-code" equiv-text="&lt;code>"/><x id="INTERPOLATION" equiv-text="{{emptyField.name}}"/><x id="CLOSE_TAG_CODE" ctype="x-code" equiv-text="&lt;/code>"/></target>
        <context-group purpose="location">
          <context context-type="sourcefile">src/app/components/configuration/add/field/field-listing.component.ts</context>
          <context context-type="linenumber">38</context>
        </context-group>
      </trans-unit>
      <trans-unit id="configuration.addGroup" datatype="html">
        <source>Gruppe hinzufügen</source>
        <target state="final">Aggiungere gruppo</target>
        <context-group purpose="location">
          <context context-type="sourcefile">src/app/components/configuration/add/group/add-group-modal.component.ts</context>
          <context context-type="linenumber">39</context>
        </context-group>
        <context-group purpose="location">
          <context context-type="sourcefile">src/app/components/configuration/browse/configuration-category.component.ts</context>
          <context context-type="linenumber">67</context>
        </context-group>
      </trans-unit>
      <trans-unit id="configuration.selectGroup" datatype="html">
        <source>Gruppe auswählen</source>
        <target state="final">Selezionare gruppo</target>
        <context-group purpose="location">
          <context context-type="sourcefile">src/app/components/configuration/add/group/add-group-modal.component.ts</context>
          <context context-type="linenumber">72</context>
        </context-group>
      </trans-unit>
      <trans-unit id="configuration.newGroup" datatype="html">
        <source>Neue Gruppe <x id="START_TAG_CODE" ctype="x-code" equiv-text="&lt;code>"/><x id="INTERPOLATION" equiv-text="{{emptyGroup.name}}"/><x id="CLOSE_TAG_CODE" ctype="x-code" equiv-text="&lt;/code>"/> erstellen</source>
        <target state="final">Creare nuovo gruppo <x id="START_TAG_CODE" ctype="x-code" equiv-text="&lt;code>"/><x id="INTERPOLATION" equiv-text="{{searchTerm}}"/><x id="CLOSE_TAG_CODE" ctype="x-code" equiv-text="&lt;/code>"/></target>
        <context-group purpose="location">
          <context context-type="sourcefile">src/app/components/configuration/add/group/group-listing.component.ts</context>
          <context context-type="linenumber">39</context>
        </context-group>
      </trans-unit>
      <trans-unit id="configuration.selectValuelist" datatype="html">
        <source>Werteliste auswählen</source>
        <target state="final">Selezionare lista di valori</target>
        <context-group purpose="location">
          <context context-type="sourcefile">src/app/components/configuration/add/valuelist/add-valuelist-modal.component.ts</context>
          <context context-type="linenumber">46</context>
        </context-group>
        <context-group purpose="location">
          <context context-type="sourcefile">src/app/components/configuration/add/valuelist/add-valuelist-modal.component.ts</context>
          <context context-type="linenumber">66</context>
        </context-group>
      </trans-unit>
      <trans-unit id="configuration.extendValuelist" datatype="html">
        <source>Werteliste erweitern</source>
        <target state="final">Ampliare lista di valori</target>
        <context-group purpose="location">
          <context context-type="sourcefile">src/app/components/configuration/add/valuelist/extend-valuelist-modal.component.ts</context>
          <context context-type="linenumber">44</context>
        </context-group>
      </trans-unit>
      <trans-unit id="configuration.extendValuelistInfo" datatype="html">
        <source> Bitte wählen Sie einen Bezeichner für Ihre Erweiterung der Werteliste <x id="START_TAG_CODE" ctype="x-code" equiv-text="&lt;code>"/><x id="INTERPOLATION" equiv-text="{{valuelistToExtend.id}}"/><x id="CLOSE_TAG_CODE" ctype="x-code" equiv-text="&lt;/code>"/>. </source>
        <target state="final">Selezionare un identificatore per l'estensione della lista di valori <x id="START_TAG_CODE" ctype="x-code" equiv-text="&lt;code>"/><x id="INTERPOLATION" equiv-text="{{valuelistToExtend.id}}"/><x id="CLOSE_TAG_CODE" ctype="x-code" equiv-text="&lt;/code>"/>. </target>
        <context-group purpose="location">
          <context context-type="sourcefile">src/app/components/configuration/add/valuelist/extend-valuelist-modal.component.ts</context>
          <context context-type="linenumber">44</context>
        </context-group>
      </trans-unit>
      <trans-unit id="configuration.createExtendingValuelist" datatype="html">
        <source>Erweiterung erstellen</source>
        <target state="final">Creare un'estensione</target>
        <context-group purpose="location">
          <context context-type="sourcefile">src/app/components/configuration/add/valuelist/extend-valuelist-modal.html</context>
          <context context-type="linenumber">21</context>
        </context-group>
      </trans-unit>
      <trans-unit id="configuration.manageValuelists" datatype="html">
        <source>Wertelisten verwalten</source>
        <target state="final">Gestire le liste di valori</target>
        <context-group purpose="location">
          <context context-type="sourcefile">src/app/components/configuration/add/valuelist/manage-valuelists-modal.component.ts</context>
          <context context-type="linenumber">45</context>
        </context-group>
      </trans-unit>
      <trans-unit id="configuration.newValuelist" datatype="html">
        <source>Neue Werteliste <x id="START_TAG_CODE" ctype="x-code" equiv-text="&lt;code>"/><x id="INTERPOLATION" equiv-text="{{emptyValuelist.id}}"/><x id="CLOSE_TAG_CODE" ctype="x-code" equiv-text="&lt;/code>"/> erstellen</source>
        <target state="final">Nuova lista di valori</target>
        <context-group purpose="location">
          <context context-type="sourcefile">src/app/components/configuration/add/valuelist/valuelist-listing.component.ts</context>
          <context context-type="linenumber">65</context>
        </context-group>
      </trans-unit>
      <trans-unit id="configuration.valuelistExtensionTooltip" datatype="html">
        <source>Diese Werteliste stellt eine Erweiterung einer bestehenden Werteliste dar.</source>
        <target state="final">Questa lista di valori rappresenta un'estensione di una lista di valori esistente.</target>
        <context-group purpose="location">
          <context context-type="sourcefile">src/app/components/configuration/add/valuelist/valuelist-preview.component.ts</context>
          <context context-type="linenumber">35</context>
        </context-group>
      </trans-unit>
      <trans-unit id="configuration.valuesHeading" datatype="html">
        <source>Werte:</source>
        <target state="final">Valori:</target>
        <context-group purpose="location">
          <context context-type="sourcefile">src/app/components/configuration/add/valuelist/valuelist-preview.component.ts</context>
          <context context-type="linenumber">35</context>
        </context-group>
      </trans-unit>
      <trans-unit id="configuration.seletedForm" datatype="html">
        <source>Ausgewähltes Formular</source>
        <target state="final">Maschera di inserimento selezionata</target>
        <context-group purpose="location">
          <context context-type="sourcefile">src/app/components/configuration/browse/configuration-category.component.ts</context>
          <context context-type="linenumber">51</context>
        </context-group>
      </trans-unit>
      <trans-unit id="configuration.field.inputType" datatype="html">
        <source>Eingabetyp</source>
        <target state="final">Tipologia di inserimento dati</target>
        <context-group purpose="location">
          <context context-type="sourcefile">src/app/components/configuration/add/field/field-preview.component.ts</context>
          <context context-type="linenumber">32</context>
        </context-group>
        <context-group purpose="location">
          <context context-type="sourcefile">src/app/components/configuration/browse/configuration-field.component.ts</context>
          <context context-type="linenumber">41</context>
        </context-group>
        <context-group purpose="location">
          <context context-type="sourcefile">src/app/components/configuration/editor/field-editor-modal.html</context>
          <context context-type="linenumber">16</context>
        </context-group>
      </trans-unit>
      <trans-unit id="configuration.addSupercategory" datatype="html">
        <source>Oberkategorie hinzufügen</source>
        <target state="final">Aggiungere categoria sovraordinata</target>
        <context-group purpose="location">
          <context context-type="sourcefile">src/app/components/configuration/add/category/add-category-form-modal.component.ts</context>
          <context context-type="linenumber">97</context>
        </context-group>
        <context-group purpose="location">
          <context context-type="sourcefile">src/app/components/configuration/configuration.component.ts</context>
          <context context-type="linenumber">78</context>
        </context-group>
      </trans-unit>
      <trans-unit id="configuration.addSubcategory" datatype="html">
        <source>Unterkategorie hinzufügen</source>
        <target state="final">Aggiungere sottocategoria</target>
        <context-group purpose="location">
          <context context-type="sourcefile">src/app/components/configuration/add/category/add-category-form-modal.component.ts</context>
          <context context-type="linenumber">112</context>
        </context-group>
        <context-group purpose="location">
          <context context-type="sourcefile">src/app/components/widgets/category-picker.component.ts</context>
          <context context-type="linenumber">68</context>
        </context-group>
      </trans-unit>
      <trans-unit id="configuration.fieldLabel" datatype="html">
        <source> Feldbezeichnung </source>
        <target state="final">Denominazione del campo</target>
        <context-group purpose="location">
          <context context-type="sourcefile">src/app/components/configuration/editor/field-editor-modal.component.ts</context>
          <context context-type="linenumber">109</context>
        </context-group>
      </trans-unit>
      <trans-unit id="configuration.createSpecificField" datatype="html">
        <source> Feld <x id="START_TAG_CODE" ctype="x-code" equiv-text="&lt;code>"/><x id="INTERPOLATION" equiv-text="{{field.name}}"/><x id="CLOSE_TAG_CODE" ctype="x-code" equiv-text="&lt;/code>"/> erstellen </source>
        <target state="final"> Creare campo <x id="START_TAG_CODE" ctype="x-code" equiv-text="&lt;code>"/><x id="INTERPOLATION" equiv-text="{{field.name}}"/><x id="CLOSE_TAG_CODE" ctype="x-code" equiv-text="&lt;/code>"/></target>
        <context-group purpose="location">
          <context context-type="sourcefile">src/app/components/configuration/editor/field-editor-modal.component.ts</context>
          <context context-type="linenumber">160</context>
        </context-group>
      </trans-unit>
      <trans-unit id="configuration.showField" datatype="html">
        <source>Feld anzeigen</source>
        <target state="final">Mostrare campo</target>
        <context-group purpose="location">
          <context context-type="sourcefile">src/app/components/configuration/editor/field-editor-modal.html</context>
          <context context-type="linenumber">33</context>
        </context-group>
      </trans-unit>
      <trans-unit id="configuration.valuelist" datatype="html">
        <source> Werteliste </source>
        <target state="final"> Lista di valori </target>
        <context-group purpose="location">
          <context context-type="sourcefile">src/app/components/configuration/editor/field-editor-modal.html</context>
          <context context-type="linenumber">64</context>
        </context-group>
      </trans-unit>
      <trans-unit id="configuration.valuelistForDimensionSubfield" datatype="html">
        <source> Werteliste (Unterfeld "Gemessen an") </source>
        <target state="final"> Lista di valori (sottocampo "misurato con") </target>
        <context-group purpose="location">
          <context context-type="sourcefile">src/app/components/configuration/editor/field-editor-modal.html</context>
          <context context-type="linenumber">83</context>
        </context-group>
      </trans-unit>
      <trans-unit id="configuration.replaceValuelist" datatype="html">
        <source>Werteliste wechseln</source>
        <target state="final">Cambiare lista di valori</target>
        <context-group purpose="location">
          <context context-type="sourcefile">src/app/components/configuration/editor/field-editor-modal.html</context>
          <context context-type="linenumber">101</context>
        </context-group>
      </trans-unit>
      <trans-unit id="configuration.editValuelist" datatype="html">
        <source>Werteliste bearbeiten</source>
        <target state="final">Modificare lista di valori</target>
        <context-group purpose="location">
          <context context-type="sourcefile">src/app/components/configuration/editor/field-editor-modal.html</context>
          <context context-type="linenumber">114</context>
        </context-group>
      </trans-unit>
      <trans-unit id="configuration.addValuelist" datatype="html">
        <source>Werteliste hinzufügen</source>
        <target state="final">Aggiungere lista di valori</target>
        <context-group purpose="location">
          <context context-type="sourcefile">src/app/components/configuration/editor/field-editor-modal.html</context>
          <context context-type="linenumber">128</context>
        </context-group>
      </trans-unit>
      <trans-unit id="configuration.groupLabel" datatype="html">
        <source> Gruppenbezeichnung </source>
        <target state="final">Denominazione del gruppo</target>
        <context-group purpose="location">
          <context context-type="sourcefile">src/app/components/configuration/editor/group-editor-modal.component.ts</context>
          <context context-type="linenumber">78</context>
        </context-group>
      </trans-unit>
      <trans-unit id="configuration.createSpecificGroup" datatype="html">
        <source> Gruppe <x id="START_TAG_CODE" ctype="x-code" equiv-text="&lt;code>"/><x id="INTERPOLATION" equiv-text="{{group.name}}"/><x id="CLOSE_TAG_CODE" ctype="x-code" equiv-text="&lt;/code>"/> erstellen </source>
        <target state="final"> Creare gruppo <x id="START_TAG_CODE" ctype="x-code" equiv-text="&lt;code>"/><x id="INTERPOLATION" equiv-text="{{group.name}}"/><x id="CLOSE_TAG_CODE" ctype="x-code" equiv-text="&lt;/code>"/></target>
        <context-group purpose="location">
          <context context-type="sourcefile">src/app/components/configuration/editor/group-editor-modal.component.ts</context>
          <context context-type="linenumber">92</context>
        </context-group>
      </trans-unit>
      <trans-unit id="configuration.editSpecificGroup" datatype="html">
        <source> Gruppe <x id="START_TAG_CODE" ctype="x-code" equiv-text="&lt;code>"/><x id="INTERPOLATION" equiv-text="{{group.name}}"/><x id="CLOSE_TAG_CODE" ctype="x-code" equiv-text="&lt;/code>"/> bearbeiten </source>
        <target state="final"> Modificare gruppo <x id="START_TAG_CODE" ctype="x-code" equiv-text="&lt;code>"/><x id="INTERPOLATION" equiv-text="{{group.name}}"/><x id="CLOSE_TAG_CODE" ctype="x-code" equiv-text="&lt;/code>"/></target>
        <context-group purpose="location">
          <context context-type="sourcefile">src/app/components/configuration/editor/group-editor-modal.html</context>
          <context context-type="linenumber">16</context>
        </context-group>
      </trans-unit>
      <trans-unit id="config.inputType.input" datatype="html">
        <source>Einzeiliger Text</source>
        <target state="final">Testo a riga singola</target>
        <context-group purpose="location">
          <context context-type="sourcefile">src/app/components/configuration/configuration.component.ts</context>
          <context context-type="linenumber">1</context>
        </context-group>
      </trans-unit>
      <trans-unit id="config.inputType.unsignedInt" datatype="html">
        <source>Positive Ganzzahl</source>
        <target state="final">Numero intero positivo</target>
        <context-group purpose="location">
          <context context-type="sourcefile">src/app/components/configuration/configuration.component.ts</context>
          <context context-type="linenumber">1</context>
        </context-group>
      </trans-unit>
      <trans-unit id="config.inputType.float" datatype="html">
        <source>Kommazahl</source>
        <target state="final">Numero decimale</target>
        <context-group purpose="location">
          <context context-type="sourcefile">src/app/components/configuration/configuration.component.ts</context>
          <context context-type="linenumber">1</context>
        </context-group>
      </trans-unit>
      <trans-unit id="config.inputType.unsignedFloat" datatype="html">
        <source>Positive Kommazahl</source>
        <target state="final">Numero decimale positivo</target>
        <context-group purpose="location">
          <context context-type="sourcefile">src/app/components/configuration/configuration.component.ts</context>
          <context context-type="linenumber">1</context>
        </context-group>
      </trans-unit>
      <trans-unit id="config.inputType.multiInput" datatype="html">
        <source>Einzeiliger Text mit Mehrfachauswahl</source>
        <target state="final">Testo a riga singola con selezione multipla</target>
        <context-group purpose="location">
          <context context-type="sourcefile">src/app/components/configuration/configuration.component.ts</context>
          <context context-type="linenumber">1</context>
        </context-group>
      </trans-unit>
      <trans-unit id="config.inputType.text" datatype="html">
        <source>Mehrzeiliger Text</source>
        <target state="final">Testo multilinea</target>
        <context-group purpose="location">
          <context context-type="sourcefile">src/app/components/configuration/configuration.component.ts</context>
          <context context-type="linenumber">1</context>
        </context-group>
      </trans-unit>
      <trans-unit id="config.inputType.dropdown" datatype="html">
        <source>Dropdown-Liste</source>
        <target state="final">Elenco a tendina</target>
        <context-group purpose="location">
          <context context-type="sourcefile">src/app/components/configuration/configuration.component.ts</context>
          <context context-type="linenumber">1</context>
        </context-group>
      </trans-unit>
      <trans-unit id="config.inputType.dropdownRange" datatype="html">
        <source>Dropdown-Liste (Bereich)</source>
        <target state="final">Elenco a tendina (ambiente)</target>
        <context-group purpose="location">
          <context context-type="sourcefile">src/app/components/configuration/configuration.component.ts</context>
          <context context-type="linenumber">1</context>
        </context-group>
      </trans-unit>
      <trans-unit id="config.inputType.radio" datatype="html">
        <source>Radiobutton</source>
        <target state="final">Elenco a scelta singola</target>
        <context-group purpose="location">
          <context context-type="sourcefile">src/app/components/configuration/configuration.component.ts</context>
          <context context-type="linenumber">1</context>
        </context-group>
      </trans-unit>
      <trans-unit id="config.inputType.boolean" datatype="html">
        <source>Ja / Nein</source>
        <target state="final">Sì / No</target>
        <context-group purpose="location">
          <context context-type="sourcefile">src/app/components/configuration/configuration.component.ts</context>
          <context context-type="linenumber">1</context>
        </context-group>
      </trans-unit>
      <trans-unit id="config.inputType.checkboxes" datatype="html">
        <source>Checkboxen</source>
        <target state="final">Elenco a scelta multipla</target>
        <context-group purpose="location">
          <context context-type="sourcefile">src/app/components/configuration/configuration.component.ts</context>
          <context context-type="linenumber">1</context>
        </context-group>
      </trans-unit>
      <trans-unit id="config.inputType.dating" datatype="html">
        <source>Datierungsangabe</source>
        <target state="final">Datazione</target>
        <context-group purpose="location">
          <context context-type="sourcefile">src/app/components/configuration/configuration.component.ts</context>
          <context context-type="linenumber">1</context>
        </context-group>
      </trans-unit>
      <trans-unit id="config.inputType.date" datatype="html">
        <source>Datum</source>
        <target state="final">Data</target>
        <context-group purpose="location">
          <context context-type="sourcefile">src/app/components/configuration/configuration.component.ts</context>
          <context context-type="linenumber">1</context>
        </context-group>
      </trans-unit>
      <trans-unit id="config.inputType.dimension" datatype="html">
        <source>Maßangabe</source>
        <target state="final">Dimensione</target>
        <context-group purpose="location">
          <context context-type="sourcefile">src/app/components/configuration/configuration.component.ts</context>
          <context context-type="linenumber">1</context>
        </context-group>
      </trans-unit>
      <trans-unit id="config.inputType.literature" datatype="html">
        <source>Literaturangabe</source>
        <target state="final">Riferimento bibliografico</target>
        <context-group purpose="location">
          <context context-type="sourcefile">src/app/components/configuration/configuration.component.ts</context>
          <context context-type="linenumber">1</context>
        </context-group>
      </trans-unit>
      <trans-unit id="config.inputType.geometry" datatype="html">
        <source>Geometrie</source>
        <target state="final">Geometria</target>
        <context-group purpose="location">
          <context context-type="sourcefile">src/app/components/configuration/configuration.component.ts</context>
          <context context-type="linenumber">1</context>
        </context-group>
      </trans-unit>
      <trans-unit id="config.inputType.instanceOf" datatype="html">
        <source>Typenauswahl</source>
        <target state="final">Selezione del tipo</target>
        <context-group purpose="location">
          <context context-type="sourcefile">src/app/components/configuration/configuration.component.ts</context>
          <context context-type="linenumber">1</context>
        </context-group>
      </trans-unit>
      <trans-unit id="config.inputType.relation" datatype="html">
        <source>Relation</source>
        <target state="final">Relazione</target>
        <context-group purpose="location">
          <context context-type="sourcefile">src/app/components/configuration/configuration.component.ts</context>
          <context context-type="linenumber">1</context>
        </context-group>
      </trans-unit>
      <trans-unit id="config.inputType.category" datatype="html">
        <source>Kategorie</source>
        <target state="final">Categoria</target>
        <context-group purpose="location">
          <context context-type="sourcefile">src/app/components/configuration/configuration.component.ts</context>
          <context context-type="linenumber">1</context>
        </context-group>
      </trans-unit>
      <trans-unit id="configuration.changes" datatype="html">
        <source>An der Konfiguration wurden Änderungen vorgenommen.</source>
        <target state="final">Sono state effettuate modifiche della configurazione.</target>
        <context-group purpose="location">
          <context context-type="sourcefile">src/app/components/configuration/configuration.component.ts</context>
          <context context-type="linenumber">1</context>
        </context-group>
      </trans-unit>
      <trans-unit id="configuration.conflicts.changed" datatype="html">
        <source>Es wurden bereits Konflikte gelöst.</source>
        <target state="final">I conflitti sono già stati risolti.</target>
        <context-group purpose="location">
          <context context-type="sourcefile">src/app/components/configuration/conflicts/configuration-conflicts-modal.component.ts</context>
          <context context-type="linenumber">1</context>
        </context-group>
      </trans-unit>
      <trans-unit id="configuration.categoryChanged" datatype="html">
        <source>Die Kategorie wurde geändert.</source>
        <target state="final">La categoria è stata modificata.</target>
        <context-group purpose="location">
          <context context-type="sourcefile">src/app/components/configuration/editor/category-editor-modal.component.ts</context>
          <context context-type="linenumber">1</context>
        </context-group>
      </trans-unit>
      <trans-unit id="configuration.fieldChanged" datatype="html">
        <source>Das Feld wurde geändert.</source>
        <target state="final">Il campo è stato modificato</target>
        <context-group purpose="location">
          <context context-type="sourcefile">src/app/components/configuration/editor/field-editor-modal.component.ts</context>
          <context context-type="linenumber">1</context>
        </context-group>
      </trans-unit>
      <trans-unit id="configuration.editSpecificCategory" datatype="html">
        <source> Kategorie <x id="START_TAG_CODE" ctype="x-code" equiv-text="&lt;code>"/><x id="INTERPOLATION" equiv-text="{{category.name}}"/><x id="CLOSE_TAG_CODE" ctype="x-code" equiv-text="&lt;/code>"/> bearbeiten </source>
        <target state="final"> Modificare categoria <x id="START_TAG_CODE" ctype="x-code" equiv-text="&lt;code>"/><x id="INTERPOLATION" equiv-text="{{category.name}}"/><x id="CLOSE_TAG_CODE" ctype="x-code" equiv-text="&lt;/code>"/></target>
        <context-group purpose="location">
          <context context-type="sourcefile">src/app/components/configuration/editor/category-editor-modal.component.ts</context>
          <context context-type="linenumber">114</context>
        </context-group>
      </trans-unit>
      <trans-unit id="configuration.addSpecificCategory" datatype="html">
        <source> Kategorie <x id="START_TAG_CODE" ctype="x-code" equiv-text="&lt;code>"/><x id="INTERPOLATION" equiv-text="{{category.name}}"/><x id="CLOSE_TAG_CODE" ctype="x-code" equiv-text="&lt;/code>"/> hinzufügen </source>
        <target state="final"> Aggiungere categoria <x id="START_TAG_CODE" ctype="x-code" equiv-text="&lt;code>"/><x id="INTERPOLATION" equiv-text="{{category.name}}"/><x id="CLOSE_TAG_CODE" ctype="x-code" equiv-text="&lt;/code>"/> hinzufügen </target>
        <context-group purpose="location">
          <context context-type="sourcefile">src/app/components/configuration/editor/category-editor-modal.html</context>
          <context context-type="linenumber">18</context>
        </context-group>
      </trans-unit>
      <trans-unit id="configuration.references" datatype="html">
        <source> Verweise </source>
        <target state="final"> Riferimenti </target>
        <context-group purpose="location">
          <context context-type="sourcefile">src/app/components/configuration/editor/category-editor-modal.html</context>
          <context context-type="linenumber">35</context>
        </context-group>
        <context-group purpose="location">
          <context context-type="sourcefile">src/app/components/configuration/editor/field-editor-modal.html</context>
          <context context-type="linenumber">51</context>
        </context-group>
        <context-group purpose="location">
          <context context-type="sourcefile">src/app/components/configuration/editor/value-editor-modal.component.ts</context>
          <context context-type="linenumber">63</context>
        </context-group>
        <context-group purpose="location">
          <context context-type="sourcefile">src/app/components/configuration/editor/valuelist-editor-modal.component.ts</context>
          <context context-type="linenumber">86</context>
        </context-group>
      </trans-unit>
      <trans-unit id="configuration.basicSettings" datatype="html">
        <source> Grundeinstellungen </source>
        <target state="final"> Impostazioni di base </target>
        <context-group purpose="location">
          <context context-type="sourcefile">src/app/components/configuration/editor/field-editor-modal.component.ts</context>
          <context context-type="linenumber">65</context>
        </context-group>
      </trans-unit>
      <trans-unit id="configuration.allowFieldSpecificSearch" datatype="html">
        <source>Feldspezifische Suche erlauben</source>
        <target state="final">Permettere la ricerca specifica per campo</target>
        <context-group purpose="location">
          <context context-type="sourcefile">src/app/components/configuration/editor/field-editor-modal.component.ts</context>
          <context context-type="linenumber">86</context>
        </context-group>
      </trans-unit>
      <trans-unit id="configuration.multiLanguageInput.chooseLanguage" datatype="html">
        <source>Sprache auswählen</source>
        <target state="final">Scegliere la lingua</target>
        <context-group purpose="location">
          <context context-type="sourcefile">src/app/components/configuration/editor/widgets/multi-language-input.component.ts</context>
          <context context-type="linenumber">37</context>
        </context-group>
      </trans-unit>
      <trans-unit id="configuration.importModal.header" datatype="html">
        <source> Konfiguration aus anderem Projekt importieren </source>
        <target state="final"> Importare la configurazione da un altro progetto </target>
        <context-group purpose="location">
          <context context-type="sourcefile">src/app/components/configuration/import/import-configuration-modal.component.ts</context>
          <context context-type="linenumber">40</context>
        </context-group>
      </trans-unit>
      <trans-unit id="configuration.importModal.warning" datatype="html">
        <source> Bitte beachten Sie, dass sämtliche Konfigurationsanpassungen (inklusive Wertelisten) beim Import verloren gehen. Die Projektkonfiguration wird vollständig durch die Konfiguration des ausgewählten Projekts ersetzt. </source>
        <target state="final"> Si prega di notare che tutte le modifiche alla configurazione (incluse le liste di valori) vengono perse durante l'importazione. La configurazione del progetto verrà completamente sostituita dalla configurazione del progetto selezionato. </target>
        <context-group purpose="location">
          <context context-type="sourcefile">src/app/components/configuration/import/import-configuration-modal.component.ts</context>
          <context context-type="linenumber">75</context>
        </context-group>
      </trans-unit>
      <trans-unit id="configuration.importModal.project" datatype="html">
        <source>Projekt:</source>
        <target state="final">Progetto:</target>
        <context-group purpose="location">
          <context context-type="sourcefile">src/app/components/configuration/import/import-configuration-modal.component.ts</context>
          <context context-type="linenumber">85</context>
        </context-group>
      </trans-unit>
      <trans-unit id="configuration.changeNotification.header" datatype="html">
        <source> Die Projektkonfiguration hat sich geändert. </source>
        <target state="final">La configurazione del progetto è cambiata.</target>
        <context-group purpose="location">
          <context context-type="sourcefile">src/app/components/configuration/notifications/configuration-change-notification-modal.component.ts</context>
          <context context-type="linenumber">22</context>
        </context-group>
      </trans-unit>
      <trans-unit id="configuration.changeNotification.applyChanges" datatype="html">
        <source>Änderungen anwenden</source>
        <target state="final">Applicare le modifiche</target>
        <context-group purpose="location">
          <context context-type="sourcefile">src/app/components/configuration/notifications/configuration-change-notification-modal.component.ts</context>
          <context context-type="linenumber">22</context>
        </context-group>
      </trans-unit>
      <trans-unit id="configuration.saveChanges" datatype="html">
        <source>Konfigurationsänderungen speichern</source>
        <target state="final">Salvare le modifiche alla configurazione</target>
        <context-group purpose="location">
          <context context-type="sourcefile">src/app/components/configuration/save/save-modal.component.ts</context>
          <context context-type="linenumber">20</context>
        </context-group>
      </trans-unit>
      <trans-unit id="configuration.saveInfo.general" datatype="html">
        <source> Möchten Sie die von Ihnen vorgenommenen Änderungen an der Konfiguration wirklich speichern? Bitte beachten Sie, dass Ihre Änderungen das gesamte Projekt betreffen. </source>
        <target state="final">Volete salvare davvero le modifiche apportate alla configurazione? Tenete presente che la modifiche influenzeranno l'intero progetto. </target>
        <context-group purpose="location">
          <context context-type="sourcefile">src/app/components/configuration/save/save-modal.component.ts</context>
          <context context-type="linenumber">20</context>
        </context-group>
      </trans-unit>
      <trans-unit id="configuration.saveInfo.synchronization" datatype="html">
        <source> Andere Benutzerinnen und Benutzer, die über eine Synchronisationsverbindung am gleichen Projekt arbeiten, werden die Field-Desktopanwendung neustarten müssen, um die Konfigurationsänderungen zu übernehmen. </source>
        <target state="final">Gli altri utenti che lavorano allo stesso progetto tramite sincronizzazione dovranno riavviare l'applicazione Field Desktop per applicare le modifiche effettuate alla configurazione. </target>
        <context-group purpose="location">
          <context context-type="sourcefile">src/app/components/configuration/save/save-modal.component.ts</context>
          <context context-type="linenumber">20</context>
        </context-group>
      </trans-unit>
      <trans-unit id="configuration.valueLabel" datatype="html">
        <source> Anzeigetext </source>
        <target state="final">Testo visualizzato</target>
        <context-group purpose="location">
          <context context-type="sourcefile">src/app/components/configuration/editor/value-editor-modal.component.ts</context>
          <context context-type="linenumber">38</context>
        </context-group>
      </trans-unit>
      <trans-unit id="configuration.valueDescription" datatype="html">
        <source> Beschreibung </source>
        <target state="final"> Descrizione </target>
        <context-group purpose="location">
          <context context-type="sourcefile">src/app/components/configuration/editor/value-editor-modal.component.ts</context>
          <context context-type="linenumber">63</context>
        </context-group>
      </trans-unit>
      <trans-unit id="configuration.editValue" datatype="html">
        <source>Wert <x id="START_TAG_CODE" ctype="x-code" equiv-text="&lt;code>"/><x id="INTERPOLATION" equiv-text="{{valueId}}"/><x id="CLOSE_TAG_CODE" ctype="x-code" equiv-text="&lt;/code>"/> bearbeiten</source>
        <target state="final">Modificare valore <x id="START_TAG_CODE" ctype="x-code" equiv-text="&lt;code>"/><x id="INTERPOLATION" equiv-text="{{valueId}}"/><x id="CLOSE_TAG_CODE" ctype="x-code" equiv-text="&lt;/code>"/></target>
        <context-group purpose="location">
          <context context-type="sourcefile">src/app/components/configuration/editor/value-editor-modal.component.ts</context>
          <context context-type="linenumber">63</context>
        </context-group>
      </trans-unit>
      <trans-unit id="configuration.createValue" datatype="html">
        <source>Wert <x id="START_TAG_CODE" ctype="x-code" equiv-text="&lt;code>"/><x id="INTERPOLATION" equiv-text="{{valueId}}"/><x id="CLOSE_TAG_CODE" ctype="x-code" equiv-text="&lt;/code>"/> erstellen</source>
        <target state="final">Creare valore <x id="START_TAG_CODE" ctype="x-code" equiv-text="&lt;code>"/><x id="INTERPOLATION" equiv-text="{{valueId}}"/><x id="CLOSE_TAG_CODE" ctype="x-code" equiv-text="&lt;/code>"/></target>
        <context-group purpose="location">
          <context context-type="sourcefile">src/app/components/configuration/editor/value-editor-modal.html</context>
          <context context-type="linenumber">17</context>
        </context-group>
      </trans-unit>
      <trans-unit id="configuration.values" datatype="html">
        <source>Werte</source>
        <target state="final">Valori</target>
        <context-group purpose="location">
          <context context-type="sourcefile">src/app/components/configuration/editor/valuelist-editor-modal.component.ts</context>
          <context context-type="linenumber">104</context>
        </context-group>
      </trans-unit>
      <trans-unit id="configuration.createdBy" datatype="html">
        <source>Erstellt von:</source>
        <target state="final">Creato da:</target>
        <context-group purpose="location">
          <context context-type="sourcefile">src/app/components/configuration/add/valuelist/valuelist-preview.component.ts</context>
          <context context-type="linenumber">35</context>
        </context-group>
      </trans-unit>
      <trans-unit id="configuration.descriptionHeading" datatype="html">
        <source>Beschreibung:</source>
        <target state="final">Descrizione:</target>
        <context-group purpose="location">
          <context context-type="sourcefile">src/app/components/configuration/add/valuelist/valuelist-preview.component.ts</context>
          <context context-type="linenumber">35</context>
        </context-group>
      </trans-unit>
      <trans-unit id="configuration.usedBy" datatype="html">
        <source>Verwendet von:</source>
        <target state="final">Utilizzato da:</target>
        <context-group purpose="location">
          <context context-type="sourcefile">src/app/components/configuration/add/valuelist/valuelist-preview.component.ts</context>
          <context context-type="linenumber">35</context>
        </context-group>
      </trans-unit>
      <trans-unit id="configuation.filterResults" datatype="html">
        <source>Suchergebnisse filtern:</source>
        <target state="final">Filtrare i risultati della ricerca:</target>
        <context-group purpose="location">
          <context context-type="sourcefile">src/app/components/configuration/add/valuelist/valuelist-search-bar.component.ts</context>
          <context context-type="linenumber">49</context>
        </context-group>
      </trans-unit>
      <trans-unit id="configuration.customFilter" datatype="html">
        <source> Projektspezifische Wertelisten </source>
        <target state="final">Liste di valori specifiche del progetto </target>
        <context-group purpose="location">
          <context context-type="sourcefile">src/app/components/configuration/add/valuelist/valuelist-search-bar.component.ts</context>
          <context context-type="linenumber">55</context>
        </context-group>
      </trans-unit>
      <trans-unit id="configuration.inUseFilter" datatype="html">
        <source> Verwendete Wertelisten </source>
        <target state="final">Liste di valori utilizzate</target>
        <context-group purpose="location">
          <context context-type="sourcefile">src/app/components/configuration/add/valuelist/valuelist-search-bar.component.ts</context>
          <context context-type="linenumber">55</context>
        </context-group>
      </trans-unit>
      <trans-unit id="configuration.saving" datatype="html">
        <source>Konfiguration wird gespeichert...</source>
        <target state="final">Salvataggio della configurazione in corso...</target>
        <context-group purpose="location">
          <context context-type="sourcefile">src/app/components/configuration/save/save-process-modal.component.ts</context>
          <context context-type="linenumber">15</context>
        </context-group>
      </trans-unit>
      <trans-unit id="widgets.documentInfo.thumbnail.oneLinkedImage" datatype="html">
        <source>Ein verknüpftes Bild</source>
        <target state="final">Immagine collegata</target>
        <context-group purpose="location">
          <context context-type="sourcefile">src/app/components/widgets/documentinfo/thumbnail.component.ts</context>
          <context context-type="linenumber">1</context>
        </context-group>
      </trans-unit>
      <trans-unit id="widgets.documentInfo.thumbnail.linkedImages" datatype="html">
        <source>verknüpfte Bilder</source>
        <target state="final">immagini collegate</target>
        <context-group purpose="location">
          <context context-type="sourcefile">src/app/components/widgets/documentinfo/thumbnail.component.ts</context>
          <context context-type="linenumber">1</context>
        </context-group>
      </trans-unit>
      <trans-unit id="resources.searchBar.constraints.tooltips.setupAdditionalSearchCriteria" datatype="html">
        <source>Weitere Suchkriterien einstellen</source>
        <target state="final">Specificare criteri di ricerca aggiuntivi</target>
        <context-group purpose="location">
          <context context-type="sourcefile">src/app/components/widgets/search-constraints.component.ts</context>
          <context context-type="linenumber">1</context>
        </context-group>
      </trans-unit>
      <trans-unit id="resources.searchBar.constraints.tooltips.activeSearchCriteria" datatype="html">
        <source>Aktive Suchkriterien</source>
        <target state="final">Criteri di ricerca attivi</target>
        <context-group purpose="location">
          <context context-type="sourcefile">src/app/components/widgets/search-constraints.component.ts</context>
          <context context-type="linenumber">1</context>
        </context-group>
      </trans-unit>
      <trans-unit id="searchConstraints.dropdownRange.from" datatype="html">
        <source> (von)</source>
        <target state="final"> (da)</target>
        <context-group purpose="location">
          <context context-type="sourcefile">src/app/components/widgets/search-constraints.component.ts</context>
          <context context-type="linenumber">1</context>
        </context-group>
      </trans-unit>
      <trans-unit id="searchConstraints.dropdownRange.to" datatype="html">
        <source> (bis)</source>
        <target state="final"> (a)</target>
        <context-group purpose="location">
          <context context-type="sourcefile">src/app/components/widgets/search-constraints.component.ts</context>
          <context context-type="linenumber">1</context>
        </context-group>
        <context-group purpose="location">
          <context context-type="sourcefile">src/app/components/widgets/search-constraints.component.ts</context>
          <context context-type="linenumber">1</context>
        </context-group>
      </trans-unit>
      <trans-unit id="configuration.categoryLabel" datatype="html">
        <source> Kategoriebezeichnung </source>
        <target state="final">Denominazione della categoria</target>
        <context-group purpose="location">
          <context context-type="sourcefile">src/app/components/configuration/editor/category-editor-modal.component.ts</context>
          <context context-type="linenumber">64</context>
        </context-group>
      </trans-unit>
      <trans-unit id="configuration.description" datatype="html">
        <source> Beschreibung </source>
        <target state="final">Descrizione</target>
        <context-group purpose="location">
          <context context-type="sourcefile">src/app/components/configuration/editor/category-editor-modal.html</context>
          <context context-type="linenumber">18</context>
        </context-group>
        <context-group purpose="location">
          <context context-type="sourcefile">src/app/components/configuration/editor/field-editor-modal.component.ts</context>
          <context context-type="linenumber">130</context>
        </context-group>
      </trans-unit>
      <trans-unit id="configuration.color" datatype="html">
        <source> Farbe </source>
        <target state="final"> Colore </target>
        <context-group purpose="location">
          <context context-type="sourcefile">src/app/components/configuration/editor/category-editor-modal.component.ts</context>
          <context context-type="linenumber">87</context>
        </context-group>
      </trans-unit>
      <trans-unit id="configuration.editSpecificField" datatype="html">
        <source> Feld <x id="START_TAG_CODE" ctype="x-code" equiv-text="&lt;code>"/><x id="INTERPOLATION" equiv-text="{{field.name}}"/><x id="CLOSE_TAG_CODE" ctype="x-code" equiv-text="&lt;/code>"/> bearbeiten </source>
        <target state="final"> Modificare campo <x id="START_TAG_CODE" ctype="x-code" equiv-text="&lt;code>"/><x id="INTERPOLATION" equiv-text="{{field.name}}"/><x id="CLOSE_TAG_CODE" ctype="x-code" equiv-text="&lt;/code>"/></target>
        <context-group purpose="location">
          <context context-type="sourcefile">src/app/components/configuration/editor/field-editor-modal.html</context>
          <context context-type="linenumber">16</context>
        </context-group>
      </trans-unit>
      <trans-unit id="navbar.taskbar.conflicts" datatype="html">
        <source>Konflikte</source>
        <target state="final">Conflitti</target>
        <context-group purpose="location">
          <context context-type="sourcefile">src/app/components/navbar/taskbar-conflicts.component.ts</context>
          <context context-type="linenumber">46</context>
        </context-group>
      </trans-unit>
      <trans-unit id="navbar.taskbar.conflicts.projectConfiguration" datatype="html">
        <source> Projektkonfiguration </source>
        <target state="final"> Configurazione del progetto </target>
        <context-group purpose="location">
          <context context-type="sourcefile">src/app/components/navbar/taskbar-conflicts.component.ts</context>
          <context context-type="linenumber">76</context>
        </context-group>
      </trans-unit>
      <trans-unit id="navbar.taskbar.synchronization.uploading" datatype="html">
        <source>Es werden Daten hochgeladen.</source>
        <target state="final">Caricamento dei dati in corso.</target>
        <context-group purpose="location">
          <context context-type="sourcefile">src/app/components/navbar/taskbar-sync-status.component.ts</context>
          <context context-type="linenumber">31</context>
        </context-group>
      </trans-unit>
      <trans-unit id="navbar.taskbar.synchronization.downloading" datatype="html">
        <source>Es werden Daten heruntergeladen.</source>
        <target state="final">Scaricamento dei dati in corso.</target>
        <context-group purpose="location">
          <context context-type="sourcefile">src/app/components/navbar/taskbar-sync-status.component.ts</context>
          <context context-type="linenumber">56</context>
        </context-group>
      </trans-unit>
      <trans-unit id="navbar.taskbar.synchronization.connecting" datatype="html">
        <source>Synchronisationsverbindung wird hergestellt...</source>
        <target state="final">La connessione per la sincronizzazione è in corso di preparazione...</target>
        <context-group purpose="location">
          <context context-type="sourcefile">src/app/components/navbar/taskbar-sync-status.component.ts</context>
          <context context-type="linenumber">58</context>
        </context-group>
      </trans-unit>
      <trans-unit id="navbar.taskbar.synchronization.offline" datatype="html">
        <source>Synchronisation ist deaktiviert.</source>
        <target state="final">La sincronizzazione è disattivata.</target>
        <context-group purpose="location">
          <context context-type="sourcefile">src/app/components/navbar/taskbar-sync-status.component.ts</context>
          <context context-type="linenumber">58</context>
        </context-group>
      </trans-unit>
      <trans-unit id="navbar.taskbar.synchronization.inSync" datatype="html">
        <source>Synchronisation abgeschlossen.</source>
        <target state="final">Sincronizzazione completata.</target>
        <context-group purpose="location">
          <context context-type="sourcefile">src/app/components/navbar/taskbar-sync-status.component.ts</context>
          <context context-type="linenumber">58</context>
        </context-group>
      </trans-unit>
      <trans-unit id="navbar.taskbar.synchronization.error" datatype="html">
        <source>Synchronisation fehlgeschlagen</source>
        <target state="final">Sincronizzazione non riuscita</target>
        <context-group purpose="location">
          <context context-type="sourcefile">src/app/components/navbar/taskbar-sync-status.component.ts</context>
          <context context-type="linenumber">58</context>
        </context-group>
        <context-group purpose="location">
          <context context-type="sourcefile">src/app/components/navbar/taskbar-sync-status.component.ts</context>
          <context context-type="linenumber">58</context>
        </context-group>
        <context-group purpose="location">
          <context context-type="sourcefile">src/app/components/navbar/taskbar-sync-status.component.ts</context>
          <context context-type="linenumber">58</context>
        </context-group>
      </trans-unit>
      <trans-unit id="navbar.taskbar.synchronization.error.general" datatype="html">
        <source>Stellen Sie sicher, dass die angegebene Adresse korrekt ist und eine Netzwerkverbindung zum Synchronisationsziel besteht. Prüfen Sie ggf. auch die Firewalleinstellungen Ihres Systems und des Zielsystems.</source>
        <target state="final">Assicurarsi che l'indirizzo specificato sia corretto e che vi sia una connessione di rete funzionante con l'indirizzo scelto per la sincronizzazione. Se necessario, controllare anche le impostazioni del firewall del proprio sistema e del sistema di destinazione.</target>
        <context-group purpose="location">
          <context context-type="sourcefile">src/app/components/navbar/taskbar-sync-status.component.ts</context>
          <context context-type="linenumber">58</context>
        </context-group>
      </trans-unit>
      <trans-unit id="navbar.taskbar.synchronization.error.authentication" datatype="html">
        <source>Stellen Sie sicher, dass das Projekt am Synchronisationsziel existiert und prüfen Sie das Passwort.</source>
        <target state="final">Assicurarsi che il progetto sia presente all'interno del percorso di destinazione per la sincronizzazione e controllare la password.</target>
        <context-group purpose="location">
          <context context-type="sourcefile">src/app/components/navbar/taskbar-sync-status.component.ts</context>
          <context context-type="linenumber">58</context>
        </context-group>
      </trans-unit>
      <trans-unit id="navbar.taskbar.synchronization.error.authorization" datatype="html">
        <source>Sie besitzen nicht die nötigen Rechte.</source>
        <target state="final">Permesso negato.</target>
        <context-group purpose="location">
          <context context-type="sourcefile">src/app/components/navbar/taskbar-sync-status.component.ts</context>
          <context context-type="linenumber">58</context>
        </context-group>
      </trans-unit>
      <trans-unit id="navbar.taskbar.update.tooltips.downloading" datatype="html">
        <source>Version <x id="INTERPOLATION" equiv-text="{{version}}"/> wird heruntergeladen...</source>
        <target state="final">Scaricamento della versione <x id="INTERPOLATION" equiv-text="{{version}}"/> in corso...</target>
        <context-group purpose="location">
          <context context-type="sourcefile">src/app/components/navbar/taskbar-update.component.ts</context>
          <context context-type="linenumber">77</context>
        </context-group>
        <context-group purpose="location">
          <context context-type="sourcefile">src/app/components/navbar/taskbar-update.html</context>
          <context context-type="linenumber">14</context>
        </context-group>
      </trans-unit>
      <trans-unit id="navbar.taskbar.update.tooltips.downloadComplete" datatype="html">
        <source>Version <x id="INTERPOLATION" equiv-text="{{version}}"/> wurde heruntergeladen und wird beim Neustart installiert</source>
        <target state="final">La versione <x id="INTERPOLATION" equiv-text="{{version}}"/> è stata scaricata e verrà installata al riavvio</target>
        <context-group purpose="location">
          <context context-type="sourcefile">src/app/components/navbar/taskbar-update.html</context>
          <context context-type="linenumber">25</context>
        </context-group>
      </trans-unit>
      <trans-unit id="navbar.taskbar.update.tooltips.downloadInterrupted" datatype="html">
        <source>Der Download von Version <x id="INTERPOLATION" equiv-text="{{version}}"/> wurde unterbrochen. Bitte starten Sie die Anwendung neu, um es erneut zu versuchen.</source>
        <target state="final">Il download della versione <x id="INTERPOLATION" equiv-text="{{version}}"/> è stato interrotto. Riavviare l'applicazione per riprovare.</target>
        <context-group purpose="location">
          <context context-type="sourcefile">src/app/components/navbar/taskbar-update.html</context>
          <context context-type="linenumber">34</context>
        </context-group>
      </trans-unit>
      <trans-unit id="navbar.taskbar.update.tooltips.downloadError" datatype="html">
        <source>Beim Download von Version <x id="INTERPOLATION" equiv-text="{{version}}"/> ist ein Fehler aufgetreten. Bitte laden Sie die aktuelle Version von https://field.idai.world/download herunter.</source>
        <target state="final">Si è verificato un errore durante lo scaricamento della versione <x id="INTERPOLATION" equiv-text="{{version}}"/>. Si prega di scaricare l'ultima versione da https://field.idai.world/download.</target>
        <context-group purpose="location">
          <context context-type="sourcefile">src/app/components/navbar/taskbar-update.html</context>
          <context context-type="linenumber">44</context>
        </context-group>
      </trans-unit>
      <trans-unit id="project.cancelModal.header" datatype="html">
        <source> Download abbrechen? </source>
        <target state="final"> Interrompere il processo di scaricamento? </target>
        <context-group purpose="location">
          <context context-type="sourcefile">src/app/components/project/cancel-modal.component.ts</context>
          <context context-type="linenumber">15</context>
        </context-group>
      </trans-unit>
      <trans-unit id="project.cancelModal.info" datatype="html">
        <source> Bitte beachten Sie, dass der Download im Falle eines Abbruchs von vorn beginnt, wenn Sie das Projekt zu einem späteren Zeitpunkt erneut herunterladen. </source>
        <target state="final"> Se si procede a scaricare un progetto più recente dopo un'interruzione, assicurarsi che il processo di scaricamento ricominci da capo.  </target>
        <context-group purpose="location">
          <context context-type="sourcefile">src/app/components/project/cancel-modal.component.ts</context>
          <context context-type="linenumber">15</context>
        </context-group>
      </trans-unit>
      <trans-unit id="project.download.abort" datatype="html">
        <source>Abbrechen</source>
        <target state="final">Annullare</target>
        <context-group purpose="location">
          <context context-type="sourcefile">src/app/components/project/cancel-modal.component.ts</context>
          <context context-type="linenumber">15</context>
        </context-group>
        <context-group purpose="location">
          <context context-type="sourcefile">src/app/components/project/download-project-progress-modal.component.ts</context>
          <context context-type="linenumber">36</context>
        </context-group>
      </trans-unit>
      <trans-unit id="project.cancelModal.continue" datatype="html">
        <source>Fortsetzen</source>
        <target state="final">Continuare</target>
        <context-group purpose="location">
          <context context-type="sourcefile">src/app/components/project/cancel-modal.component.ts</context>
          <context context-type="linenumber">15</context>
        </context-group>
      </trans-unit>
      <trans-unit id="project.createModal.header" datatype="html">
        <source> Neues Projekt erstellen </source>
        <target state="final"> Cominciare un nuovo progetto </target>
        <context-group purpose="location">
          <context context-type="sourcefile">src/app/components/project/create-project-modal.component.ts</context>
          <context context-type="linenumber">42</context>
        </context-group>
      </trans-unit>
      <trans-unit id="project.createModal.projectName" datatype="html">
        <source>Projektname:</source>
        <target state="final">Nome del progetto:</target>
        <context-group purpose="location">
          <context context-type="sourcefile">src/app/components/project/create-project-modal.component.ts</context>
          <context context-type="linenumber">70</context>
        </context-group>
      </trans-unit>
      <trans-unit id="project.createModal.configuration" datatype="html">
        <source>Konfiguration:</source>
        <target state="final">Configurazione:</target>
        <context-group purpose="location">
          <context context-type="sourcefile">src/app/components/project/create-project-modal.component.ts</context>
          <context context-type="linenumber">90</context>
        </context-group>
      </trans-unit>
      <trans-unit id="buttons.create" datatype="html">
        <source>Erstellen</source>
        <target state="final">Eseguire</target>
        <context-group purpose="location">
          <context context-type="sourcefile">src/app/components/project/create-project-modal.component.ts</context>
          <context context-type="linenumber">97</context>
        </context-group>
      </trans-unit>
      <trans-unit id="project.deleteModal.header" datatype="html">
        <source> Projekt <x id="START_BOLD_TEXT" ctype="x-b" equiv-text="&lt;b>"/><x id="INTERPOLATION" equiv-text="{{projectName}}"/><x id="CLOSE_BOLD_TEXT" ctype="x-b" equiv-text="&lt;/b>"/> löschen? </source>
        <target state="final"> Cancellare il progetto <x id="START_BOLD_TEXT" ctype="x-b" equiv-text="&lt;b>"/><x id="INTERPOLATION" equiv-text="{{projectName}}"/><x id="CLOSE_BOLD_TEXT" ctype="x-b" equiv-text="&lt;/b>"/>? </target>
        <context-group purpose="location">
          <context context-type="sourcefile">src/app/components/project/delete-project-modal.component.ts</context>
          <context context-type="linenumber">48</context>
        </context-group>
      </trans-unit>
      <trans-unit id="settings.deleteModal.deleteFiles" datatype="html">
        <source>Bilder löschen</source>
        <target state="final">Cancellare le immagini</target>
        <context-group purpose="location">
          <context context-type="sourcefile">src/app/components/project/delete-project-modal.html</context>
          <context context-type="linenumber">16</context>
        </context-group>
      </trans-unit>
      <trans-unit id="project.deleteModal.confirmDeleteInfo" datatype="html">
        <source> Bitte geben Sie den Projektnamen ein, um den Löschvorgang zu bestätigen. </source>
        <target state="final"> Inserire il nome del progetto per proseguire con il processo di eliminazione. </target>
        <context-group purpose="location">
          <context context-type="sourcefile">src/app/components/project/delete-project-modal.html</context>
          <context context-type="linenumber">37</context>
        </context-group>
      </trans-unit>
      <trans-unit id="project.download.progressInfo.files" datatype="html">
        <source><x id="INTERPOLATION" equiv-text="{{getRoundedProgress(filesProgressPercent)}}"/>% der Bilder geladen... </source>
        <target state="final"><x id="INTERPOLATION" equiv-text="{{getRoundedProgress(filesProgressPercent)}}"/>% delle immagini è stato caricato... </target>
        <context-group purpose="location">
          <context context-type="sourcefile">src/app/components/project/download-project-progress-modal.html</context>
          <context context-type="linenumber">33</context>
        </context-group>
      </trans-unit>
      <trans-unit id="project.download.progressInfo.databaseFinished" datatype="html">
        <source><x id="INTERPOLATION" equiv-text="{{getRoundedProgress(databaseProgressPercent)}}"/>% der Projektdaten geladen. </source>
        <target state="final"><x id="INTERPOLATION" equiv-text="{{getRoundedProgress(databaseProgressPercent)}}"/>% dei dati del progetto è stato caricato. </target>
        <context-group purpose="location">
          <context context-type="sourcefile">src/app/components/project/download-project-progress-modal.html</context>
          <context context-type="linenumber">17</context>
        </context-group>
      </trans-unit>
      <trans-unit id="project.download.progressInfo.cancelling" datatype="html">
        <source>Download wird abgebrochen... </source>
        <target state="final">Il download è stato annullato... </target>
        <context-group purpose="location">
          <context context-type="sourcefile">src/app/components/project/download-project-progress-modal.html</context>
          <context context-type="linenumber">20</context>
        </context-group>
        <context-group purpose="location">
          <context context-type="sourcefile">src/app/components/project/download-project-progress-modal.html</context>
          <context context-type="linenumber">33</context>
        </context-group>
      </trans-unit>
      <trans-unit id="project.download.connecting" datatype="html">
        <source>Verbindung wird hergestellt...</source>
        <target state="final">Connessione in corso...</target>
        <context-group purpose="location">
          <context context-type="sourcefile">src/app/components/project/download-project-progress-modal.component.ts</context>
          <context context-type="linenumber">50</context>
        </context-group>
      </trans-unit>
      <trans-unit id="project.download.progressInfo.database" datatype="html">
        <source><x id="INTERPOLATION" equiv-text="{{getRoundedProgress(databaseProgressPercent)}}"/>% der Projektdaten geladen... </source>
        <target state="final"><x id="INTERPOLATION" equiv-text="{{getRoundedProgress(databaseProgressPercent)}}"/>% dei dati del progetto è stato caricato...</target>
        <context-group purpose="location">
          <context context-type="sourcefile">src/app/components/project/download-project-progress-modal.component.ts</context>
          <context context-type="linenumber">50</context>
        </context-group>
      </trans-unit>
      <trans-unit id="project.download.connect" datatype="html">
        <source>Download starten</source>
        <target state="final">Avviare lo scaricamento</target>
        <context-group purpose="location">
          <context context-type="sourcefile">src/app/components/project/download-project.component.ts</context>
          <context context-type="linenumber">45</context>
        </context-group>
      </trans-unit>
      <trans-unit id="project.download.address" datatype="html">
        <source>Adresse</source>
        <target state="final">Indirizzo</target>
        <context-group purpose="location">
          <context context-type="sourcefile">src/app/components/project/download-project.component.ts</context>
          <context context-type="linenumber">66</context>
        </context-group>
      </trans-unit>
      <trans-unit id="project.download.address.info" datatype="html">
        <source> Als Adresse kann sowohl die URL eines Field-Servers als auch die Netzwerkadresse einer anderen Field-Desktop-Installation angegeben werden. </source>
        <target state="final"> Come indirizzo può essere indicato l'URL di un server di Field o l'indirizzo di rete di un'altra installazione di Field Desktop su un altro computer. </target>
        <context-group purpose="location">
          <context context-type="sourcefile">src/app/components/project/download-project.component.ts</context>
          <context context-type="linenumber">84</context>
        </context-group>
      </trans-unit>
      <trans-unit id="project.download.projectName" datatype="html">
        <source>Projektname</source>
        <target state="final">Nome del progetto</target>
        <context-group purpose="location">
          <context context-type="sourcefile">src/app/components/project/download-project.component.ts</context>
          <context context-type="linenumber">108</context>
        </context-group>
      </trans-unit>
      <trans-unit id="project.download.password" datatype="html">
        <source>Passwort</source>
        <target state="final">Password</target>
        <context-group purpose="location">
          <context context-type="sourcefile">src/app/components/project/download-project.component.ts</context>
          <context context-type="linenumber">126</context>
        </context-group>
      </trans-unit>
      <trans-unit id="project.download.thumbnailImageFiles" datatype="html">
        <source>Vorschaubilder herunterladen</source>
        <target state="final">Scaricare le immagini di anteprima</target>
        <context-group purpose="location">
          <context context-type="sourcefile">src/app/components/project/download-project.component.ts</context>
          <context context-type="linenumber">155</context>
        </context-group>
      </trans-unit>
      <trans-unit id="project.download.originalImageFiles" datatype="html">
        <source>Originalbilder herunterladen</source>
        <target state="final">Scaricare le immagini originali</target>
        <context-group purpose="location">
          <context context-type="sourcefile">src/app/components/project/download-project.component.ts</context>
          <context context-type="linenumber">174</context>
        </context-group>
      </trans-unit>
      <trans-unit id="settings.synchronization.thumbnailImageFiles" datatype="html">
        <source>Vorschaubilder synchronisieren</source>
        <target state="final">Sincronizzare le immagini di anteprima</target>
        <context-group purpose="location">
          <context context-type="sourcefile">src/app/components/project/synchronization-modal.component.ts</context>
          <context context-type="linenumber">140</context>
        </context-group>
      </trans-unit>
      <trans-unit id="settings.synchronization.originalImageFilesUpload" datatype="html">
        <source>Originalbilder hochladen</source>
        <target state="new">Originalbilder hochladen</target>
        <context-group purpose="location">
          <context context-type="sourcefile">src/app/components/project/synchronization-modal.component.ts</context>
          <context context-type="linenumber">163,175</context>
        </context-group>
      </trans-unit>
      <trans-unit id="settings.synchronization.originalImageFilesDownload" datatype="html">
        <source>Originalbilder herunterladen</source>
        <target state="new">Originalbilder herunterladen</target>
        <context-group purpose="location">
          <context context-type="sourcefile">src/app/components/project/synchronization-modal.component.ts</context>
          <context context-type="linenumber">194,200</context>
        </context-group>
      </trans-unit>
      <trans-unit id="project.synchronization" datatype="html">
        <source>Projekt synchronisieren</source>
        <target state="final">Sincronizzare il progetto</target>
        <context-group purpose="location">
          <context context-type="sourcefile">src/app/components/project/synchronization-modal.component.ts</context>
          <context context-type="linenumber">36</context>
        </context-group>
      </trans-unit>
      <trans-unit id="navbar.taskbar.update.tooltips.deactivated" datatype="html">
        <source>Die automatische Prüfung auf Updates wurde deaktiviert. Sie verwenden möglicherweise nicht die neueste Version von Field Desktop.</source>
        <target state="final">Il controllo automatico degli aggiornamenti è stato disattivato. È possibile che non si stia utilizzando l'ultima versione di Field Desktop.</target>
        <context-group purpose="location">
          <context context-type="sourcefile">src/app/components/navbar/taskbar-update.component.ts</context>
          <context context-type="linenumber">36</context>
        </context-group>
      </trans-unit>
      <trans-unit id="imageUpload.imageCategoryPickerModal.warning" datatype="html">
        <source> Bitte beachten Sie, dass das Einlesen von <x id="INTERPOLATION" equiv-text="{{fileCount}}"/> Bilddateien einige Zeit in Anspruch nehmen kann. </source>
        <target state="final">
        Attenzione: il trasferimento <x id="INTERPOLATION" equiv-text="{{fileCount}}"/> delle immagini può richiedere del tempo.
    </target>
        <context-group purpose="location">
          <context context-type="sourcefile">src/app/components/image/upload/image-category-picker-modal.component.ts</context>
          <context context-type="linenumber">39</context>
        </context-group>
      </trans-unit>
      <trans-unit id="imageUpload.imageCategoryPickerModal.linkInfo.single" datatype="html">
        <source> Das importierte Bild wird mit der Ressource <x id="START_BOLD_TEXT" ctype="x-b" equiv-text="&lt;b>"/><x id="INTERPOLATION" equiv-text="{{depictsRelationTarget.resource.identifier}}"/><x id="CLOSE_BOLD_TEXT" ctype="x-b" equiv-text="&lt;/b>"/> verknüpft. </source>
        <target state="final">L'immagine trasferita sarà collegata alla risorsa <x id="START_BOLD_TEXT" ctype="x-b" equiv-text="&lt;b>"/><x id="INTERPOLATION" equiv-text="{{depictsRelationTarget.resource.identifier}}"/><x id="CLOSE_BOLD_TEXT" ctype="x-b" equiv-text="&lt;/b>"/>.</target>
        <context-group purpose="location">
          <context context-type="sourcefile">src/app/components/image/upload/image-category-picker-modal.html</context>
          <context context-type="linenumber">15</context>
        </context-group>
      </trans-unit>
      <trans-unit id="imageUpload.imageCategoryPickerModal.linkInfo.multiple" datatype="html">
        <source> Die importierten Bilder werden mit der Ressource <x id="START_BOLD_TEXT" ctype="x-b" equiv-text="&lt;b>"/><x id="INTERPOLATION" equiv-text="{{depictsRelationTarget.resource.identifier}}"/><x id="CLOSE_BOLD_TEXT" ctype="x-b" equiv-text="&lt;/b>"/> verknüpft. </source>
        <target state="final">Le immagini trasferite saranno collegate alle risorsa <x id="START_BOLD_TEXT" ctype="x-b" equiv-text="&lt;b>"/><x id="INTERPOLATION" equiv-text="{{depictsRelationTarget.resource.identifier}}"/><x id="CLOSE_BOLD_TEXT" ctype="x-b" equiv-text="&lt;/b>"/>.</target>
        <context-group purpose="location">
          <context context-type="sourcefile">src/app/components/image/upload/image-category-picker-modal.html</context>
          <context context-type="linenumber">21</context>
        </context-group>
      </trans-unit>
      <trans-unit id="imageUpload.imageCategoryPickerModal.chooseCategory" datatype="html">
        <source> Bitte wählen Sie die gewünschte Kategorie aus. </source>
        <target state="final">
            Selezionare la categoria desiderata.
        </target>
        <context-group purpose="location">
          <context context-type="sourcefile">src/app/components/image/upload/image-category-picker-modal.html</context>
          <context context-type="linenumber">22</context>
        </context-group>
      </trans-unit>
      <trans-unit id="docedit.conflictDeletedModal.header" datatype="html">
        <source>Konflikt behandeln</source>
        <target state="final">Risolvere il conflitto</target>
        <context-group purpose="location">
          <context context-type="sourcefile">src/app/components/docedit/dialog/conflict-deleted-modal.component.ts</context>
          <context context-type="linenumber">24</context>
        </context-group>
      </trans-unit>
      <trans-unit id="docedit.conflictDeletedModal.info" datatype="html">
        <source> Die aktuelle Ressource wurde in der Zwischenzeit von jemand anderem gelöscht. Sie können die Ressource neu anlegen, indem Sie <x id="START_BOLD_TEXT" ctype="x-b" equiv-text="&lt;b>"/>Speichern<x id="CLOSE_BOLD_TEXT" ctype="x-b" equiv-text="&lt;/b>"/> wählen. Bei Klick auf <x id="START_BOLD_TEXT" ctype="x-b" equiv-text="&lt;b>"/>Abbrechen<x id="CLOSE_BOLD_TEXT" ctype="x-b" equiv-text="&lt;/b>"/> wird sie verworfen. </source>
        <target state="final">La risorsa attuale è stata eliminata nel frattempo da un altro utente. È possibile creare di nuovo la risorsa scegliendo <x id="START_BOLD_TEXT" ctype="x-b" equiv-text="&lt;b>"/>Salvare<x id="CLOSE_BOLD_TEXT" ctype="x-b" equiv-text="&lt;/b>"/>. Cliccando su <x id="START_BOLD_TEXT" ctype="x-b" equiv-text="&lt;b>"/>Annullare<x id="CLOSE_BOLD_TEXT" ctype="x-b" equiv-text="&lt;/b>"/> la risorsa verrà eliminata.</target>
        <context-group purpose="location">
          <context context-type="sourcefile">src/app/components/docedit/dialog/conflict-deleted-modal.component.ts</context>
          <context context-type="linenumber">24</context>
        </context-group>
      </trans-unit>
      <trans-unit id="docedit.conflictDeletedModal.close" datatype="html">
        <source> Zurück zur Editieransicht </source>
        <target state="final">
        Tornare al modulo di modifica
    </target>
        <context-group purpose="location">
          <context context-type="sourcefile">src/app/components/docedit/dialog/conflict-deleted-modal.html</context>
          <context context-type="linenumber">18</context>
        </context-group>
      </trans-unit>
      <trans-unit id="buttons.delete" datatype="html">
        <source>Löschen</source>
        <target state="final">Eliminare</target>
        <context-group purpose="location">
          <context context-type="sourcefile">src/app/components/configuration/delete/delete-category-modal.html</context>
          <context context-type="linenumber">49</context>
        </context-group>
        <context-group purpose="location">
          <context context-type="sourcefile">src/app/components/configuration/delete/delete-field-modal.html</context>
          <context context-type="linenumber">20</context>
        </context-group>
        <context-group purpose="location">
          <context context-type="sourcefile">src/app/components/configuration/delete/delete-group-modal.html</context>
          <context context-type="linenumber">23</context>
        </context-group>
        <context-group purpose="location">
          <context context-type="sourcefile">src/app/components/configuration/delete/delete-valuelist-modal.html</context>
          <context context-type="linenumber">40</context>
        </context-group>
        <context-group purpose="location">
          <context context-type="sourcefile">src/app/components/image/overview/deletion/delete-modal.component.ts</context>
          <context context-type="linenumber">28</context>
        </context-group>
        <context-group purpose="location">
          <context context-type="sourcefile">src/app/components/project/delete-project-modal.html</context>
          <context context-type="linenumber">46</context>
        </context-group>
        <context-group purpose="location">
          <context context-type="sourcefile">src/app/components/resources/deletion/delete-modal.html</context>
          <context context-type="linenumber">95</context>
        </context-group>
        <context-group purpose="location">
          <context context-type="sourcefile">src/app/components/widgets/documentinfo/georeference-view.component.ts</context>
          <context context-type="linenumber">87</context>
        </context-group>
      </trans-unit>
      <trans-unit id="configuration.deleteCategory.warning.resources.single" datatype="html">
        <source> Im Projekt existiert eine Ressource dieser Kategorie, die nach dem Löschen nicht mehr sichtbar sein wird. Wenn Sie die Kategorie zu einem späteren Zeitpunkt erneut hinzufügen, wird die Ressource wieder angezeigt werden. </source>
        <target state="final">Nel progetto esiste una risorsa di questa categoria che non sarà più visibile in seguito all'eliminazione. Se la categoria verrà di nuovo aggiunta in un secondo momento, la risorsa verrà visualizzata di nuovo. </target>
        <context-group purpose="location">
          <context context-type="sourcefile">src/app/components/configuration/delete/delete-category-modal.html</context>
          <context context-type="linenumber">56</context>
        </context-group>
      </trans-unit>
      <trans-unit id="configuration.deleteCategory.warning.resources.multiple" datatype="html">
        <source> Im Projekt existieren <x id="INTERPOLATION" equiv-text="{{resourceCount}}"/> Ressourcen dieser Kategorie, die nach dem Löschen nicht mehr sichtbar sein werden. Wenn Sie die Kategorie zu einem späteren Zeitpunkt erneut hinzufügen, werden die Ressourcen wieder angezeigt werden. </source>
        <target state="final">Nel progetto esistono <x id="INTERPOLATION" equiv-text="{{resourceCount}}"/> risorse di questa categoria che non saranno più visibili in seguito all'eliminazione. Se la categoria verrà di nuovo aggiunta in un secondo momento, le risorse verranno visualizzate di nuovo. </target>
        <context-group purpose="location">
          <context context-type="sourcefile">src/app/components/configuration/delete/delete-category-modal.html</context>
          <context context-type="linenumber">56</context>
        </context-group>
      </trans-unit>
      <trans-unit id="configuration.deleteCategory.warning.changes" datatype="html">
        <source> An dieser Kategorie wurden Änderungen vorgenommen, die beim Löschen verloren gehen. </source>
        <target state="final">In questa categoria sono state effettuate delle modifiche che andranno perse in seguito all'eliminazione. </target>
        <context-group purpose="location">
          <context context-type="sourcefile">src/app/components/configuration/delete/delete-category-modal.html</context>
          <context context-type="linenumber">33</context>
        </context-group>
      </trans-unit>
      <trans-unit id="configuration.deleteCategory.hasChildren" datatype="html">
        <source> Die Kategorie <x id="START_TAG_CODE" ctype="x-code" equiv-text="&lt;code>"/><x id="INTERPOLATION" equiv-text="{{category.name}}"/><x id="CLOSE_TAG_CODE" ctype="x-code" equiv-text="&lt;/code>"/> kann nicht gelöscht werden, solange sie Unterkategorien besitzt. Bitte entfernen Sie zunächst die Unterkategorien. </source>
        <target state="final">La categoria <x id="START_TAG_CODE" ctype="x-code" equiv-text="&lt;code>"/><x id="INTERPOLATION" equiv-text="{{category.name}}"/><x id="CLOSE_TAG_CODE" ctype="x-code" equiv-text="&lt;/code>"/> non può essere eliminata in quanto comprende delle sottocategorie. Si prega di eliminare prima le sottocategorie. </target>
        <context-group purpose="location">
          <context context-type="sourcefile">src/app/components/configuration/delete/delete-category-modal.html</context>
          <context context-type="linenumber">36</context>
        </context-group>
      </trans-unit>
      <trans-unit id="configuration.deleteField.header" datatype="html">
        <source>Feld löschen?</source>
        <target state="final">Eliminare il campo?</target>
        <context-group purpose="location">
          <context context-type="sourcefile">src/app/components/configuration/delete/delete-field-modal.component.ts</context>
          <context context-type="linenumber">40</context>
        </context-group>
      </trans-unit>
      <trans-unit id="32820add8357812575446cb4f6b8b35ecc51f00f" datatype="html">
        <source>Möchten Sie das Feld <x id="START_TAG_CODE" ctype="x-code" equiv-text="&lt;code>"/><x id="INTERPOLATION" equiv-text="{{field.name}}"/><x id="CLOSE_TAG_CODE" ctype="x-code" equiv-text="&lt;/code>"/> wirklich löschen?</source>
        <target state="final">Volete eliminare davvero il campo <x id="START_TAG_CODE" ctype="x-code" equiv-text="&lt;code>"/><x id="INTERPOLATION" equiv-text="{{field.name}}"/><x id="CLOSE_TAG_CODE" ctype="x-code" equiv-text="&lt;/code>"/>?</target>
        <note priority="1" from="description">configuration.deleteField.body</note>
        <context-group purpose="location">
          <context context-type="sourcefile">src/app/components/configuration/delete/delete-field-modal.component.ts</context>
          <context context-type="linenumber">40</context>
        </context-group>
      </trans-unit>
      <trans-unit id="configuration.deleteGroup.header" datatype="html">
        <source>Gruppe löschen?</source>
        <target state="final">Eliminare il gruppo?</target>
        <context-group purpose="location">
          <context context-type="sourcefile">src/app/components/configuration/delete/delete-group-modal.component.ts</context>
          <context context-type="linenumber">46</context>
        </context-group>
      </trans-unit>
      <trans-unit id="90026491151501a7c5b791694c673a36d810e3cb" datatype="html">
        <source> Möchten Sie die Gruppe <x id="START_TAG_CODE" ctype="x-code" equiv-text="&lt;code>"/><x id="INTERPOLATION" equiv-text="{{group.name}}"/><x id="CLOSE_TAG_CODE" ctype="x-code" equiv-text="&lt;/code>"/> wirklich löschen? </source>
        <target state="final">Volete eliminare davvero il gruppo <x id="START_TAG_CODE" ctype="x-code" equiv-text="&lt;code>"/><x id="INTERPOLATION" equiv-text="{{group.name}}"/><x id="CLOSE_TAG_CODE" ctype="x-code" equiv-text="&lt;/code>"/>?</target>
        <note priority="1" from="description">configuration.deleteGroup.body</note>
        <context-group purpose="location">
          <context context-type="sourcefile">src/app/components/configuration/delete/delete-group-modal.component.ts</context>
          <context context-type="linenumber">46</context>
        </context-group>
      </trans-unit>
      <trans-unit id="configuration.deleteGroup.notAllowed" datatype="html">
        <source> Die Gruppe <x id="START_TAG_CODE" ctype="x-code" equiv-text="&lt;code>"/><x id="INTERPOLATION" equiv-text="{{group.name}}"/><x id="CLOSE_TAG_CODE" ctype="x-code" equiv-text="&lt;/code>"/> kann nicht gelöscht werden, solange ihr Felder zugeordnet sind. Bitte verschieben Sie die Felder zunächst in eine andere Gruppe oder löschen Sie sie. </source>
        <target state="final">Il gruppo <x id="START_TAG_CODE" ctype="x-code" equiv-text="&lt;code>"/><x id="INTERPOLATION" equiv-text="{{group.name}}"/><x id="CLOSE_TAG_CODE" ctype="x-code" equiv-text="&lt;/code>"/> non può essere eliminato in quanto comprende campi subordinati. Si prega si spostare i campi in un altro gruppo oppure di eliminarli.</target>
        <context-group purpose="location">
          <context context-type="sourcefile">src/app/components/configuration/delete/delete-group-modal.html</context>
          <context context-type="linenumber">27,11</context>
        </context-group>
      </trans-unit>
      <trans-unit id="configuration.deleteValuelist.header" datatype="html">
        <source>Werteliste löschen?</source>
        <target state="final">Eliminare la lista di valori?</target>
        <context-group purpose="location">
          <context context-type="sourcefile">src/app/components/configuration/delete/delete-valuelist-modal.component.ts</context>
          <context context-type="linenumber">40</context>
        </context-group>
      </trans-unit>
      <trans-unit id="configuration.deleteValuelist.body" datatype="html">
        <source> Möchten Sie die Werteliste <x id="START_TAG_CODE" ctype="x-code" equiv-text="&lt;code>"/><x id="INTERPOLATION" equiv-text="{{valuelist.id}}"/><x id="CLOSE_TAG_CODE" ctype="x-code" equiv-text="&lt;/code>"/> wirklich löschen? </source>
        <target state="final">Volete eliminare davvero la lista di valori <x id="START_TAG_CODE" ctype="x-code" equiv-text="&lt;code>"/><x id="INTERPOLATION" equiv-text="{{valuelist.id}}"/><x id="CLOSE_TAG_CODE" ctype="x-code" equiv-text="&lt;/code>"/>? </target>
        <context-group purpose="location">
          <context context-type="sourcefile">src/app/components/configuration/delete/delete-valuelist-modal.component.ts</context>
          <context context-type="linenumber">53</context>
        </context-group>
      </trans-unit>
      <trans-unit id="configuration.deleteValuelist.confirmInfo" datatype="html">
        <source> Bitte geben Sie den Bezeichner der Werteliste ein, um den Löschvorgang zu bestätigen. </source>
        <target state="final">Inserire l'identificatore della lista di valori per confermare l'eliminazione. </target>
        <context-group purpose="location">
          <context context-type="sourcefile">src/app/components/configuration/delete/delete-valuelist-modal.html</context>
          <context context-type="linenumber">20</context>
        </context-group>
      </trans-unit>
      <trans-unit id="configuration.deleteValuelist.isInUse.multiple" datatype="html">
        <source> Die Werteliste <x id="START_TAG_CODE" ctype="x-code" equiv-text="&lt;code>"/><x id="INTERPOLATION" equiv-text="{{valuelist.id}}"/><x id="CLOSE_TAG_CODE" ctype="x-code" equiv-text="&lt;/code>"/> kann nicht gelöscht werden, solange sie Feldern zugewiesen ist. Bitte weisen Sie den Feldern zunächst eine andere Werteliste zu. </source>
        <target state="final">La lista di valori <x id="START_TAG_CODE" ctype="x-code" equiv-text="&lt;code>"/><x id="INTERPOLATION" equiv-text="{{valuelist.id}}"/><x id="CLOSE_TAG_CODE" ctype="x-code" equiv-text="&lt;/code>"/> non può essere eliminata in quanto comprende dei campi. Si prega di assegnare i campi ad un'altra lista di valori.</target>
        <context-group purpose="location">
          <context context-type="sourcefile">src/app/components/configuration/delete/delete-valuelist-modal.html</context>
          <context context-type="linenumber">41</context>
        </context-group>
      </trans-unit>
      <trans-unit id="configuration.deleteValuelist.isInUse.single" datatype="html">
        <source> Die Werteliste <x id="START_TAG_CODE" ctype="x-code" equiv-text="&lt;code>"/><x id="INTERPOLATION" equiv-text="{{valuelist.id}}"/><x id="CLOSE_TAG_CODE" ctype="x-code" equiv-text="&lt;/code>"/> kann nicht gelöscht werden, solange sie einem Feld zugewiesen ist. Bitte weisen Sie dem Feld zunächst eine andere Werteliste zu. </source>
        <target state="final">La lista di valori <x id="START_TAG_CODE" ctype="x-code" equiv-text="&lt;code>"/><x id="INTERPOLATION" equiv-text="{{valuelist.id}}"/><x id="CLOSE_TAG_CODE" ctype="x-code" equiv-text="&lt;/code>"/> non può essere eliminata in quanto comprende un campo. Si prega di assegnare il campo ad un'altra lista di valori.</target>
        <context-group purpose="location">
          <context context-type="sourcefile">src/app/components/configuration/delete/delete-valuelist-modal.html</context>
          <context context-type="linenumber">46,24</context>
        </context-group>
      </trans-unit>
      <trans-unit id="imageOverview.taskbar.tooltips.delete" datatype="html">
        <source>Löschen</source>
        <target state="final">Eliminare</target>
        <context-group purpose="location">
          <context context-type="sourcefile">src/app/components/image/overview/image-overview-taskbar.component.ts</context>
          <context context-type="linenumber">47</context>
        </context-group>
      </trans-unit>
      <trans-unit id="imageOverview.taskbar.tooltips.removeLinks" datatype="html">
        <source>Verknüpfungen entfernen</source>
        <target state="final">Rimuovere il collegamento</target>
        <context-group purpose="location">
          <context context-type="sourcefile">src/app/components/image/overview/image-overview-taskbar.component.ts</context>
          <context context-type="linenumber">73</context>
        </context-group>
      </trans-unit>
      <trans-unit id="imageOverview.taskbar.tooltips.createLink" datatype="html">
        <source>Verknüpfen</source>
        <target state="final">Collegare</target>
        <context-group purpose="location">
          <context context-type="sourcefile">src/app/components/image/overview/image-overview-taskbar.component.ts</context>
          <context context-type="linenumber">103</context>
        </context-group>
      </trans-unit>
      <trans-unit id="imageOverview.taskbar.tooltips.deselect" datatype="html">
        <source>Auswahl aufheben</source>
        <target state="final">Annullare la selezione</target>
        <context-group purpose="location">
          <context context-type="sourcefile">src/app/components/image/overview/image-overview-taskbar.component.ts</context>
          <context context-type="linenumber">124</context>
        </context-group>
      </trans-unit>
      <trans-unit id="widgets.searchBar.imageCategoryFilter" datatype="html">
        <source>Nach Bildkategorie filtern:</source>
        <target state="final">Filtrare per categoria delle immagini:</target>
        <context-group purpose="location">
          <context context-type="sourcefile">src/app/components/image/overview/searchbar/image-overview-search-bar.component.ts</context>
          <context context-type="linenumber">27</context>
        </context-group>
      </trans-unit>
      <trans-unit id="resources.searchBar.constraints.header" datatype="html">
        <source>Suchkriterien</source>
        <target state="final">Criteri di ricerca</target>
        <context-group purpose="location">
          <context context-type="sourcefile">src/app/components/image/overview/searchbar/image-overview-search-constraints.component.ts</context>
          <context context-type="linenumber">39</context>
        </context-group>
        <context-group purpose="location">
          <context context-type="sourcefile">src/app/components/resources/searchbar/resources-search-constraints.component.ts</context>
          <context context-type="linenumber">36</context>
        </context-group>
      </trans-unit>
      <trans-unit id="resources.searchBar.constraints.chooseField" datatype="html">
        <source>Feld wählen</source>
        <target state="final">Selezionare il campo</target>
        <context-group purpose="location">
          <context context-type="sourcefile">src/app/components/image/overview/searchbar/image-overview-search-constraints.component.ts</context>
          <context context-type="linenumber">65</context>
        </context-group>
        <context-group purpose="location">
          <context context-type="sourcefile">src/app/components/resources/searchbar/resources-search-constraints.component.ts</context>
          <context context-type="linenumber">60</context>
        </context-group>
      </trans-unit>
      <trans-unit id="resources.searchBar.constraints.searchTerm" datatype="html">
        <source>Suchbegriff</source>
        <target state="final">Termini da cercare</target>
        <context-group purpose="location">
          <context context-type="sourcefile">src/app/components/image/overview/searchbar/image-overview-search-constraints.component.ts</context>
          <context context-type="linenumber">65</context>
        </context-group>
        <context-group purpose="location">
          <context context-type="sourcefile">src/app/components/image/overview/searchbar/image-overview-search-constraints.component.ts</context>
          <context context-type="linenumber">65</context>
        </context-group>
        <context-group purpose="location">
          <context context-type="sourcefile">src/app/components/image/overview/searchbar/image-overview-search-constraints.component.ts</context>
          <context context-type="linenumber">65</context>
        </context-group>
        <context-group purpose="location">
          <context context-type="sourcefile">src/app/components/image/overview/searchbar/image-overview-search-constraints.component.ts</context>
          <context context-type="linenumber">65</context>
        </context-group>
        <context-group purpose="location">
          <context context-type="sourcefile">src/app/components/resources/searchbar/resources-search-constraints.component.ts</context>
          <context context-type="linenumber">90</context>
        </context-group>
        <context-group purpose="location">
          <context context-type="sourcefile">src/app/components/resources/searchbar/resources-search-constraints.component.ts</context>
          <context context-type="linenumber">126</context>
        </context-group>
        <context-group purpose="location">
          <context context-type="sourcefile">src/app/components/resources/searchbar/resources-search-constraints.component.ts</context>
          <context context-type="linenumber">126</context>
        </context-group>
        <context-group purpose="location">
          <context context-type="sourcefile">src/app/components/resources/searchbar/resources-search-constraints.component.ts</context>
          <context context-type="linenumber">126</context>
        </context-group>
      </trans-unit>
      <trans-unit id="resources.searchBar.constraints.anyValue" datatype="html">
        <source>Beliebiger Wert</source>
        <target state="final">Qualsiasi valore</target>
        <context-group purpose="location">
          <context context-type="sourcefile">src/app/components/image/overview/searchbar/image-overview-search-constraints.component.ts</context>
          <context context-type="linenumber">65</context>
        </context-group>
        <context-group purpose="location">
          <context context-type="sourcefile">src/app/components/resources/searchbar/resources-search-constraints.component.ts</context>
          <context context-type="linenumber">120</context>
        </context-group>
      </trans-unit>
      <trans-unit id="resources.searchBar.constraints.noValue" datatype="html">
        <source>Kein Wert</source>
        <target state="final">Nessun valore</target>
        <context-group purpose="location">
          <context context-type="sourcefile">src/app/components/image/overview/searchbar/image-overview-search-constraints.component.ts</context>
          <context context-type="linenumber">65</context>
        </context-group>
        <context-group purpose="location">
          <context context-type="sourcefile">src/app/components/resources/searchbar/resources-search-constraints.component.ts</context>
          <context context-type="linenumber">126</context>
        </context-group>
      </trans-unit>
      <trans-unit id="resources.searchBar.constraints.enterSearchTerm" datatype="html">
        <source>Suchbegriff eingeben</source>
        <target state="final">Inserire un termine da cercare</target>
        <context-group purpose="location">
          <context context-type="sourcefile">src/app/components/image/overview/searchbar/image-overview-search-constraints.component.ts</context>
          <context context-type="linenumber">65</context>
        </context-group>
        <context-group purpose="location">
          <context context-type="sourcefile">src/app/components/resources/searchbar/resources-search-constraints.component.ts</context>
          <context context-type="linenumber">126</context>
        </context-group>
      </trans-unit>
      <trans-unit id="resources.searchBar.constraints.options.anyValue" datatype="html">
        <source>- Beliebiger Wert -</source>
        <target state="final">- Qualsiasi valore -</target>
        <context-group purpose="location">
          <context context-type="sourcefile">src/app/components/image/overview/searchbar/image-overview-search-constraints.component.ts</context>
          <context context-type="linenumber">65</context>
        </context-group>
        <context-group purpose="location">
          <context context-type="sourcefile">src/app/components/image/overview/searchbar/image-overview-search-constraints.component.ts</context>
          <context context-type="linenumber">65</context>
        </context-group>
        <context-group purpose="location">
          <context context-type="sourcefile">src/app/components/resources/searchbar/resources-search-constraints.component.ts</context>
          <context context-type="linenumber">126</context>
        </context-group>
        <context-group purpose="location">
          <context context-type="sourcefile">src/app/components/resources/searchbar/resources-search-constraints.component.ts</context>
          <context context-type="linenumber">126</context>
        </context-group>
      </trans-unit>
      <trans-unit id="resources.searchBar.constraints.options.noValue" datatype="html">
        <source>- Kein Wert -</source>
        <target state="final">- Nessun valore -</target>
        <context-group purpose="location">
          <context context-type="sourcefile">src/app/components/image/overview/searchbar/image-overview-search-constraints.component.ts</context>
          <context context-type="linenumber">65</context>
        </context-group>
        <context-group purpose="location">
          <context context-type="sourcefile">src/app/components/image/overview/searchbar/image-overview-search-constraints.component.ts</context>
          <context context-type="linenumber">65</context>
        </context-group>
        <context-group purpose="location">
          <context context-type="sourcefile">src/app/components/resources/searchbar/resources-search-constraints.component.ts</context>
          <context context-type="linenumber">126</context>
        </context-group>
        <context-group purpose="location">
          <context context-type="sourcefile">src/app/components/resources/searchbar/resources-search-constraints.component.ts</context>
          <context context-type="linenumber">126</context>
        </context-group>
      </trans-unit>
      <trans-unit id="resources.moveModal.chooseParentResource.single" datatype="html">
        <source> Bitte wählen Sie die neue übergeordnete Ressource aus, der die Ressource <x id="START_BOLD_TEXT" ctype="x-b" equiv-text="&lt;b>"/><x id="INTERPOLATION" equiv-text="{{documents[0].resource.identifier}}"/><x id="CLOSE_BOLD_TEXT" ctype="x-b" equiv-text="&lt;/b>"/> zugewiesen werden soll: </source>
        <target state="final">Selezionare una nuova risorsa sovraordinata alla quale assegnare la risorsa <x id="START_BOLD_TEXT" ctype="x-b" equiv-text="&lt;b>"/><x id="INTERPOLATION" equiv-text="{{documents[0].resource.identifier}}"/><x id="CLOSE_BOLD_TEXT" ctype="x-b" equiv-text="&lt;/b>"/>: </target>
        <context-group purpose="location">
          <context context-type="sourcefile">src/app/components/resources/move-modal.component.ts</context>
          <context context-type="linenumber">44</context>
        </context-group>
      </trans-unit>
      <trans-unit id="resources.moveModal.chooseParentResource.multiple" datatype="html">
        <source> Bitte wählen Sie die neue übergeordnete Ressource aus, der die ausgewählten <x id="START_BOLD_TEXT" ctype="x-b" equiv-text="&lt;b>"/><x id="INTERPOLATION" equiv-text="{{documents.length}}"/> Ressourcen<x id="CLOSE_BOLD_TEXT" ctype="x-b" equiv-text="&lt;/b>"/> zugewiesen werden sollen: </source>
        <target state="final">Selezionare una nuova risorsa sovraordinata, alla quale assegnare le risorse selezionate <x id="START_BOLD_TEXT" ctype="x-b" equiv-text="&lt;b>"/>{{documents[0].resource.identifier}}<x id="CLOSE_BOLD_TEXT" ctype="x-b" equiv-text="&lt;/b>"/>:</target>
        <context-group purpose="location">
          <context context-type="sourcefile">src/app/components/resources/move-modal.html</context>
          <context context-type="linenumber">18</context>
        </context-group>
      </trans-unit>
      <trans-unit id="resources.moveModal.moving.single" datatype="html">
        <source> Ressource wird verschoben... </source>
        <target state="final">Spostamento della risorsa in corso...</target>
        <context-group purpose="location">
          <context context-type="sourcefile">src/app/components/resources/move-modal.html</context>
          <context context-type="linenumber">17</context>
        </context-group>
      </trans-unit>
      <trans-unit id="resources.moveModal.moving.multiple" datatype="html">
        <source> <x id="INTERPOLATION" equiv-text="{{documents.length}}"/> Ressourcen werden verschoben... </source>
        <target state="final"><x id="INTERPOLATION" equiv-text="{{documents.length}}"/> Spostamento delle risorse in corso....
            </target>
        <context-group purpose="location">
          <context context-type="sourcefile">src/app/components/resources/move-modal.html</context>
          <context context-type="linenumber">35</context>
        </context-group>
      </trans-unit>
      <trans-unit id="resources.deleteModal.header.single" datatype="html">
        <source> Ressource <x id="INTERPOLATION" equiv-text="{{documents[0].resource.identifier}}"/> löschen? </source>
        <target state="final">
        Eliminare la risorsa <x id="INTERPOLATION" equiv-text="{{documents[0].resource.identifier}}"/> ?
    </target>
        <context-group purpose="location">
          <context context-type="sourcefile">src/app/components/resources/deletion/delete-modal.component.ts</context>
          <context context-type="linenumber">36</context>
        </context-group>
      </trans-unit>
      <trans-unit id="resources.deleteModal.header.multiple" datatype="html">
        <source> <x id="INTERPOLATION" equiv-text="{{documents.length}}"/> Ressourcen löschen? </source>
        <target state="final"><x id="INTERPOLATION" equiv-text="{{documents.length}}"/> Eliminare le risorse?</target>
        <context-group purpose="location">
          <context context-type="sourcefile">src/app/components/resources/deletion/delete-modal.html</context>
          <context context-type="linenumber">16</context>
        </context-group>
      </trans-unit>
      <trans-unit id="resources.deleteModal.warning.descendant.single" datatype="html">
        <source> Zu dieser Ressource gehört eine weitere Ressource, die beim Löschen ebenfalls entfernt wird. </source>
        <target state="final">A questa risorsa appartiene un'altra risorsa che verrà rimossa in seguito all'eliminazione.</target>
        <context-group purpose="location">
          <context context-type="sourcefile">src/app/components/resources/deletion/delete-modal.html</context>
          <context context-type="linenumber">18</context>
        </context-group>
      </trans-unit>
      <trans-unit id="resources.deleteModal.warning.descendants.single" datatype="html">
        <source> Zu dieser Ressource gehören insgesamt <x id="INTERPOLATION" equiv-text="{{descendantsCount}}"/> weitere Ressourcen, die beim Löschen ebenfalls entfernt werden. </source>
        <target state="final">A questa risorsa appartengono <x id="INTERPOLATION" equiv-text="{{descendantsCount}}"/> altre risorse che verranno rimosse in seguito all'eliminazione.</target>
        <context-group purpose="location">
          <context context-type="sourcefile">src/app/components/resources/deletion/delete-modal.html</context>
          <context context-type="linenumber">38</context>
        </context-group>
      </trans-unit>
      <trans-unit id="resources.deleteModal.warning.descendant.multiple" datatype="html">
        <source> Zu diesen Ressourcen gehört eine weitere Ressource, die beim Löschen ebenfalls entfernt wird. </source>
        <target state="final">A queste risorse appariene un'altra risorsa che verrà rimossa in seguito all'eliminazione.</target>
        <context-group purpose="location">
          <context context-type="sourcefile">src/app/components/resources/deletion/delete-modal.html</context>
          <context context-type="linenumber">27</context>
        </context-group>
      </trans-unit>
      <trans-unit id="resources.deleteModal.warning.descendants.multiple" datatype="html">
        <source> Zu diesen Ressourcen gehören insgesamt <x id="INTERPOLATION" equiv-text="{{descendantsCount}}"/> weitere Ressourcen, die beim Löschen ebenfalls entfernt werden. </source>
        <target state="final">A questa risorsa appartengono in totale <x id="INTERPOLATION" equiv-text="{{descendantsCount}}"/> altre risorse che verranno rimosse in seguito all'eliminazione.</target>
        <context-group purpose="location">
          <context context-type="sourcefile">src/app/components/resources/deletion/delete-modal.html</context>
          <context context-type="linenumber">51</context>
        </context-group>
      </trans-unit>
      <trans-unit id="resources.deleteModel.warning.importedCatalog" datatype="html">
        <source> Dies ist ein importierter Katalog. Bitte beachten Sie, dass beim Löschen auch Zuordnungen von Funden zu Typen des Katalogs entfernt werden. </source>
        <target state="final">
        Questo è un elenco importato. Si noti che la cancellazione
        rimuove anche le assegnazioni di reperti ai tipi in questo elenco.
    </target>
        <context-group purpose="location">
          <context context-type="sourcefile">src/app/components/resources/deletion/delete-modal.html</context>
          <context context-type="linenumber">40</context>
        </context-group>
      </trans-unit>
      <trans-unit id="resources.deleteModel.warning.ownedCatalog" datatype="html">
        <source> Bitte beachten Sie, dass beim Löschen von Katalogen sämtliche enthaltenen Typen sowie Zuordnungen von Funden zu Typen des Katalogs entfernt werden. </source>
        <target state="final">
        Notare che quando si cancellano i cataloghi, tutti i tipi contenuti così come
        le assegnazioni di reperti ai tipi del catalogo vengono rimossi.
    </target>
        <context-group purpose="location">
          <context context-type="sourcefile">src/app/components/resources/deletion/delete-modal.html</context>
          <context context-type="linenumber">64</context>
        </context-group>
      </trans-unit>
      <trans-unit id="resources.deleteModel.warning.ownedType" datatype="html">
        <source> Bitte beachten Sie, dass beim Löschen von Typen sämtliche Untertypen sowie Zuordnungen von Funden zu Typen und Untertypen entfernt werden. </source>
        <target state="final">
        Notare che la cancellazione dei tipi comporta la rimozione di tutti i sottotipi
        e delle assegnazioni di reperti a tipi e sottotipi.
   </target>
        <context-group purpose="location">
          <context context-type="sourcefile">src/app/components/resources/deletion/delete-modal.html</context>
          <context context-type="linenumber">91</context>
        </context-group>
      </trans-unit>
      <trans-unit id="resources.deleteModal.confirmDeleteInfo.single" datatype="html">
        <source> Bitte geben Sie den Bezeichner der Ressource ein, um den Löschvorgang zu bestätigen. </source>
        <target state="final">Inserire l'identificatore della risorsa per confermare l'eliminazione.</target>
        <context-group purpose="location">
          <context context-type="sourcefile">src/app/components/resources/deletion/delete-modal.html</context>
          <context context-type="linenumber">100</context>
        </context-group>
      </trans-unit>
      <trans-unit id="resources.deleteModal.confirmDeleteInfo.multiple" datatype="html">
        <source> Bitte geben Sie den Bezeichner einer der zu löschenden Ressourcen ein, um den Löschvorgang zu bestätigen. </source>
        <target state="final">Inserire l'identificatore di una delle risorse da eliminare per confermare l'eliminazione.</target>
        <context-group purpose="location">
          <context context-type="sourcefile">src/app/components/resources/deletion/delete-modal.html</context>
          <context context-type="linenumber">100</context>
        </context-group>
      </trans-unit>
      <trans-unit id="resources.deleteModal.deleteImages.info" datatype="html">
        <source> Verknüpfte Bilder löschen, bei denen keine Verknüpfungen zu anderen Ressourcen bestehen </source>
        <target state="final">Eliminare le immagini collegate che non hanno collegamenti con altre risorse</target>
        <context-group purpose="location">
          <context context-type="sourcefile">src/app/components/resources/deletion/delete-modal.html</context>
          <context context-type="linenumber">100</context>
        </context-group>
      </trans-unit>
      <trans-unit id="resources.deleteModal.deleteImages.single" datatype="html">
        <source> (Ein Bild) </source>
        <target state="final">
                    (Un'immagine)
                </target>
        <context-group purpose="location">
          <context context-type="sourcefile">src/app/components/resources/deletion/delete-modal.html</context>
          <context context-type="linenumber">100</context>
        </context-group>
      </trans-unit>
      <trans-unit id="resources.deleteModal.deleteImages.multiple" datatype="html">
        <source> (<x id="INTERPOLATION" equiv-text="{{relatedImagesCount}}"/> Bilder) </source>
        <target state="final">
                    (<x id="INTERPOLATION" equiv-text="{{relatedImagesCount}}"/> Immagini)
                </target>
        <context-group purpose="location">
          <context context-type="sourcefile">src/app/components/resources/deletion/delete-modal.html</context>
          <context context-type="linenumber">100</context>
        </context-group>
      </trans-unit>
      <trans-unit id="resources.deletionInProgressModal.info.single" datatype="html">
        <source>Ressource wird gelöscht...</source>
        <target state="final">Eliminazione della risorsa in corso...</target>
        <context-group purpose="location">
          <context context-type="sourcefile">src/app/components/resources/deletion/deletion-in-progress-modal.component.ts</context>
          <context context-type="linenumber">18</context>
        </context-group>
      </trans-unit>
      <trans-unit id="resources.deletionInProgressModal.info.multiple" datatype="html">
        <source>Ressourcen werden gelöscht...</source>
        <target state="final">Eliminazione delle risorse in corso...</target>
        <context-group purpose="location">
          <context context-type="sourcefile">src/app/components/resources/deletion/deletion-in-progress-modal.component.ts</context>
          <context context-type="linenumber">18</context>
        </context-group>
      </trans-unit>
      <trans-unit id="imageGrid.dropArea.tooltip" datatype="html">
        <source>Um Bilder hinzuzufügen, ziehen Sie sie in die markierte Fläche oder öffnen Sie per Klick ein Auswahlmenü.</source>
        <target state="final">Per aggiungere le immagini, trascinarle nell'area selezionata o fare clic per aprire un menù di selezione.</target>
        <context-group purpose="location">
          <context context-type="sourcefile">src/app/components/image/grid/drop-area.component.ts</context>
          <context context-type="linenumber">57</context>
        </context-group>
        <context-group purpose="location">
          <context context-type="sourcefile">src/app/components/viewmodal/image/view-modal-drop-area.component.ts</context>
          <context context-type="linenumber">22</context>
        </context-group>
      </trans-unit>
      <trans-unit id="imageView.georeferenceView.deleteModal.question" datatype="html">
        <source> Möchten Sie die Georeferenzdaten, die für dieses Bild hinterlegt wurden, wirklich löschen? </source>
        <target state="final">
        Si è sicuri di voler eliminare i dati di georeferenziazione memorizzati per questa immagine?
    </target>
        <context-group purpose="location">
          <context context-type="sourcefile">src/app/components/widgets/documentinfo/georeference-view.component.ts</context>
          <context context-type="linenumber">61</context>
        </context-group>
      </trans-unit>
      <trans-unit id="imageView.georeferenceView.georeferenceData" datatype="html">
        <source>Georeferenzdaten</source>
        <target state="final">Dati di georeferenziazione</target>
        <context-group purpose="location">
          <context context-type="sourcefile">src/app/components/widgets/documentinfo/georeference-view.component.ts</context>
          <context context-type="linenumber">119</context>
        </context-group>
      </trans-unit>
      <trans-unit id="imageView.georeferenceView.present" datatype="html">
        <source>Vorhanden</source>
        <target state="final">Disponibile</target>
        <context-group purpose="location">
          <context context-type="sourcefile">src/app/components/widgets/documentinfo/georeference-view.component.ts</context>
          <context context-type="linenumber">119</context>
        </context-group>
      </trans-unit>
      <trans-unit id="imageView.georeferenceView.tooltips.exportGeoreferenceData" datatype="html">
        <source>Georeferenzdaten als World-File exportieren</source>
        <target state="final">Esportare i dati di georeferenziazione come file World</target>
        <context-group purpose="location">
          <context context-type="sourcefile">src/app/components/widgets/documentinfo/georeference-view.component.ts</context>
          <context context-type="linenumber">119</context>
        </context-group>
      </trans-unit>
      <trans-unit id="imageView.georeferenceView.tooltips.deleteGeoreferenceData" datatype="html">
        <source>Georeferenzdaten löschen</source>
        <target state="final">Eliminare i dati di georeferenziazione</target>
        <context-group purpose="location">
          <context context-type="sourcefile">src/app/components/widgets/documentinfo/georeference-view.component.ts</context>
          <context context-type="linenumber">119</context>
        </context-group>
      </trans-unit>
      <trans-unit id="imageView.georeferenceView.notPresent" datatype="html">
        <source>Nicht vorhanden</source>
        <target state="final">Non disponibile</target>
        <context-group purpose="location">
          <context context-type="sourcefile">src/app/components/widgets/documentinfo/georeference-view.component.ts</context>
          <context context-type="linenumber">119</context>
        </context-group>
      </trans-unit>
      <trans-unit id="imageView.georeferenceView.tooltips.loadWorldfile" datatype="html">
        <source>World-File laden</source>
        <target state="final">Caricare il file World</target>
        <context-group purpose="location">
          <context context-type="sourcefile">src/app/components/widgets/documentinfo/georeference-view.component.ts</context>
          <context context-type="linenumber">119</context>
        </context-group>
      </trans-unit>
      <trans-unit id="widgets.saveModal.header" datatype="html">
        <source>Speichern?</source>
        <target state="final">Salvare?</target>
        <context-group purpose="location">
          <context context-type="sourcefile">src/app/components/widgets/edit-save-dialog.component.ts</context>
          <context context-type="linenumber">36</context>
        </context-group>
      </trans-unit>
      <trans-unit id="widgets.saveModal.applyHeader" datatype="html">
        <source>Übernehmen?</source>
        <target state="final">Applicare?</target>
        <context-group purpose="location">
          <context context-type="sourcefile">src/app/components/widgets/edit-save-dialog.component.ts</context>
          <context context-type="linenumber">36</context>
        </context-group>
      </trans-unit>
      <trans-unit id="widgets.saveModal.question" datatype="html">
        <source>Möchten Sie die Änderungen speichern?</source>
        <target state="final">Volete salvare le modifiche?</target>
        <context-group purpose="location">
          <context context-type="sourcefile">src/app/components/widgets/edit-save-dialog.component.ts</context>
          <context context-type="linenumber">36</context>
        </context-group>
      </trans-unit>
      <trans-unit id="widgets.saveModal.applyQuestion" datatype="html">
        <source>Möchten Sie die Änderungen übernehmen?</source>
        <target state="final">Volete applicare le modifiche?</target>
        <context-group purpose="location">
          <context context-type="sourcefile">src/app/components/widgets/edit-save-dialog.component.ts</context>
          <context context-type="linenumber">36</context>
        </context-group>
      </trans-unit>
      <trans-unit id="buttons.apply" datatype="html">
        <source>Übernehmen</source>
        <target state="final">Applicare</target>
        <context-group purpose="location">
          <context context-type="sourcefile">src/app/components/widgets/edit-save-dialog.component.ts</context>
          <context context-type="linenumber">36</context>
        </context-group>
      </trans-unit>
      <trans-unit id="widgets.savingChangesModal.info" datatype="html">
        <source> Änderungen werden gespeichert... </source>
        <target state="final"> Salvataggio delle modifiche in corso... </target>
        <context-group purpose="location">
          <context context-type="sourcefile">src/app/components/widgets/saving-changes-modal.component.ts</context>
          <context context-type="linenumber">15</context>
        </context-group>
      </trans-unit>
      <trans-unit id="imageView.depictsRelationsView.depictedResources" datatype="html">
        <source>Dargestellte Ressourcen</source>
        <target state="final">Risorse visualizzate</target>
        <context-group purpose="location">
          <context context-type="sourcefile">src/app/components/widgets/documentinfo/depicts-relations-view.component.ts</context>
          <context context-type="linenumber">38</context>
        </context-group>
      </trans-unit>
      <trans-unit id="resources.searchResultsInfo.resourcesFound.single" datatype="html">
        <source> Eine Ressource gefunden </source>
        <target state="final">Trovata una risorsa</target>
        <context-group purpose="location">
          <context context-type="sourcefile">src/app/components/resources/resources.component.ts</context>
          <context context-type="linenumber">51</context>
        </context-group>
      </trans-unit>
      <trans-unit id="resources.searchResultsInfo.resourcesFound.multiple" datatype="html">
        <source> <x id="INTERPOLATION" equiv-text="{{viewFacade.getTotalDocumentCount()}}"/> Ressourcen gefunden </source>
        <target state="final"><x id="INTERPOLATION" equiv-text="{{viewFacade.getTotalDocumentCount()}}"/> risorse trovate
            </target>
        <context-group purpose="location">
          <context context-type="sourcefile">src/app/components/resources/resources.component.ts</context>
          <context context-type="linenumber">69</context>
        </context-group>
      </trans-unit>
      <trans-unit id="resources.searchResultsInfo.documentLimitExceeded" datatype="html">
        <source> Limitiert auf <x id="INTERPOLATION" equiv-text="{{viewFacade.getDocuments().length}}"/> Ressourcen </source>
        <target state="final"> Numero Massimo di risorse visualizzate <x id="INTERPOLATION" equiv-text="{{viewFacade.getDocuments().length}}"/></target>
        <context-group purpose="location">
          <context context-type="sourcefile">src/app/components/resources/resources.html</context>
          <context context-type="linenumber">24</context>
        </context-group>
      </trans-unit>
      <trans-unit id="resources.searchResultsInfo.documentLimitRemove" datatype="html">
        <source>Die Darstellung von sehr großen Suchergebnissen kann je nach Gerät und Anzahl der Treffer sehr lange dauern. Daher wurde die aktuelle Darstellung zunächst auf <x id="INTERPOLATION" equiv-text="{{viewFacade.getDocuments().length}}"/> Ressourcen begrenzt. Klicken Sie hier, um das gesamte Ergebnis zu laden.</source>
        <target state="final">La visualizzazione di risultati di ricerca molto grandi può richiedere molto tempo a seconda del dispositivo e del totale dei risultati. Per questo motivo la visualizzazione attuale è stata limitata a <x id="INTERPOLATION" equiv-text="{{viewFacade.getDocuments().length}}"/> risorse. Cliccare qui per caricare il risultato completo.</target>
        <context-group purpose="location">
          <context context-type="sourcefile">src/app/components/resources/resources.html</context>
          <context context-type="linenumber">30</context>
        </context-group>
      </trans-unit>
      <trans-unit id="resources.tooltips.mode.map" datatype="html">
        <source>Kartendarstellung</source>
        <target state="final">Visualizzazione della mappa</target>
        <context-group purpose="location">
          <context context-type="sourcefile">src/app/components/resources/resources.html</context>
          <context context-type="linenumber">32</context>
        </context-group>
      </trans-unit>
      <trans-unit id="resources.tooltips.mode.list" datatype="html">
        <source>Listendarstellung</source>
        <target state="final">Visualizzazione dell'elenco</target>
        <context-group purpose="location">
          <context context-type="sourcefile">src/app/components/resources/resources.html</context>
          <context context-type="linenumber">45</context>
        </context-group>
      </trans-unit>
      <trans-unit id="resources.map.delete" datatype="html">
        <source>Löschen</source>
        <target state="final">Cancellare</target>
        <context-group purpose="location">
          <context context-type="sourcefile">src/app/components/resources/map/map/editable-map.component.ts</context>
          <context context-type="linenumber">58</context>
        </context-group>
      </trans-unit>
      <trans-unit id="resources.map.addPolygon" datatype="html">
        <source>Polygon hinzufügen</source>
        <target state="final">Aggiungere un poligono</target>
        <context-group purpose="location">
          <context context-type="sourcefile">src/app/components/resources/map/map/editable-map.component.ts</context>
          <context context-type="linenumber">77</context>
        </context-group>
      </trans-unit>
      <trans-unit id="resources.map.addPolyline" datatype="html">
        <source>Polyline hinzufügen</source>
        <target state="final">Aggiungere una polilinea</target>
        <context-group purpose="location">
          <context context-type="sourcefile">src/app/components/resources/map/map/editable-map.component.ts</context>
          <context context-type="linenumber">114</context>
        </context-group>
      </trans-unit>
      <trans-unit id="resources.map.addPoint" datatype="html">
        <source>Punkt hinzufügen</source>
        <target state="final">Aggiungere un punto</target>
        <context-group purpose="location">
          <context context-type="sourcefile">src/app/components/resources/map/map/editable-map.component.ts</context>
          <context context-type="linenumber">143</context>
        </context-group>
      </trans-unit>
      <trans-unit id="resources.map.drag" datatype="html">
        <source>Verschieben</source>
        <target state="final">Spostare</target>
        <context-group purpose="location">
          <context context-type="sourcefile">src/app/components/resources/map/map/editable-map.component.ts</context>
          <context context-type="linenumber">159</context>
        </context-group>
      </trans-unit>
      <trans-unit id="resources.plusButton.selectCategory" datatype="html">
        <source>Bitte wählen Sie eine Kategorie aus.</source>
        <target state="final">Scegliere una categoria.</target>
        <context-group purpose="location">
          <context context-type="sourcefile">src/app/components/resources/plus-button.component.ts</context>
          <context context-type="linenumber">56</context>
        </context-group>
      </trans-unit>
      <trans-unit id="resources.contextMenu.edit" datatype="html">
        <source>Bearbeiten</source>
        <target state="final">Modificare</target>
        <context-group purpose="location">
          <context context-type="sourcefile">src/app/components/resources/widgets/resources-context-menu.component.ts</context>
          <context context-type="linenumber">43</context>
        </context-group>
      </trans-unit>
      <trans-unit id="resources.contextMenu.move" datatype="html">
        <source>Verschieben</source>
        <target state="final">Spostare</target>
        <context-group purpose="location">
          <context context-type="sourcefile">src/app/components/resources/widgets/resources-context-menu.component.ts</context>
          <context context-type="linenumber">92</context>
        </context-group>
      </trans-unit>
      <trans-unit id="resources.contextMenu.delete" datatype="html">
        <source>Löschen</source>
        <target state="final">Eliminare</target>
        <context-group purpose="location">
          <context context-type="sourcefile">src/app/components/resources/widgets/resources-context-menu.component.ts</context>
          <context context-type="linenumber">112</context>
        </context-group>
      </trans-unit>
      <trans-unit id="configuration.deleteCategory.header" datatype="html">
        <source>Kategorie löschen?</source>
        <target state="final">Eliminare la categoria?</target>
        <context-group purpose="location">
          <context context-type="sourcefile">src/app/components/configuration/delete/delete-category-modal.component.ts</context>
          <context context-type="linenumber">33</context>
        </context-group>
      </trans-unit>
      <trans-unit id="36ee20e03ddf97efb9b22a20d20f32f0a116eec8" datatype="html">
        <source>Möchten Sie die Kategorie <x id="START_TAG_CODE" ctype="x-code" equiv-text="&lt;code>"/><x id="INTERPOLATION" equiv-text="{{category.name}}"/><x id="CLOSE_TAG_CODE" ctype="x-code" equiv-text="&lt;/code>"/> wirklich löschen?</source>
        <target state="final">Volete eliminare davvero la categoria <x id="START_TAG_CODE" ctype="x-code" equiv-text="&lt;code>"/><x id="INTERPOLATION" equiv-text="{{category.name}}"/><x id="CLOSE_TAG_CODE" ctype="x-code" equiv-text="&lt;/code>"/> ?</target>
        <note priority="1" from="description">configuration.deleteCategory.body</note>
        <context-group purpose="location">
          <context context-type="sourcefile">src/app/components/configuration/delete/delete-category-modal.component.ts</context>
          <context context-type="linenumber">50</context>
        </context-group>
      </trans-unit>
      <trans-unit id="configuration.deleteCategory.confirmInfo" datatype="html">
        <source> Bitte geben Sie den Namen der Kategorie ein, um den Löschvorgang zu bestätigen. </source>
        <target state="final">Inserire il nome della categoria per confermare l'eliminazione.</target>
        <context-group purpose="location">
          <context context-type="sourcefile">src/app/components/configuration/delete/delete-category-modal.html</context>
          <context context-type="linenumber">15</context>
        </context-group>
      </trans-unit>
      <trans-unit id="resources.contextMenu.images" datatype="html">
        <source>Bilder verknüpfen</source>
        <target state="final">Collegare immagini</target>
        <context-group purpose="location">
          <context context-type="sourcefile">src/app/components/resources/widgets/resources-context-menu.component.ts</context>
          <context context-type="linenumber">72</context>
        </context-group>
      </trans-unit>
      <trans-unit id="resources.contextMenu.createGeometry.polygon" datatype="html">
        <source>Polygon anlegen</source>
        <target state="final">Creare un poligono</target>
        <context-group purpose="location">
          <context context-type="sourcefile">src/app/components/resources/widgets/resources-context-menu.component.ts</context>
          <context context-type="linenumber">112</context>
        </context-group>
      </trans-unit>
      <trans-unit id="resources.contextMenu.createGeometry.polyline" datatype="html">
        <source>Polyline anlegen</source>
        <target state="final">Creare una polilinea</target>
        <context-group purpose="location">
          <context context-type="sourcefile">src/app/components/resources/widgets/resources-context-menu.component.ts</context>
          <context context-type="linenumber">112</context>
        </context-group>
      </trans-unit>
      <trans-unit id="resources.contextMenu.createGeometry.point" datatype="html">
        <source>Punkt anlegen</source>
        <target state="final">Creare un punto</target>
        <context-group purpose="location">
          <context context-type="sourcefile">src/app/components/resources/widgets/resources-context-menu.component.ts</context>
          <context context-type="linenumber">112</context>
        </context-group>
      </trans-unit>
      <trans-unit id="resources.contextMenu.editGeometry.polygon" datatype="html">
        <source>Polygon bearbeiten</source>
        <target state="final">Modificare un poligono</target>
        <context-group purpose="location">
          <context context-type="sourcefile">src/app/components/resources/widgets/resources-context-menu.component.ts</context>
          <context context-type="linenumber">112</context>
        </context-group>
      </trans-unit>
      <trans-unit id="resources.contextMenu.editGeometry.multipolygon" datatype="html">
        <source>Multipolygon bearbeiten</source>
        <target state="final">Modificare un multipoligono</target>
        <context-group purpose="location">
          <context context-type="sourcefile">src/app/components/resources/widgets/resources-context-menu.component.ts</context>
          <context context-type="linenumber">112</context>
        </context-group>
      </trans-unit>
      <trans-unit id="resources.contextMenu.editGeometry.polyline" datatype="html">
        <source>Polyline bearbeiten</source>
        <target state="final">Modificare una polilinea</target>
        <context-group purpose="location">
          <context context-type="sourcefile">src/app/components/resources/widgets/resources-context-menu.component.ts</context>
          <context context-type="linenumber">112</context>
        </context-group>
      </trans-unit>
      <trans-unit id="resources.contextMenu.editGeometry.multipolyline" datatype="html">
        <source>Multipolyline bearbeiten</source>
        <target state="final">Modificare una multipolilinea</target>
        <context-group purpose="location">
          <context context-type="sourcefile">src/app/components/resources/widgets/resources-context-menu.component.ts</context>
          <context context-type="linenumber">112</context>
        </context-group>
      </trans-unit>
      <trans-unit id="resources.contextMenu.editGeometry.point" datatype="html">
        <source>Punkt bearbeiten</source>
        <target state="final">Modificare un punto</target>
        <context-group purpose="location">
          <context context-type="sourcefile">src/app/components/resources/widgets/resources-context-menu.component.ts</context>
          <context context-type="linenumber">112</context>
        </context-group>
      </trans-unit>
      <trans-unit id="resources.contextMenu.editGeometry.multipoint" datatype="html">
        <source>Multipunkt bearbeiten</source>
        <target state="final">Modifica un multipunto</target>
        <context-group purpose="location">
          <context context-type="sourcefile">src/app/components/resources/widgets/resources-context-menu.component.ts</context>
          <context context-type="linenumber">112</context>
        </context-group>
      </trans-unit>
      <trans-unit id="resources.sidebarList.expandAllGroups" datatype="html">
        <source>Alle Gruppen ausklappen</source>
        <target state="final">Espandere tutti i gruppi</target>
        <context-group purpose="location">
          <context context-type="sourcefile">src/app/components/resources/widgets/popovermenu/popover-menu.component.ts</context>
          <context context-type="linenumber">37</context>
        </context-group>
        <context-group purpose="location">
          <context context-type="sourcefile">src/app/components/widgets/documentinfo/document-info.component.ts</context>
          <context context-type="linenumber">46</context>
        </context-group>
      </trans-unit>
      <trans-unit id="resources.plusButton.selectGeometryType" datatype="html">
        <source>Bitte wählen Sie einen Geometrietyp aus.</source>
        <target state="final">Selezionare un tipo di geometria.</target>
        <context-group purpose="location">
          <context context-type="sourcefile">src/app/components/resources/plus-button.component.ts</context>
          <context context-type="linenumber">88</context>
        </context-group>
      </trans-unit>
      <trans-unit id="resources.plusButton.selectGeometryType.polygon" datatype="html">
        <source>Polygon</source>
        <target state="final">Poligono</target>
        <context-group purpose="location">
          <context context-type="sourcefile">src/app/components/resources/plus-button.component.ts</context>
          <context context-type="linenumber">116</context>
        </context-group>
      </trans-unit>
      <trans-unit id="resources.plusButton.selectGeometryType.polyline" datatype="html">
        <source>Polyline</source>
        <target state="final">Polilinea</target>
        <context-group purpose="location">
          <context context-type="sourcefile">src/app/components/resources/plus-button.component.ts</context>
          <context context-type="linenumber">144</context>
        </context-group>
      </trans-unit>
      <trans-unit id="resources.plusButton.selectGeometryType.point" datatype="html">
        <source>Punkt</source>
        <target state="final">Punto</target>
        <context-group purpose="location">
          <context context-type="sourcefile">src/app/components/resources/plus-button.component.ts</context>
          <context context-type="linenumber">165</context>
        </context-group>
      </trans-unit>
      <trans-unit id="resources.plusButton.selectGeometryType.noGeometryData" datatype="html">
        <source>Keine Geometriedaten</source>
        <target state="final">Nessuna geometria</target>
        <context-group purpose="location">
          <context context-type="sourcefile">src/app/components/resources/plus-button.component.ts</context>
          <context context-type="linenumber">189</context>
        </context-group>
      </trans-unit>
      <trans-unit id="resources.typeGrid.types" datatype="html">
        <source>Typen</source>
        <target state="final">Tipi</target>
        <context-group purpose="location">
          <context context-type="sourcefile">src/app/components/resources/types/types.component.ts</context>
<<<<<<< HEAD
          <context context-type="linenumber">67</context>
=======
          <context context-type="linenumber">60</context>
>>>>>>> d3d05cd4
        </context-group>
      </trans-unit>
      <trans-unit id="resources.typeGrid.subtypes" datatype="html">
        <source>Untertypen</source>
        <target state="final">Sottotipi</target>
        <context-group purpose="location">
          <context context-type="sourcefile">src/app/components/resources/types/types.component.ts</context>
<<<<<<< HEAD
          <context context-type="linenumber">86</context>
=======
          <context context-type="linenumber">79</context>
>>>>>>> d3d05cd4
        </context-group>
      </trans-unit>
      <trans-unit id="resources.typeGrid.linkedFinds" datatype="html">
        <source><x id="START_TAG_SPAN" ctype="x-span" equiv-text="&lt;span [ngClass]=&quot;isSectionVisible('finds') ? 'mdi mdi-chevron-down' : 'mdi mdi-chevron-right'&quot;>"/><x id="CLOSE_TAG_SPAN" ctype="x-span" equiv-text="&lt;/span>"/> Zugeordnete Funde </source>
        <target state="final"><x id="START_TAG_SPAN" ctype="x-span" equiv-text="&lt;span>"/><x id="CLOSE_TAG_SPAN" ctype="x-span" equiv-text="&lt;/span>"/> Reperti associati </target>
        <context-group purpose="location">
          <context context-type="sourcefile">src/app/components/resources/types/types.component.ts</context>
<<<<<<< HEAD
          <context context-type="linenumber">106</context>
=======
          <context context-type="linenumber">109</context>
>>>>>>> d3d05cd4
        </context-group>
      </trans-unit>
      <trans-unit id="resources.list.headers.category" datatype="html">
        <source>Kategorie</source>
        <target state="final">Categoria</target>
        <context-group purpose="location">
          <context context-type="sourcefile">src/app/components/resources/list/list.component.ts</context>
          <context context-type="linenumber">37</context>
        </context-group>
      </trans-unit>
      <trans-unit id="resources.list.headers.identifier" datatype="html">
        <source>Bezeichner</source>
        <target state="final">Identificatore</target>
        <context-group purpose="location">
          <context context-type="sourcefile">src/app/components/resources/list/list.component.ts</context>
          <context context-type="linenumber">57</context>
        </context-group>
      </trans-unit>
      <trans-unit id="resources.list.headers.shortDescription" datatype="html">
        <source>Kurzbeschreibung</source>
        <target state="final">Breve descrizione</target>
        <context-group purpose="location">
          <context context-type="sourcefile">src/app/components/resources/list/list.component.ts</context>
          <context context-type="linenumber">57</context>
        </context-group>
      </trans-unit>
      <trans-unit id="resources.moveIntoButton.tooltip" datatype="html">
        <source>Untergeordnete Ressourcen ansehen</source>
        <target state="final">Visualizzare le risorse subordinate</target>
        <context-group purpose="location">
          <context context-type="sourcefile">src/app/components/resources/list/row.component.ts</context>
          <context context-type="linenumber">41</context>
        </context-group>
      </trans-unit>
      <trans-unit id="resources.showInContext.tooltip" datatype="html">
        <source>Im Kontext anzeigen</source>
        <target state="final">Visualizzare l'elemento nel contesto</target>
        <context-group purpose="location">
          <context context-type="sourcefile">src/app/components/resources/list/row.component.ts</context>
          <context context-type="linenumber">58</context>
        </context-group>
        <context-group purpose="location">
          <context context-type="sourcefile">src/app/components/resources/widgets/list-button-group.component.ts</context>
          <context context-type="linenumber">49</context>
        </context-group>
      </trans-unit>
      <trans-unit id="resources.showInOperationContext.tooltip" datatype="html">
        <source>Im Kontext der Maßnahme anzeigen</source>
        <target state="final">Visualizzare l'elemento nel contesto dell'operazione</target>
        <context-group purpose="location">
          <context context-type="sourcefile">src/app/components/resources/list/row.component.ts</context>
          <context context-type="linenumber">85</context>
        </context-group>
        <context-group purpose="location">
          <context context-type="sourcefile">src/app/components/resources/widgets/list-button-group.component.ts</context>
          <context context-type="linenumber">49</context>
        </context-group>
      </trans-unit>
      <trans-unit id="resources.jumpToView.tooltip" datatype="html">
        <source>Zur Maßnahme wechseln</source>
        <target state="final">Passare all'operazione</target>
        <context-group purpose="location">
          <context context-type="sourcefile">src/app/components/resources/list/row.component.ts</context>
          <context context-type="linenumber">114</context>
        </context-group>
        <context-group purpose="location">
          <context context-type="sourcefile">src/app/components/resources/widgets/list-button-group.component.ts</context>
          <context context-type="linenumber">49</context>
        </context-group>
      </trans-unit>
      <trans-unit id="resources.list.editButton.tooltip" datatype="html">
        <source>Bearbeiten</source>
        <target state="final">Modificare</target>
        <context-group purpose="location">
          <context context-type="sourcefile">src/app/components/resources/list/row.component.ts</context>
          <context context-type="linenumber">137</context>
        </context-group>
      </trans-unit>
      <trans-unit id="resources.list.moveButton.tooltip" datatype="html">
        <source>Verschieben</source>
        <target state="final">Spostare</target>
        <context-group purpose="location">
          <context context-type="sourcefile">src/app/components/resources/list/row.component.ts</context>
          <context context-type="linenumber">153</context>
        </context-group>
      </trans-unit>
      <trans-unit id="resources.list.deleteButton.tooltip" datatype="html">
        <source>Löschen</source>
        <target state="final">Eliminare</target>
        <context-group purpose="location">
          <context context-type="sourcefile">src/app/components/resources/list/row.component.ts</context>
          <context context-type="linenumber">153</context>
        </context-group>
      </trans-unit>
      <trans-unit id="resources.searchResultsInfo.documentLimitRemoveTooltip" datatype="html">
        <source>Die Darstellung von sehr großen Suchergebnissen kann je nach Gerät und Anzahl der Treffer sehr lange dauern. Daher wurde die aktuelle Darstellung zunächst auf <x id="INTERPOLATION" equiv-text="{{viewFacade.getDocuments().length}}"/> Ressourcen begrenzt. Klicken Sie hier, um das gesamte Ergebnis zu laden.</source>
        <target state="final">La visualizzazione di risultati di ricerca molto grandi può richiedere molto tempo a seconda del dispositivo e del numero di risultati. Per questo motivo la visualizzazione attuale è stata limitata a<x id="INTERPOLATION" equiv-text="{{viewFacade.getDocuments().length}}"/> risorse. Cliccare qui per caricare il risultato completo.</target>
        <context-group purpose="location">
          <context context-type="sourcefile">src/app/components/resources/map/list/sidebar-list.component.ts</context>
          <context context-type="linenumber">55</context>
        </context-group>
      </trans-unit>
      <trans-unit id="resources.showResourceData.tooltip" datatype="html">
        <source>Daten anzeigen</source>
        <target state="final">Visualizzare i dati</target>
        <context-group purpose="location">
          <context context-type="sourcefile">src/app/components/resources/widgets/list-button-group.component.ts</context>
          <context context-type="linenumber">32</context>
        </context-group>
      </trans-unit>
      <trans-unit id="resources.showChildResources.tooltip" datatype="html">
        <source>Untergeordnete Ressourcen anzeigen</source>
        <target state="final">Visualizzare le risorse subordinate</target>
        <context-group purpose="location">
          <context context-type="sourcefile">src/app/components/resources/widgets/list-button-group.component.ts</context>
          <context context-type="linenumber">49</context>
        </context-group>
      </trans-unit>
      <trans-unit id="resources.navigation.project" datatype="html">
        <source>Projekt</source>
        <target state="final">Progetto</target>
        <context-group purpose="location">
          <context context-type="sourcefile">src/app/components/resources/navigation/navigation.component.ts</context>
          <context context-type="linenumber">35</context>
        </context-group>
      </trans-unit>
      <trans-unit id="resources.navigation.typeCatalogs" datatype="html">
        <source>Typenkataloge</source>
        <target state="final">Lista dei tipi</target>
        <context-group purpose="location">
          <context context-type="sourcefile">src/app/components/resources/navigation/navigation.component.ts</context>
          <context context-type="linenumber">55</context>
        </context-group>
      </trans-unit>
      <trans-unit id="resources.searchBar.suggestions.resultsInOtherContexts" datatype="html">
        <source>Suchergebnisse in anderen Kontexten</source>
        <target state="final">Risultati della ricerca in altri contesti</target>
        <context-group purpose="location">
          <context context-type="sourcefile">src/app/components/resources/searchbar/search-suggestions.component.ts</context>
          <context context-type="linenumber">37</context>
        </context-group>
      </trans-unit>
      <trans-unit id="resources.searchBar.suggestions.noResourcesFound" datatype="html">
        <source>Keine Ressourcen gefunden.</source>
        <target state="final">Nessuna risorsa trovata.</target>
        <context-group purpose="location">
          <context context-type="sourcefile">src/app/components/resources/searchbar/search-suggestions.component.ts</context>
          <context context-type="linenumber">66</context>
        </context-group>
      </trans-unit>
      <trans-unit id="resources.childrenView.oneResource" datatype="html">
        <source>Eine Ressource</source>
        <target state="final">Una risorsa</target>
        <context-group purpose="location">
          <context context-type="sourcefile">src/app/components/resources/widgets/popovermenu/children-view.component.ts</context>
          <context context-type="linenumber">41</context>
        </context-group>
      </trans-unit>
      <trans-unit id="resources.childrenView.resources" datatype="html">
        <source> <x id="INTERPOLATION" equiv-text="{{childrenCount}}"/> Ressourcen </source>
        <target state="final"><x id="INTERPOLATION" equiv-text="{{childrenCount}}"/> Risorse
    </target>
        <context-group purpose="location">
          <context context-type="sourcefile">src/app/components/resources/widgets/popovermenu/children-view.component.ts</context>
          <context context-type="linenumber">69</context>
        </context-group>
      </trans-unit>
      <trans-unit id="docedit.imagePicker.linkImage" datatype="html">
        <source>Bild verknüpfen</source>
        <target state="final">Collegare un'immagine</target>
        <context-group purpose="location">
          <context context-type="sourcefile">src/app/components/docedit/widgets/image-picker.component.ts</context>
          <context context-type="linenumber">42</context>
        </context-group>
      </trans-unit>
      <trans-unit id="docedit.imagePicker.linkLayer" datatype="html">
        <source>Bild als Kartenhintergrund verknüpfen</source>
        <target state="final">Collegare l'immagine come sfondo della mappa</target>
        <context-group purpose="location">
          <context context-type="sourcefile">src/app/components/docedit/widgets/image-picker.component.ts</context>
          <context context-type="linenumber">61</context>
        </context-group>
      </trans-unit>
      <trans-unit id="docedit.imagePicker.linkImages" datatype="html">
        <source><x id="INTERPOLATION" equiv-text="{{selectedDocuments.length}}"/> Bilder verknüpfen</source>
        <target state="final"><x id="INTERPOLATION" equiv-text="{{selectedDocuments.length}}"/> collegare le immagini</target>
        <context-group purpose="location">
          <context context-type="sourcefile">src/app/components/docedit/widgets/image-picker.component.ts</context>
          <context context-type="linenumber">100</context>
        </context-group>
      </trans-unit>
      <trans-unit id="docedit.imagePicker.linkLayers" datatype="html">
        <source><x id="INTERPOLATION" equiv-text="{{selectedDocuments.length}}"/> Bilder als Kartenhintergrund verknüpfen</source>
        <target state="final"><x id="INTERPOLATION" equiv-text="{{selectedDocuments.length}}"/> Collegare le immagini come sfondo della mappa</target>
        <context-group purpose="location">
          <context context-type="sourcefile">src/app/components/docedit/widgets/image-picker.html</context>
          <context context-type="linenumber">35</context>
        </context-group>
      </trans-unit>
      <trans-unit id="resources.map.layerMenu.editLayers" datatype="html">
        <source>Kartenhintergründe bearbeiten</source>
        <target state="final">Modificare gli sfondi della mappa</target>
        <context-group purpose="location">
          <context context-type="sourcefile">src/app/components/resources/map/map/layers/layer-menu.component.ts</context>
          <context context-type="linenumber">47</context>
        </context-group>
      </trans-unit>
      <trans-unit id="resources.map.layerMenu.noLayersInfo" datatype="html">
        <source> Benutzen Sie den Bearbeiten-Button, um georeferenzierte Bilder als Kartenhintergründe hinzuzufügen. </source>
        <target state="final">
                                Usare il pulsante Modifica per aggiungere immagini georeferenziate 
                                come sfondi della mappa.
                          </target>
        <context-group purpose="location">
          <context context-type="sourcefile">src/app/components/resources/map/map/layers/layer-menu.component.ts</context>
          <context context-type="linenumber">154</context>
        </context-group>
      </trans-unit>
      <trans-unit id="resources.map.layerMenu.showOrHideLayer" datatype="html">
        <source>Kartenhintergrund ein-/ausblenden</source>
        <target state="final">Mostrare/nascondere lo sfondo della mappa</target>
        <context-group purpose="location">
          <context context-type="sourcefile">src/app/components/resources/map/map/layers/layer-menu.component.ts</context>
          <context context-type="linenumber">173</context>
        </context-group>
      </trans-unit>
      <trans-unit id="resources.map.layerMenu.focusLayer" datatype="html">
        <source>Kartenhintergrund fokussieren</source>
        <target state="final">Mettere a fuoco lo sfondo della mappa</target>
        <context-group purpose="location">
          <context context-type="sourcefile">src/app/components/resources/map/map/layers/layer-menu.component.ts</context>
          <context context-type="linenumber">173</context>
        </context-group>
      </trans-unit>
      <trans-unit id="resources.map.layerMenu.removeLayer" datatype="html">
        <source>Kartenhintergrund entfernen</source>
        <target state="final">Rimuovere lo sfondo della mappa</target>
        <context-group purpose="location">
          <context context-type="sourcefile">src/app/components/resources/map/map/layers/layer-menu.component.ts</context>
          <context context-type="linenumber">173</context>
        </context-group>
      </trans-unit>
      <trans-unit id="resources.map.layerMenu.addLayer" datatype="html">
        <source>Kartenhintergrund hinzufügen</source>
        <target state="final">Aggiungere lo sfondo della mappa</target>
        <context-group purpose="location">
          <context context-type="sourcefile">src/app/components/resources/map/map/layers/layer-menu.component.ts</context>
          <context context-type="linenumber">122</context>
        </context-group>
      </trans-unit>
      <trans-unit id="docedit.tabs.images.tooltips.setMainImage" datatype="html">
        <source>Als Hauptbild festlegen</source>
        <target state="final">Impostare come immagine principale</target>
        <context-group purpose="location">
          <context context-type="sourcefile">src/app/components/viewmodal/image/image-view-modal.html</context>
          <context context-type="linenumber">41</context>
        </context-group>
      </trans-unit>
      <trans-unit id="docedit.tabs.images.tooltips.deselect" datatype="html">
        <source>Auswahl aufheben</source>
        <target state="final">Rimuovere la selezione</target>
        <context-group purpose="location">
          <context context-type="sourcefile">src/app/components/viewmodal/image/image-view-modal.html</context>
          <context context-type="linenumber">61</context>
        </context-group>
      </trans-unit>
      <trans-unit id="viewModal.noImages" datatype="html">
        <source> Mit dieser Ressource sind keine Bilder verknüpft. </source>
        <target state="final">Non ci sono immagini associate a questa risorsa.</target>
        <context-group purpose="location">
          <context context-type="sourcefile">src/app/components/viewmodal/image/image-view-modal.html</context>
          <context context-type="linenumber">77</context>
        </context-group>
        <context-group purpose="location">
          <context context-type="sourcefile">src/app/components/viewmodal/resource/resource-view-modal.component.ts</context>
          <context context-type="linenumber">43</context>
        </context-group>
      </trans-unit>
      <trans-unit id="image-view-modal.dropArea.add-images" datatype="html">
        <source>Neue Bilder hinzufügen</source>
        <target state="final">Aggiungere nuove immagini</target>
        <context-group purpose="location">
          <context context-type="sourcefile">src/app/components/viewmodal/image/view-modal-drop-area.component.ts</context>
          <context context-type="linenumber">22</context>
        </context-group>
      </trans-unit>
      <trans-unit id="image-view-modal.dropArea.link-images" datatype="html">
        <source>Existierende Bilder verknüpfen</source>
        <target state="final">Collegare le immagini esistenti</target>
        <context-group purpose="location">
          <context context-type="sourcefile">src/app/components/viewmodal/image/view-modal-drop-area.component.ts</context>
          <context context-type="linenumber">22</context>
        </context-group>
      </trans-unit>
      <trans-unit id="docedit.tabs.conflicts.header.allResolved" datatype="html">
        <source> Alle Konflikte wurden gelöst. </source>
        <target state="final">
                Tutti i conflitti sono stati risolti.
            </target>
        <context-group purpose="location">
          <context context-type="sourcefile">src/app/components/docedit/tabs/revision-selector.component.ts</context>
          <context context-type="linenumber">40</context>
        </context-group>
      </trans-unit>
      <trans-unit id="docedit.tabs.conflicts.header.oneConflict" datatype="html">
        <source> Es besteht <x id="START_BOLD_TEXT" ctype="x-b" equiv-text="&lt;b>"/>ein<x id="CLOSE_BOLD_TEXT" ctype="x-b" equiv-text="&lt;/b>"/> Konflikt. </source>
        <target state="final">
                È stato trovato <x id="START_BOLD_TEXT" ctype="x-b" equiv-text="&lt;b>"/>un<x id="CLOSE_BOLD_TEXT" ctype="x-b" equiv-text="&lt;/b>"/> conflitto.
            </target>
        <context-group purpose="location">
          <context context-type="sourcefile">src/app/components/docedit/tabs/revision-selector.component.ts</context>
          <context context-type="linenumber">43</context>
        </context-group>
      </trans-unit>
      <trans-unit id="docedit.tabs.conflicts.header.multipleConflicts" datatype="html">
        <source> Es bestehen <x id="START_BOLD_TEXT" ctype="x-b" equiv-text="&lt;b>"/><x id="INTERPOLATION" equiv-text="{{conflictedRevisions.length}}"/><x id="CLOSE_BOLD_TEXT" ctype="x-b" equiv-text="&lt;/b>"/> Konflikte. </source>
        <target state="final">
                Sono stati trovati <x id="START_BOLD_TEXT" ctype="x-b" equiv-text="&lt;b>"/><x id="INTERPOLATION" equiv-text="{{conflictedRevisions.length}}"/><x id="CLOSE_BOLD_TEXT" ctype="x-b" equiv-text="&lt;/b>"/> conflitti.
            </target>
        <context-group purpose="location">
          <context context-type="sourcefile">src/app/components/docedit/tabs/revision-selector.html</context>
          <context context-type="linenumber">21</context>
        </context-group>
      </trans-unit>
      <trans-unit id="docedit.tabs.conflicts.currentVersion" datatype="html">
        <source>Aktuelle Version:</source>
        <target state="final">Versione attuale:</target>
        <context-group purpose="location">
          <context context-type="sourcefile">src/app/components/docedit/tabs/revision-selector.html</context>
          <context context-type="linenumber">22</context>
        </context-group>
      </trans-unit>
      <trans-unit id="docedit.tabs.conflicts.competingVersion" datatype="html">
        <source> Konkurrierende Version:</source>
        <target state="final"> Versione alternativa:</target>
        <context-group purpose="location">
          <context context-type="sourcefile">src/app/components/docedit/tabs/revision-selector.html</context>
          <context context-type="linenumber">33</context>
        </context-group>
      </trans-unit>
      <trans-unit id="docedit.tabs.conflicts.notSet" datatype="html">
        <source>Nicht gesetzt</source>
        <target state="final">Non impostato</target>
        <context-group purpose="location">
          <context context-type="sourcefile">src/app/components/docedit/tabs/docedit-conflicts-tab.component.ts</context>
          <context context-type="linenumber">37</context>
        </context-group>
        <context-group purpose="location">
          <context context-type="sourcefile">src/app/components/docedit/tabs/docedit-conflicts-tab.html</context>
          <context context-type="linenumber">37</context>
        </context-group>
        <context-group purpose="location">
          <context context-type="sourcefile">src/app/components/docedit/tabs/docedit-conflicts-tab.html</context>
          <context context-type="linenumber">62</context>
        </context-group>
        <context-group purpose="location">
          <context context-type="sourcefile">src/app/components/docedit/tabs/docedit-conflicts-tab.html</context>
          <context context-type="linenumber">74</context>
        </context-group>
        <context-group purpose="location">
          <context context-type="sourcefile">src/app/components/docedit/tabs/docedit-conflicts-tab.html</context>
          <context context-type="linenumber">75</context>
        </context-group>
        <context-group purpose="location">
          <context context-type="sourcefile">src/app/components/docedit/tabs/docedit-conflicts-tab.html</context>
          <context context-type="linenumber">91</context>
        </context-group>
        <context-group purpose="location">
          <context context-type="sourcefile">src/app/components/docedit/tabs/docedit-conflicts-tab.html</context>
          <context context-type="linenumber">101</context>
        </context-group>
        <context-group purpose="location">
          <context context-type="sourcefile">src/app/components/docedit/tabs/docedit-conflicts-tab.html</context>
          <context context-type="linenumber">101</context>
        </context-group>
      </trans-unit>
      <trans-unit id="docedit.tabs.conflicts.geometryOfType" datatype="html">
        <source> Geometrie vom Typ <x id="INTERPOLATION" equiv-text="{{document.resource.geometry.type}}"/> </source>
        <target state="final">
                        Geometria del tipo <x id="INTERPOLATION" equiv-text="{{document.resource.geometry.type}}"/></target>
        <context-group purpose="location">
          <context context-type="sourcefile">src/app/components/docedit/tabs/docedit-conflicts-tab.component.ts</context>
          <context context-type="linenumber">63</context>
        </context-group>
        <context-group purpose="location">
          <context context-type="sourcefile">src/app/components/docedit/tabs/docedit-conflicts-tab.html</context>
          <context context-type="linenumber">101</context>
        </context-group>
      </trans-unit>
      <trans-unit id="docedit.tabs.conflicts.georeferenceData" datatype="html">
        <source> Georeferenzdaten </source>
        <target state="final">
                        Dati di georeferenziazione
                    </target>
        <context-group purpose="location">
          <context context-type="sourcefile">src/app/components/docedit/tabs/docedit-conflicts-tab.html</context>
          <context context-type="linenumber">51</context>
        </context-group>
        <context-group purpose="location">
          <context context-type="sourcefile">src/app/components/docedit/tabs/docedit-conflicts-tab.html</context>
          <context context-type="linenumber">91</context>
        </context-group>
      </trans-unit>
      <trans-unit id="docedit.tabs.conflicts.resolveConflict" datatype="html">
        <source>Konflikt lösen</source>
        <target state="final">Risolvere i conflitti</target>
        <context-group purpose="location">
          <context context-type="sourcefile">src/app/components/configuration/conflicts/configuration-conflicts-modal.component.ts</context>
          <context context-type="linenumber">252</context>
        </context-group>
        <context-group purpose="location">
          <context context-type="sourcefile">src/app/components/docedit/tabs/docedit-conflicts-tab.html</context>
          <context context-type="linenumber">101</context>
        </context-group>
      </trans-unit>
      <trans-unit id="configuration.contextMenu.edit" datatype="html">
        <source>Bearbeiten</source>
        <target state="final">Modificare</target>
        <context-group purpose="location">
          <context context-type="sourcefile">src/app/components/configuration/context-menu/configuration-context-menu.component.ts</context>
          <context context-type="linenumber">41</context>
        </context-group>
      </trans-unit>
      <trans-unit id="configuration.contextMenu.extend" datatype="html">
        <source>Werteliste erweitern</source>
        <target state="final">Ampliare lista di valori</target>
        <context-group purpose="location">
          <context context-type="sourcefile">src/app/components/configuration/context-menu/configuration-context-menu.component.ts</context>
          <context context-type="linenumber">73</context>
        </context-group>
      </trans-unit>
      <trans-unit id="configuration.contextMenu.delete" datatype="html">
        <source>Löschen</source>
        <target state="final">Eliminare</target>
        <context-group purpose="location">
          <context context-type="sourcefile">src/app/components/configuration/context-menu/configuration-context-menu.component.ts</context>
          <context context-type="linenumber">81</context>
        </context-group>
      </trans-unit>
      <trans-unit id="docedit.categorySwitcherButton.changeCategory" datatype="html">
        <source>Kategorie ändern</source>
        <target state="final">Cambiare la categoria</target>
        <context-group purpose="location">
          <context context-type="sourcefile">src/app/components/docedit/widgets/category-switcher-button.component.ts</context>
          <context context-type="linenumber">45</context>
        </context-group>
      </trans-unit>
      <trans-unit id="docedit.relationsPicker.noTargetsFound" datatype="html">
        <source>Keine Ziele gefunden</source>
        <target state="final">Nessun obiettivo trovato</target>
        <context-group purpose="location">
          <context context-type="sourcefile">src/app/components/docedit/widgets/relationpicker/relation-picker.component.ts</context>
          <context context-type="linenumber">39</context>
        </context-group>
      </trans-unit>
      <trans-unit id="docedit.forms.outliersInfo" datatype="html">
        <source> Das Feld beinhaltet nicht in der Werteliste enthaltene Einträge: </source>
        <target state="final">
        Il campo contiene voci non incluse nella lista dei valori:
    </target>
        <context-group purpose="location">
          <context context-type="sourcefile">src/app/components/docedit/core/forms/widgets/outliers.component.ts</context>
          <context context-type="linenumber">39</context>
        </context-group>
      </trans-unit>
      <trans-unit id="deb511940e193e9e5b019171fa6f20ffda230f91" datatype="html">
        <source> Die in der Projektkonfiguration für das Feld angegebene Werteliste ist leer.
</source>
        <target state="final">
    La lista dei valori che si trova nel file di configurazione del progetto è vuota.
</target>
        <note priority="1" from="description">docedit.forms.missingValuelistInfo.configuration</note>
        <context-group purpose="location">
          <context context-type="sourcefile">src/app/components/docedit/core/forms/widgets/empty-valuelist-info.component.ts</context>
          <context context-type="linenumber">48</context>
        </context-group>
      </trans-unit>
      <trans-unit id="5a6d4a32a0f157311ec23f017c2d57fdc9e8be2c" datatype="html">
        <source> Bitte tragen Sie die erlaubten Werte für dieses Feld in den Projektdaten (Feld <x id="START_ITALIC_TEXT" ctype="x-i" equiv-text="&lt;i>"/><x id="INTERPOLATION" equiv-text="{{getProjectDocumentFieldLabel()}}"/><x id="CLOSE_ITALIC_TEXT" ctype="x-i" equiv-text="&lt;/i>"/>) ein.
</source>
        <target state="final">
    Inserire i valori consentiti per questo campo nei dati del progetto
    (campo <x id="START_ITALIC_TEXT" ctype="x-i" equiv-text="&lt;i>"/><x id="INTERPOLATION" equiv-text="{{getProjectDocumentFieldLabel()}}"/><x id="CLOSE_ITALIC_TEXT" ctype="x-i" equiv-text="&lt;/i>"/>).
</target>
        <note priority="1" from="description">docedit.forms.missingValuelistInfo.projectDocumentField</note>
        <context-group purpose="location">
          <context context-type="sourcefile">src/app/components/docedit/core/forms/widgets/empty-valuelist-info.component.ts</context>
          <context context-type="linenumber">70</context>
        </context-group>
      </trans-unit>
      <trans-unit id="175491c173cba82a8e28fc5aa08c7fcef82b7df7" datatype="html">
        <source> Für dieses Feld stehen keine Werte zur Auswahl, da das entsprechende Feld der übergeordneten Ressource nicht ausgefüllt ist.
</source>
        <target state="final">Non sono disponibili valori per questo campo perché il campo corrispondente della risorsa sovraordinata non è compilato.
</target>
        <note priority="1" from="description">docedit.forms.missingValuelistInfo.parent</note>
        <context-group purpose="location">
          <context context-type="sourcefile">src/app/components/docedit/core/forms/widgets/empty-valuelist-info.html</context>
          <context context-type="linenumber">13</context>
        </context-group>
      </trans-unit>
      <trans-unit id="docedit.forms.invalidFieldData.info" datatype="html">
        <source> Die in diesem Feld eingetragenen Daten entsprechen nicht dem konfigurierten Eingabetyp: </source>
        <target state="final">I dati inseriti in questo campo non corrispondono con il tipo di input configurato</target>
        <context-group purpose="location">
          <context context-type="sourcefile">src/app/components/docedit/core/forms/widgets/invalid-field-data.component.ts</context>
          <context context-type="linenumber">43</context>
        </context-group>
      </trans-unit>
      <trans-unit id="docedit.forms.invalidFieldData.delete" datatype="html">
        <source>Feldinhalte löschen</source>
        <target state="final">Elimininare i contenuti dei campi</target>
        <context-group purpose="location">
          <context context-type="sourcefile">src/app/components/docedit/core/forms/widgets/invalid-field-data.component.ts</context>
          <context context-type="linenumber">46</context>
        </context-group>
      </trans-unit>
      <trans-unit id="docedit.forms.literature.add" datatype="html">
        <source>Hinzufügen...</source>
        <target state="final">Aggiungere...</target>
        <context-group purpose="location">
          <context context-type="sourcefile">src/app/components/docedit/core/forms/literature.component.ts</context>
          <context context-type="linenumber">39</context>
        </context-group>
      </trans-unit>
      <trans-unit id="docedit.forms.literature.quotation" datatype="html">
        <source>Literaturzitat nach DAI-Richtlinien:</source>
        <target state="final">Citazione bibliografica secondo le linee guida dell'Istituto Archeologico Germanico:</target>
        <context-group purpose="location">
          <context context-type="sourcefile">src/app/components/docedit/core/forms/literature.component.ts</context>
          <context context-type="linenumber">71</context>
        </context-group>
      </trans-unit>
      <trans-unit id="docedit.forms.literature.zenonId" datatype="html">
        <source>Zenon-ID:</source>
        <target state="final">ID da Zenon:</target>
        <context-group purpose="location">
          <context context-type="sourcefile">src/app/components/docedit/core/forms/literature.component.ts</context>
          <context context-type="linenumber">92</context>
        </context-group>
      </trans-unit>
      <trans-unit id="docedit.forms.literature.doi" datatype="html">
        <source>DOI:</source>
        <target state="final">DOI:</target>
        <context-group purpose="location">
          <context context-type="sourcefile">src/app/components/docedit/core/forms/literature.component.ts</context>
          <context context-type="linenumber">115</context>
        </context-group>
      </trans-unit>
      <trans-unit id="docedit.forms.literature.page" datatype="html">
        <source>Seite:</source>
        <target state="final">Pagina:</target>
        <context-group purpose="location">
          <context context-type="sourcefile">src/app/components/docedit/core/forms/literature.component.ts</context>
          <context context-type="linenumber">115</context>
        </context-group>
      </trans-unit>
      <trans-unit id="docedit.forms.literature.figure" datatype="html">
        <source>Abbildung:</source>
        <target state="final">Figura:</target>
        <context-group purpose="location">
          <context context-type="sourcefile">src/app/components/docedit/core/forms/literature.component.ts</context>
          <context context-type="linenumber">115</context>
        </context-group>
      </trans-unit>
      <trans-unit id="docedit.forms.dating.bce" datatype="html">
        <source>v. Chr.</source>
        <target state="final">a.C.</target>
        <context-group purpose="location">
          <context context-type="sourcefile">src/app/components/docedit/core/forms/dating.component.ts</context>
          <context context-type="linenumber">36</context>
        </context-group>
      </trans-unit>
      <trans-unit id="docedit.forms.dating.ce" datatype="html">
        <source>n. Chr.</source>
        <target state="final">d.C.</target>
        <context-group purpose="location">
          <context context-type="sourcefile">src/app/components/docedit/core/forms/dating.component.ts</context>
          <context context-type="linenumber">60</context>
        </context-group>
      </trans-unit>
      <trans-unit id="docedit.forms.dating.bp" datatype="html">
        <source>BP</source>
        <target state="final">BP</target>
        <context-group purpose="location">
          <context context-type="sourcefile">src/app/components/docedit/core/forms/dating.component.ts</context>
          <context context-type="linenumber">67</context>
        </context-group>
      </trans-unit>
      <trans-unit id="docedit.forms.dating.imprecise" datatype="html">
        <source>Ungenau</source>
        <target state="final">Approssimativo</target>
        <context-group purpose="location">
          <context context-type="sourcefile">src/app/components/docedit/core/forms/dating.component.ts</context>
          <context context-type="linenumber">67</context>
        </context-group>
      </trans-unit>
      <trans-unit id="docedit.forms.dating.uncertain" datatype="html">
        <source>Unsicher</source>
        <target state="final">Incerto</target>
        <context-group purpose="location">
          <context context-type="sourcefile">src/app/components/docedit/core/forms/dating.component.ts</context>
          <context context-type="linenumber">67</context>
        </context-group>
      </trans-unit>
      <trans-unit id="docedit.forms.dating.period" datatype="html">
        <source>Zeitraum</source>
        <target state="final">Periodo</target>
        <context-group purpose="location">
          <context context-type="sourcefile">src/app/components/docedit/core/forms/dating.component.ts</context>
          <context context-type="linenumber">67</context>
        </context-group>
      </trans-unit>
      <trans-unit id="docedit.forms.dating.exact" datatype="html">
        <source>Exakt</source>
        <target state="final">Esatto</target>
        <context-group purpose="location">
          <context context-type="sourcefile">src/app/components/docedit/core/forms/dating.component.ts</context>
          <context context-type="linenumber">67</context>
        </context-group>
      </trans-unit>
      <trans-unit id="docedit.forms.dating.before" datatype="html">
        <source>Vor</source>
        <target state="final">Prima</target>
        <context-group purpose="location">
          <context context-type="sourcefile">src/app/components/docedit/core/forms/dating.component.ts</context>
          <context context-type="linenumber">67</context>
        </context-group>
      </trans-unit>
      <trans-unit id="docedit.forms.dating.after" datatype="html">
        <source>Nach</source>
        <target state="final">Dopo</target>
        <context-group purpose="location">
          <context context-type="sourcefile">src/app/components/docedit/core/forms/dating.component.ts</context>
          <context context-type="linenumber">67</context>
        </context-group>
      </trans-unit>
      <trans-unit id="docedit.forms.dating.scientific" datatype="html">
        <source>Naturwissenschaftlich</source>
        <target state="final">Archeometrica</target>
        <context-group purpose="location">
          <context context-type="sourcefile">src/app/components/docedit/core/forms/dating.component.ts</context>
          <context context-type="linenumber">67</context>
        </context-group>
      </trans-unit>
      <trans-unit id="docedit.forms.dating.until" datatype="html">
        <source>bis</source>
        <target state="final">fino</target>
        <context-group purpose="location">
          <context context-type="sourcefile">src/app/components/docedit/core/forms/dating.component.ts</context>
          <context context-type="linenumber">67</context>
        </context-group>
      </trans-unit>
      <trans-unit id="docedit.forms.dating.source" datatype="html">
        <source>Grundlage:</source>
        <target state="final">Fonte:</target>
        <context-group purpose="location">
          <context context-type="sourcefile">src/app/components/docedit/core/forms/dating.component.ts</context>
          <context context-type="linenumber">67</context>
        </context-group>
      </trans-unit>
      <trans-unit id="docedit.forms.dating.add" datatype="html">
        <source>Hinzufügen...</source>
        <target state="final">Aggiungere...</target>
        <context-group purpose="location">
          <context context-type="sourcefile">src/app/components/docedit/core/forms/dating.component.ts</context>
          <context context-type="linenumber">67</context>
        </context-group>
      </trans-unit>
      <trans-unit id="docedit.catalogCriteria.none" datatype="html">
        <source>Kein Kriterium</source>
        <target state="final">Nessun criterio</target>
        <context-group purpose="location">
          <context context-type="sourcefile">src/app/components/docedit/core/forms/type-relation/type-relation-picker.component.ts</context>
          <context context-type="linenumber">82</context>
        </context-group>
      </trans-unit>
      <trans-unit id="docedit.forms.typeRelationPicker.allCatalogs" datatype="html">
        <source>Alle Kataloge</source>
        <target state="final">Tutte le liste</target>
        <context-group purpose="location">
          <context context-type="sourcefile">src/app/components/docedit/core/forms/type-relation/type-relation-picker.component.ts</context>
          <context context-type="linenumber">55</context>
        </context-group>
      </trans-unit>
      <trans-unit id="docedit.forms.dimension.add" datatype="html">
        <source>Hinzufügen...</source>
        <target state="final">Aggiungere...</target>
        <context-group purpose="location">
          <context context-type="sourcefile">src/app/components/docedit/core/forms/dimension.component.ts</context>
          <context context-type="linenumber">37</context>
        </context-group>
      </trans-unit>
      <trans-unit id="docedit.forms.dimension.singleValue" datatype="html">
        <source>Einzelwert</source>
        <target state="final">Valore singolo</target>
        <context-group purpose="location">
          <context context-type="sourcefile">src/app/components/docedit/core/forms/dimension.component.ts</context>
          <context context-type="linenumber">70</context>
        </context-group>
      </trans-unit>
      <trans-unit id="docedit.forms.dimension.range" datatype="html">
        <source>Bereich</source>
        <target state="final">Area</target>
        <context-group purpose="location">
          <context context-type="sourcefile">src/app/components/docedit/core/forms/dimension.component.ts</context>
          <context context-type="linenumber">101</context>
        </context-group>
      </trans-unit>
      <trans-unit id="docedit.forms.dimension.asMeasuredBy" datatype="html">
        <source>Gemessen an</source>
        <target state="final">Misurato con</target>
        <context-group purpose="location">
          <context context-type="sourcefile">src/app/components/docedit/core/forms/dimension.component.ts</context>
          <context context-type="linenumber">124</context>
        </context-group>
      </trans-unit>
      <trans-unit id="docedit.forms.dimension.imprecise" datatype="html">
        <source>Ungenau</source>
        <target state="final">Impreciso</target>
        <context-group purpose="location">
          <context context-type="sourcefile">src/app/components/docedit/core/forms/dimension.component.ts</context>
          <context context-type="linenumber">145</context>
        </context-group>
      </trans-unit>
      <trans-unit id="docedit.forms.dimension.comment" datatype="html">
        <source>Kommentar:</source>
        <target state="final">Commento:</target>
        <context-group purpose="location">
          <context context-type="sourcefile">src/app/components/docedit/core/forms/dimension.component.ts</context>
          <context context-type="linenumber">151</context>
        </context-group>
      </trans-unit>
      <trans-unit id="docedit.forms.dropdownRange.from" datatype="html">
        <source>von</source>
        <target state="final">da</target>
        <context-group purpose="location">
          <context context-type="sourcefile">src/app/components/docedit/core/forms/dropdown-range.component.ts</context>
          <context context-type="linenumber">69</context>
        </context-group>
      </trans-unit>
      <trans-unit id="docedit.forms.dropdownRange.to" datatype="html">
        <source>bis</source>
        <target state="final">a</target>
        <context-group purpose="location">
          <context context-type="sourcefile">src/app/components/docedit/core/forms/dropdown-range.component.ts</context>
          <context context-type="linenumber">76</context>
        </context-group>
      </trans-unit>
      <trans-unit id="docedit.forms.dropdownRange.tooltip" datatype="html">
        <source>Start- und Endzeitraum angeben</source>
        <target state="final">Specificare il periodo di inizio e fine</target>
        <context-group purpose="location">
          <context context-type="sourcefile">src/app/components/docedit/core/forms/dropdown-range.component.ts</context>
          <context context-type="linenumber">40</context>
        </context-group>
      </trans-unit>
      <trans-unit id="geometry.none" datatype="html">
        <source>Keine Geometrie</source>
        <target state="final">Nessuna geometria</target>
        <context-group purpose="location">
          <context context-type="sourcefile">src/app/components/docedit/core/forms/geometry.component.ts</context>
          <context context-type="linenumber">40</context>
        </context-group>
      </trans-unit>
      <trans-unit id="geometry.point" datatype="html">
        <source>Punkt</source>
        <target state="final">Punto</target>
        <context-group purpose="location">
          <context context-type="sourcefile">src/app/components/docedit/core/forms/geometry.component.ts</context>
          <context context-type="linenumber">56</context>
        </context-group>
      </trans-unit>
      <trans-unit id="geometry.multiPoint" datatype="html">
        <source>Multipunkt</source>
        <target state="final">Multipunto</target>
        <context-group purpose="location">
          <context context-type="sourcefile">src/app/components/docedit/core/forms/geometry.component.ts</context>
          <context context-type="linenumber">82</context>
        </context-group>
      </trans-unit>
      <trans-unit id="geometry.polyline" datatype="html">
        <source>Polyline</source>
        <target state="final">Polilinea</target>
        <context-group purpose="location">
          <context context-type="sourcefile">src/app/components/docedit/core/forms/geometry.component.ts</context>
          <context context-type="linenumber">88</context>
        </context-group>
      </trans-unit>
      <trans-unit id="geometry.multiPolyline" datatype="html">
        <source>Multipolyline</source>
        <target state="final">Multipolilinea</target>
        <context-group purpose="location">
          <context context-type="sourcefile">src/app/components/docedit/core/forms/geometry.component.ts</context>
          <context context-type="linenumber">88</context>
        </context-group>
      </trans-unit>
      <trans-unit id="geometry.polygon" datatype="html">
        <source>Polygon</source>
        <target state="final">Poligono</target>
        <context-group purpose="location">
          <context context-type="sourcefile">src/app/components/docedit/core/forms/geometry.component.ts</context>
          <context context-type="linenumber">88</context>
        </context-group>
      </trans-unit>
      <trans-unit id="geometry.multiPolygon" datatype="html">
        <source>Multipolygon</source>
        <target state="final">Multipoligono</target>
        <context-group purpose="location">
          <context context-type="sourcefile">src/app/components/docedit/core/forms/geometry.component.ts</context>
          <context context-type="linenumber">88</context>
        </context-group>
      </trans-unit>
      <trans-unit id="settings.applySettings" datatype="html">
        <source>Einstellungen übernehmen</source>
        <target state="final">Applicare le impostazioni</target>
        <context-group purpose="location">
          <context context-type="sourcefile">src/app/components/project/synchronization-modal.component.ts</context>
          <context context-type="linenumber">69</context>
        </context-group>
        <context-group purpose="location">
          <context context-type="sourcefile">src/app/components/settings/settings.component.ts</context>
          <context context-type="linenumber">42</context>
        </context-group>
      </trans-unit>
      <trans-unit id="settings.general" datatype="html">
        <source>Allgemeine Einstellungen</source>
        <target state="final">Impostazioni generali</target>
        <context-group purpose="location">
          <context context-type="sourcefile">src/app/components/settings/settings.component.ts</context>
          <context context-type="linenumber">68</context>
        </context-group>
      </trans-unit>
      <trans-unit id="settings.languages" datatype="html">
        <source> Sprachen </source>
        <target state="final">
                            Lingue
                        </target>
        <context-group purpose="location">
          <context context-type="sourcefile">src/app/components/settings/settings.component.ts</context>
          <context context-type="linenumber">96</context>
        </context-group>
      </trans-unit>
      <trans-unit id="settings.languages.info" datatype="html">
        <source> Sprachen können nach Priorität sortiert werden. Für fett gedruckte Sprachen ist eine übersetzte Benutzeroberfläche verfügbar. Darüber hinaus können für weitere Sprachen Übersetzungen von Kategorie- und Feldbezeichnungen sowie Wertelisten in der Projektkonfiguration hinterlegt sein. </source>
        <target state="final">
                             Le lingue possono essere ordinate per priorità. Per le lingue evidenziate in grassetto
                             è disponibile un'interfaccia tradotta. Per le altre lingue possono essere presenti traduzioni
                             di singole categorie e campi, oppure delle liste, nel file di configurazione del progetto.
                         </target>
        <context-group purpose="location">
          <context context-type="sourcefile">src/app/components/settings/settings.component.ts</context>
          <context context-type="linenumber">132</context>
        </context-group>
      </trans-unit>
      <trans-unit id="settings.userName" datatype="html">
        <source> Name des Bearbeiters/der Bearbeiterin </source>
        <target state="final">
                            Nome dell'autore / dell'autrice
                        </target>
        <context-group purpose="location">
          <context context-type="sourcefile">src/app/components/settings/settings.component.ts</context>
          <context context-type="linenumber">142</context>
        </context-group>
      </trans-unit>
      <trans-unit id="settings.userName.info" datatype="html">
        <source> Dieser Name wird in der Bearbeitungshistorie gespeichert, damit Änderungen an Datensätzen einer Person zugeordnet werden können. Diese Einstellung ist sehr <x id="START_BOLD_TEXT" ctype="x-b" equiv-text="&lt;b>"/>wichtig<x id="CLOSE_BOLD_TEXT" ctype="x-b" equiv-text="&lt;/b>"/> bei der Datenbanksynchronisation, sowohl zwischen Nutzern bzw. Nutzerinnen als auch zum Field-Server, da das System so eventuelle Konflikte besser zuordnen und lösen kann. Sie sollte also in jedem Fall vor Inbetriebnahme gesetzt werden. Empfohlen wird, den vollen Namen des aktuellen Datenbanknutzers bzw. der Datenbanknutzerin einzutragen. </source>
        <target state="final">
                        Questo nome viene salvato nella cronologia di modifica,
                        in modo che le modifiche ai record dei dati possano essere assegnate a una persona.
                        Questo dato è molto <x id="START_BOLD_TEXT" ctype="x-b" equiv-text="&lt;b>"/>importante<x id="CLOSE_BOLD_TEXT" ctype="x-b" equiv-text="&lt;/b>"/> per la sincronizzazione tra gli utenti
                        e con i server della banca dati Field, perché il sistema può
                        assegnare e risolvere meglio eventuali conflitti. Pertanto deve essere sempre configurato prima della sincronizzazione.
                        Si consiglia di inserire il nome completo dell'utente nella banca dati
                        attuale.
                    </target>
        <context-group purpose="location">
          <context context-type="sourcefile">src/app/components/settings/settings.component.ts</context>
          <context context-type="linenumber">142</context>
        </context-group>
      </trans-unit>
      <trans-unit id="settings.synchronization" datatype="html">
        <source>Synchronisation</source>
        <target state="final">Sincronizzazione</target>
        <context-group purpose="location">
          <context context-type="sourcefile">src/app/components/settings/settings.html</context>
          <context context-type="linenumber">53</context>
        </context-group>
      </trans-unit>
      <trans-unit id="settings.synchronization.activate" datatype="html">
        <source>Synchronisation aktivieren</source>
        <target state="final">Attivare la sincronizzazione</target>
        <context-group purpose="location">
          <context context-type="sourcefile">src/app/components/project/synchronization-modal.component.ts</context>
          <context context-type="linenumber">113</context>
        </context-group>
      </trans-unit>
      <trans-unit id="settings.synchronization.address" datatype="html">
        <source>Adresse</source>
        <target state="final">Indirizzo</target>
        <context-group purpose="location">
          <context context-type="sourcefile">src/app/components/project/synchronization-modal.component.ts</context>
          <context context-type="linenumber">200</context>
        </context-group>
      </trans-unit>
      <trans-unit id="settings.synchronization.password" datatype="html">
        <source>Passwort</source>
        <target state="final">Password</target>
        <context-group purpose="location">
          <context context-type="sourcefile">src/app/components/project/synchronization-modal.component.ts</context>
          <context context-type="linenumber">200</context>
        </context-group>
      </trans-unit>
      <trans-unit id="settings.synchronization.ownAddress" datatype="html">
        <source>Eigene Adresse</source>
        <target state="final">Indirizzo dell'utente</target>
        <context-group purpose="location">
          <context context-type="sourcefile">src/app/components/settings/settings.html</context>
          <context context-type="linenumber">69</context>
        </context-group>
      </trans-unit>
      <trans-unit id="settings.synchronization.hostPassword" datatype="html">
        <source>Eigenes Passwort</source>
        <target state="final">Password dell'utente</target>
        <context-group purpose="location">
          <context context-type="sourcefile">src/app/components/settings/settings.html</context>
          <context context-type="linenumber">81</context>
        </context-group>
      </trans-unit>
      <trans-unit id="settings.synchronization.allowUploads" datatype="html">
        <source>Erlaube anderen mir Originalbilder zu schicken</source>
        <target state="new">Erlaube anderen mir Originalbilder zu schicken</target>
        <context-group purpose="location">
          <context context-type="sourcefile">src/app/components/settings/settings.html</context>
          <context context-type="linenumber">95,101</context>
        </context-group>
      </trans-unit>
      <trans-unit id="settings.synchronization.info" datatype="html">
        <source> Diese Adresse und dieses Passwort müssen in anderen Field-Desktop-Installationen eingetragen werden, damit dieser Computer als Synchronisationsziel eingerichtet werden kann. Der Empfang von Originalbildern ist standardmäßig deaktiviert, da diese aufgrund ihrer Größe viel Festplattenspeicher belegen können und für die Nutzung der Anwendung nicht zwingend nötig sind. </source>
        <target state="translated">
                            Questo indirizzo e questa password devono essere inseriti negli altri client Field
                            per poter sincronizzare i dati
                            su questo computer.
                        </target>
        <context-group purpose="location">
          <context context-type="sourcefile">src/app/components/settings/settings.html</context>
          <context context-type="linenumber">116</context>
        </context-group>
      </trans-unit>
      <trans-unit id="settings.images" datatype="html">
        <source>Bilder</source>
        <target state="final">Immagini</target>
        <context-group purpose="location">
          <context context-type="sourcefile">src/app/components/settings/settings.html</context>
          <context context-type="linenumber">137</context>
        </context-group>
      </trans-unit>
      <trans-unit id="settings.images.path" datatype="html">
        <source> Pfad </source>
        <target state="final">
                            Percorso
                        </target>
        <context-group purpose="location">
          <context context-type="sourcefile">src/app/components/settings/settings.html</context>
          <context context-type="linenumber">145</context>
        </context-group>
      </trans-unit>
      <trans-unit id="settings.images.path.info" datatype="html">
        <source> Dieser Pfad kann normalerweise auf seiner Grundeinstellung belassen werden. Es kann nötig sein, ihn zu verändern, wenn das von Field genutzte Bilderverzeichnis auf einem Netzwerk-Gerät (NAS) liegt, das von verschiedenen Nutzern bzw. Nutzerinnen geteilt wird. Die Anwendung legt unterhalb dieses Pfades für jedes Projekt ein Unterverzeichnis an. Die in diesen Verzeichnissen abgelegten Bilddateien werden vollständig durch Field verwaltet. Bilddateien sollten nicht per Hand dort abgelegt werden, sondern in der Bilderübersicht oder dem Bilder-Tab der Ressourcenansicht importiert werden. </source>
        <target state="final">Questo percorso di solito può essere lasciato all'impostazione predefinita. Potrebbe essere necessario modificarlo se il percorso delle immagini utilizzato da Field si trova su un dispositivo di rete (NAS) condiviso da diversi utenti. L'applicazione crea una sottocartella a questo indirizzo per ogni progetto. I file delle immagini memorizzati in queste cartelle sono completamente gestiti da Field. I file delle immagini non possono essere salvati in queste cartelle manualmente, ma devono essere importati dalla panoramica delle immagini o dal pannello “immagini” per la visualizzazione delle risorse.</target>
        <context-group purpose="location">
          <context context-type="sourcefile">src/app/components/settings/settings.html</context>
          <context context-type="linenumber">159</context>
        </context-group>
      </trans-unit>
      <trans-unit id="settings.showAdvanced" datatype="html">
        <source>Erweiterte Optionen</source>
        <target state="final">Opzioni avanzate</target>
        <context-group purpose="location">
          <context context-type="sourcefile">src/app/components/settings/settings.html</context>
          <context context-type="linenumber">159</context>
        </context-group>
      </trans-unit>
      <trans-unit id="settings.hideAdvanced" datatype="html">
        <source>Erweiterte Optionen ausblenden</source>
        <target state="final">Nascondere opzioni avanzate</target>
        <context-group purpose="location">
          <context context-type="sourcefile">src/app/components/settings/settings.html</context>
          <context context-type="linenumber">159</context>
        </context-group>
      </trans-unit>
      <trans-unit id="settings.update" datatype="html">
        <source>Update</source>
        <target state="final">Aggiornamento</target>
        <context-group purpose="location">
          <context context-type="sourcefile">src/app/components/settings/settings.html</context>
          <context context-type="linenumber">159</context>
        </context-group>
      </trans-unit>
      <trans-unit id="settings.update.activate" datatype="html">
        <source>Automatische Prüfung auf Updates aktivieren</source>
        <target state="final">Attivare il controllo automatico per gli aggiornamenti</target>
        <context-group purpose="location">
          <context context-type="sourcefile">src/app/components/settings/settings.html</context>
          <context context-type="linenumber">159</context>
        </context-group>
      </trans-unit>
      <trans-unit id="image-view-modal.modal.view" datatype="html">
        <source>Ansicht</source>
        <target state="final">Mostrare le immagini</target>
        <context-group purpose="location">
          <context context-type="sourcefile">src/app/components/viewmodal/image/image-view-modal.html</context>
          <context context-type="linenumber">17</context>
        </context-group>
      </trans-unit>
      <trans-unit id="image-view-modal.modal-edit" datatype="html">
        <source>Bearbeiten</source>
        <target state="final">Modificare</target>
        <context-group purpose="location">
          <context context-type="sourcefile">src/app/components/viewmodal/image/image-view-modal.html</context>
          <context context-type="linenumber">26</context>
        </context-group>
      </trans-unit>
      <trans-unit id="settings.addLanguage" datatype="html">
        <source>Sprache hinzufügen</source>
        <target state="final">Aggiungere una lingua</target>
        <context-group purpose="location">
          <context context-type="sourcefile">src/app/components/settings/language-picker-modal.component.ts</context>
          <context context-type="linenumber">26</context>
        </context-group>
        <context-group purpose="location">
          <context context-type="sourcefile">src/app/components/settings/language-settings.component.ts</context>
          <context context-type="linenumber">41</context>
        </context-group>
      </trans-unit>
      <trans-unit id="settings.removeLanguage" datatype="html">
        <source>Sprache entfernen</source>
        <target state="final">Rimuovere una lingua</target>
        <context-group purpose="location">
          <context context-type="sourcefile">src/app/components/settings/language-settings.component.ts</context>
          <context context-type="linenumber">66</context>
        </context-group>
      </trans-unit>
      <trans-unit id="matrix.view.noTrenchesWarning" datatype="html">
        <source> Legen Sie eine Ressource der Kategorie 'Schnitt' in der <x id="START_LINK" ctype="x-a" equiv-text="&lt;a href=&quot;#&quot; routerLink=&quot;/resources/project&quot;>"/>Übersicht<x id="CLOSE_LINK" ctype="x-a" equiv-text="&lt;/a>"/> an, um hier mit ihr arbeiten zu können. </source>
        <target state="final">Creare una risorsa della categoria 'Saggio' nella <x id="START_LINK" ctype="x-a" equiv-text="&lt;a>"/>panoramica<x id="CLOSE_LINK" ctype="x-a" equiv-text="&lt;/a>"/> per poterlo modificare.</target>
        <context-group purpose="location">
          <context context-type="sourcefile">src/app/components/matrix/matrix-view.component.ts</context>
          <context context-type="linenumber">209</context>
        </context-group>
      </trans-unit>
      <trans-unit id="matrix.view.tooltips.editMode" datatype="html">
        <source>Bearbeitungsmodus</source>
        <target state="final">Modalità di modifica</target>
        <context-group purpose="location">
          <context context-type="sourcefile">src/app/components/matrix/matrix-view.component.ts</context>
          <context context-type="linenumber">53</context>
        </context-group>
      </trans-unit>
      <trans-unit id="matrix.view.tooltips.singleSelectionMode" datatype="html">
        <source>Einzelauswahlmodus</source>
        <target state="final">Modalità di selezione singola</target>
        <context-group purpose="location">
          <context context-type="sourcefile">src/app/components/matrix/matrix-view.component.ts</context>
          <context context-type="linenumber">73</context>
        </context-group>
      </trans-unit>
      <trans-unit id="matrix.view.tooltips.groupSelectionMode" datatype="html">
        <source>Gruppenauswahlmodus</source>
        <target state="final">Modalità di selezione di gruppo</target>
        <context-group purpose="location">
          <context context-type="sourcefile">src/app/components/matrix/matrix-view.component.ts</context>
          <context context-type="linenumber">99</context>
        </context-group>
      </trans-unit>
      <trans-unit id="matrix.view.tooltips.deselect" datatype="html">
        <source>Auswahl aufheben</source>
        <target state="final">Annullare la selezione</target>
        <context-group purpose="location">
          <context context-type="sourcefile">src/app/components/matrix/matrix-view.component.ts</context>
          <context context-type="linenumber">131</context>
        </context-group>
      </trans-unit>
      <trans-unit id="matrix.view.tooltips.createMatrixFromSelection" datatype="html">
        <source>Matrix aus Auswahl erstellen</source>
        <target state="final">Creare il diagramma stratigrafico della selezione</target>
        <context-group purpose="location">
          <context context-type="sourcefile">src/app/components/matrix/matrix-view.component.ts</context>
          <context context-type="linenumber">155</context>
        </context-group>
      </trans-unit>
      <trans-unit id="matrix.view.tooltips.reloadMatrix" datatype="html">
        <source>Matrix neu laden</source>
        <target state="final">Ricaricare il diagramma stratigrafico</target>
        <context-group purpose="location">
          <context context-type="sourcefile">src/app/components/matrix/matrix-view.component.ts</context>
          <context context-type="linenumber">178</context>
        </context-group>
      </trans-unit>
      <trans-unit id="matrix.view.noResourcesWarning" datatype="html">
        <source> Legen Sie für den ausgewählten Schnitt Ressourcen der Kategorie 'Stratigraphische Einheit' in der Ausgrabungsansicht an und verknüpfen Sie sie mit zeitlichen oder räumlichen Relationen. </source>
        <target state="final">Creare risorse della categoria 'Unità stratigrafica' nella visualizzazione di scavo per il saggio selezionato e collegarli alle relazioni cronologiche o fisiche.</target>
        <context-group purpose="location">
          <context context-type="sourcefile">src/app/components/matrix/matrix-view.html</context>
          <context context-type="linenumber">144</context>
        </context-group>
      </trans-unit>
      <trans-unit id="matrix.optionsMenu.relations.label" datatype="html">
        <source>Relationen:</source>
        <target state="final">Relazioni:</target>
        <context-group purpose="location">
          <context context-type="sourcefile">src/app/components/matrix/matrix-options-menu.component.ts</context>
          <context context-type="linenumber">32</context>
        </context-group>
      </trans-unit>
      <trans-unit id="matrix.optionsMenu.relations.temporal" datatype="html">
        <source> Zeitlich </source>
        <target state="final">
                        Cronologico
                    </target>
        <context-group purpose="location">
          <context context-type="sourcefile">src/app/components/matrix/matrix-options-menu.component.ts</context>
          <context context-type="linenumber">54</context>
        </context-group>
      </trans-unit>
      <trans-unit id="matrix.optionsMenu.relations.spatial" datatype="html">
        <source> Räumlich </source>
        <target state="final">
                        Fisico
                    </target>
        <context-group purpose="location">
          <context context-type="sourcefile">src/app/components/matrix/matrix-options-menu.component.ts</context>
          <context context-type="linenumber">54</context>
        </context-group>
      </trans-unit>
      <trans-unit id="matrix.optionsMenu.edges.label" datatype="html">
        <source>Kanten:</source>
        <target state="final">Limiti:</target>
        <context-group purpose="location">
          <context context-type="sourcefile">src/app/components/matrix/matrix-options-menu.component.ts</context>
          <context context-type="linenumber">54</context>
        </context-group>
      </trans-unit>
      <trans-unit id="matrix.optionsMenu.edges.straight" datatype="html">
        <source> Gerade </source>
        <target state="final">
                        Retto
                    </target>
        <context-group purpose="location">
          <context context-type="sourcefile">src/app/components/matrix/matrix-options-menu.component.ts</context>
          <context context-type="linenumber">54</context>
        </context-group>
      </trans-unit>
      <trans-unit id="matrix.optionsMenu.edges.curved" datatype="html">
        <source> Gebogen </source>
        <target state="final">
                        Curvo
                    </target>
        <context-group purpose="location">
          <context context-type="sourcefile">src/app/components/matrix/matrix-options-menu.component.ts</context>
          <context context-type="linenumber">54</context>
        </context-group>
      </trans-unit>
      <trans-unit id="matrix.optionsMenu.clusterOption" datatype="html">
        <source> Gruppierung nach Grobdatierung </source>
        <target state="final">
                        Raggruppamento per datazione approssimativa
                    </target>
        <context-group purpose="location">
          <context context-type="sourcefile">src/app/components/matrix/matrix-options-menu.component.ts</context>
          <context context-type="linenumber">54</context>
        </context-group>
      </trans-unit>
      <trans-unit id="util.dating.bce" datatype="html">
        <source>v. Chr.</source>
        <target state="final">a.C.</target>
        <context-group purpose="location">
          <context context-type="sourcefile">src/app/components/app.component.ts</context>
          <context context-type="linenumber">1</context>
        </context-group>
      </trans-unit>
      <trans-unit id="util.dating.ce" datatype="html">
        <source>n. Chr.</source>
        <target state="final">d.C.</target>
        <context-group purpose="location">
          <context context-type="sourcefile">src/app/components/app.component.ts</context>
          <context context-type="linenumber">1</context>
        </context-group>
      </trans-unit>
      <trans-unit id="util.dating.bp" datatype="html">
        <source>BP</source>
        <target state="final">BP</target>
        <context-group purpose="location">
          <context context-type="sourcefile">src/app/components/app.component.ts</context>
          <context context-type="linenumber">1</context>
        </context-group>
      </trans-unit>
      <trans-unit id="util.dating.before" datatype="html">
        <source>Vor</source>
        <target state="final">Prima</target>
        <context-group purpose="location">
          <context context-type="sourcefile">src/app/components/app.component.ts</context>
          <context context-type="linenumber">1</context>
        </context-group>
      </trans-unit>
      <trans-unit id="util.dating.after" datatype="html">
        <source>Nach</source>
        <target state="final">Dopo</target>
        <context-group purpose="location">
          <context context-type="sourcefile">src/app/components/app.component.ts</context>
          <context context-type="linenumber">1</context>
        </context-group>
      </trans-unit>
      <trans-unit id="util.dimension.asMeasuredBy" datatype="html">
        <source>gemessen an</source>
        <target state="final">misurato con</target>
        <context-group purpose="location">
          <context context-type="sourcefile">src/app/components/app.component.ts</context>
          <context context-type="linenumber">1</context>
        </context-group>
      </trans-unit>
      <trans-unit id="util.literature.zenonId" datatype="html">
        <source>Zenon-ID</source>
        <target state="final">>ID da Zenon</target>
        <context-group purpose="location">
          <context context-type="sourcefile">src/app/components/app.component.ts</context>
          <context context-type="linenumber">1</context>
        </context-group>
      </trans-unit>
      <trans-unit id="util.literature.doi" datatype="html">
        <source>DOI</source>
        <target state="final">DOI</target>
        <context-group purpose="location">
          <context context-type="sourcefile">src/app/components/app.component.ts</context>
          <context context-type="linenumber">1</context>
        </context-group>
      </trans-unit>
      <trans-unit id="util.literature.page" datatype="html">
        <source>Seite</source>
        <target state="final">Pagina</target>
        <context-group purpose="location">
          <context context-type="sourcefile">src/app/components/app.component.ts</context>
          <context context-type="linenumber">1</context>
        </context-group>
      </trans-unit>
      <trans-unit id="util.literature.figure" datatype="html">
        <source>Abbildung</source>
        <target state="final">Figura</target>
        <context-group purpose="location">
          <context context-type="sourcefile">src/app/components/app.component.ts</context>
          <context context-type="linenumber">1</context>
        </context-group>
      </trans-unit>
      <trans-unit id="util.optionalRange.from" datatype="html">
        <source>Von: </source>
        <target state="final">Da: </target>
        <context-group purpose="location">
          <context context-type="sourcefile">src/app/components/app.component.ts</context>
          <context context-type="linenumber">1</context>
        </context-group>
      </trans-unit>
      <trans-unit id="util.optionalRange.to" datatype="html">
        <source>, bis: </source>
        <target state="final">, a: </target>
        <context-group purpose="location">
          <context context-type="sourcefile">src/app/components/app.component.ts</context>
          <context context-type="linenumber">1</context>
        </context-group>
      </trans-unit>
      <trans-unit id="util.includesStratigraphicalUnits" datatype="html">
        <source>Umfasst stratigraphische Einheiten</source>
        <target state="final">Comprende le unità stratigrafiche</target>
        <context-group purpose="location">
          <context context-type="sourcefile">src/app/components/app.component.ts</context>
          <context context-type="linenumber">1</context>
        </context-group>
      </trans-unit>
      <trans-unit id="configuration.categoriesFilter.all" datatype="html">
        <source>Alle</source>
        <target state="final">Tutte</target>
        <context-group purpose="location">
          <context context-type="sourcefile">src/app/components/configuration/configuration.component.ts</context>
          <context context-type="linenumber">1</context>
        </context-group>
      </trans-unit>
      <trans-unit id="configuration.categoriesFilter.project" datatype="html">
        <source>Projekt</source>
        <target state="final">Progetto</target>
        <context-group purpose="location">
          <context context-type="sourcefile">src/app/components/configuration/configuration.component.ts</context>
          <context context-type="linenumber">1</context>
        </context-group>
      </trans-unit>
      <trans-unit id="configuration.categoriesFilter.trench" datatype="html">
        <source>Schnitt</source>
        <target state="final">Saggio</target>
        <context-group purpose="location">
          <context context-type="sourcefile">src/app/components/configuration/configuration.component.ts</context>
          <context context-type="linenumber">1</context>
        </context-group>
      </trans-unit>
      <trans-unit id="configuration.categoriesFilter.building" datatype="html">
        <source>Bauwerk</source>
        <target state="final">Edificio</target>
        <context-group purpose="location">
          <context context-type="sourcefile">src/app/components/configuration/configuration.component.ts</context>
          <context context-type="linenumber">1</context>
        </context-group>
      </trans-unit>
      <trans-unit id="configuration.categoriesFilter.survey" datatype="html">
        <source>Survey</source>
        <target state="final">Survey</target>
        <context-group purpose="location">
          <context context-type="sourcefile">src/app/components/configuration/configuration.component.ts</context>
          <context context-type="linenumber">1</context>
        </context-group>
      </trans-unit>
      <trans-unit id="configuration.categoriesFilter.images" datatype="html">
        <source>Bilderverwaltung</source>
        <target state="final">Gestione delle immagini</target>
        <context-group purpose="location">
          <context context-type="sourcefile">src/app/components/configuration/configuration.component.ts</context>
          <context context-type="linenumber">1</context>
        </context-group>
      </trans-unit>
      <trans-unit id="configuration.categoriesFilter.types" datatype="html">
        <source>Typenverwaltung</source>
        <target state="final">Gestione dei tipi</target>
        <context-group purpose="location">
          <context context-type="sourcefile">src/app/components/configuration/configuration.component.ts</context>
          <context context-type="linenumber">1</context>
        </context-group>
      </trans-unit>
      <trans-unit id="configuration.fieldSpecificSearch.notAllowedForProjectFields" datatype="html">
        <source>Eine feldspezifische Suche ist für Felder der Projekt-Kategorie nicht möglich.</source>
        <target state="final">Una ricerca specifica per campo non è possibile per i campi della categoria "progetti".</target>
        <context-group purpose="location">
          <context context-type="sourcefile">src/app/components/configuration/editor/field-editor-modal.component.ts</context>
          <context context-type="linenumber">1</context>
        </context-group>
      </trans-unit>
      <trans-unit id="configuration.fieldSpecificSearch.notAllowedForInputType" datatype="html">
        <source>Eine feldspezifische Suche ist für Felder dieses Eingabetyps nicht möglich.</source>
        <target state="final">Una ricerca specifica per campo non è possibile per i campi con questo tipo di input.</target>
        <context-group purpose="location">
          <context context-type="sourcefile">src/app/components/configuration/editor/field-editor-modal.component.ts</context>
          <context context-type="linenumber">1</context>
        </context-group>
      </trans-unit>
      <trans-unit id="configuration.fieldSpecificSearch.changingNotAllowed" datatype="html">
        <source>Die Einstellung kann für dieses Feld nicht geändert werden.</source>
        <target state="final">Non è possibile modificare l'impostazione per questo campo.</target>
        <context-group purpose="location">
          <context context-type="sourcefile">src/app/components/configuration/editor/field-editor-modal.component.ts</context>
          <context context-type="linenumber">1</context>
        </context-group>
      </trans-unit>
      <trans-unit id="configuration.groupChanged" datatype="html">
        <source>Die Gruppe wurde geändert.</source>
        <target state="final">Il gruppo è stato modificato.</target>
        <context-group purpose="location">
          <context context-type="sourcefile">src/app/components/configuration/editor/group-editor-modal.component.ts</context>
          <context context-type="linenumber">1</context>
        </context-group>
      </trans-unit>
      <trans-unit id="configuration.newValue" datatype="html">
        <source>Neuer Wert</source>
        <target state="final">Nuovo valore</target>
        <context-group purpose="location">
          <context context-type="sourcefile">src/app/components/configuration/editor/valuelist-editor-modal.component.ts</context>
          <context context-type="linenumber">1</context>
        </context-group>
      </trans-unit>
      <trans-unit id="configuration.valuelistChanged" datatype="html">
        <source>Die Werteliste wurde geändert.</source>
        <target state="final">La lista di valori è stata modificata.</target>
        <context-group purpose="location">
          <context context-type="sourcefile">src/app/components/configuration/editor/valuelist-editor-modal.component.ts</context>
          <context context-type="linenumber">1</context>
        </context-group>
      </trans-unit>
      <trans-unit id="configuration.field.valuelistFromProjectField" datatype="html">
        <source> Die Werteliste für dieses Feld entspricht den Einträgen im Feld <x id="START_TAG_CODE" ctype="x-code" equiv-text="&lt;code>"/><x id="INTERPOLATION" equiv-text="{{field.valuelistFromProjectField}}"/><x id="CLOSE_TAG_CODE" ctype="x-code" equiv-text="&lt;/code>"/> der Projekteinstellungen. </source>
        <target state="final">La lista di valori per questo campo corrisponde alle voci nel campo <x id="START_TAG_CODE" ctype="x-code" equiv-text="&lt;code>"/><x id="INTERPOLATION" equiv-text="{{field.valuelistFromProjectField}}"/><x id="CLOSE_TAG_CODE" ctype="x-code" equiv-text="&lt;/code>"/> delle impostazioni del progetto. </target>
        <context-group purpose="location">
          <context context-type="sourcefile">src/app/components/configuration/browse/configuration-field.component.ts</context>
          <context context-type="linenumber">71</context>
        </context-group>
      </trans-unit>
      <trans-unit id="configuation.hierarchicalRelationsInfo.liesWithin" datatype="html">
        <source> Ressourcen dieser Kategorie können unterhalb von Ressourcen folgender Kategorien angelegt werden: </source>
        <target state="final">Risorse di questa categoria possono essere create all'interno di risorse delle seguenti categorie:</target>
        <context-group purpose="location">
          <context context-type="sourcefile">src/app/components/configuration/browse/hierarchical-relations-info.component.ts</context>
          <context context-type="linenumber">51</context>
        </context-group>
      </trans-unit>
      <trans-unit id="configuation.hierarchicalRelationsInfo.includes" datatype="html">
        <source> Unterhalb von Ressourcen dieser Kategorie können Ressourcen folgender Kategorien angelegt werden: </source>
        <target state="final">All'interno di risorse di questa categoria possono essere create risorse di queste categorie:</target>
        <context-group purpose="location">
          <context context-type="sourcefile">src/app/components/configuration/browse/hierarchical-relations-info.component.ts</context>
          <context context-type="linenumber">82</context>
        </context-group>
      </trans-unit>
      <trans-unit id="configuration.hierarchicalRelationsInfo.noLiesWithin" datatype="html">
        <source> Ressourcen dieser Kategorie können nicht unterhalb von anderen Ressourcen angelegt werden. </source>
        <target state="final">Risorse di questa categoria non possono essere create all'interno di altre risorse. </target>
        <context-group purpose="location">
          <context context-type="sourcefile">src/app/components/configuration/browse/hierarchical-relations-info.component.ts</context>
          <context context-type="linenumber">82</context>
        </context-group>
      </trans-unit>
      <trans-unit id="configuration.hierarchicalRelationsInfo.noIncludes" datatype="html">
        <source> Unterhalb von Ressourcen dieser Kategorie können keine anderen Ressourcen angelegt werden. </source>
        <target state="final">All'interno di risorse di questa categoria non possono essere create altre risorse. </target>
        <context-group purpose="location">
          <context context-type="sourcefile">src/app/components/configuration/browse/hierarchical-relations-info.component.ts</context>
          <context context-type="linenumber">82</context>
        </context-group>
      </trans-unit>
      <trans-unit id="configuration.conflicts.header" datatype="html">
        <source>Konflikte in der Projektkonfiguration</source>
        <target state="final">Conflitti nella configurazione del progetto</target>
        <context-group purpose="location">
          <context context-type="sourcefile">src/app/components/configuration/conflicts/configuration-conflicts-modal.component.ts</context>
          <context context-type="linenumber">47</context>
        </context-group>
      </trans-unit>
      <trans-unit id="docedit.group.conflicts" datatype="html">
        <source>Konflikte</source>
        <target state="final">Conflitti</target>
        <context-group purpose="location">
          <context context-type="sourcefile">src/app/components/docedit/core/edit-form.component.ts</context>
          <context context-type="linenumber">1</context>
        </context-group>
      </trans-unit>
      <trans-unit id="docedit.parentLabel.project" datatype="html">
        <source>Projekt</source>
        <target state="final">Progetto</target>
        <context-group purpose="location">
          <context context-type="sourcefile">src/app/components/docedit/docedit.component.ts</context>
          <context context-type="linenumber">1</context>
        </context-group>
      </trans-unit>
      <trans-unit id="docedit.saveModal.resourceChanged" datatype="html">
        <source>Die Ressource wurde geändert.</source>
        <target state="final">La risorsa è stata modificata.</target>
        <context-group purpose="location">
          <context context-type="sourcefile">src/app/components/docedit/docedit.component.ts</context>
          <context context-type="linenumber">1</context>
        </context-group>
      </trans-unit>
      <trans-unit id="docedit.tabs.conflicts.deletedResource" datatype="html">
        <source>Gelöschte Ressource</source>
        <target state="final">Risorse eliminate</target>
        <context-group purpose="location">
          <context context-type="sourcefile">src/app/components/docedit/tabs/docedit-conflicts-tab.component.ts</context>
          <context context-type="linenumber">1</context>
        </context-group>
      </trans-unit>
      <trans-unit id="docedit.tabs.conflicts.geometry" datatype="html">
        <source>Geometrie</source>
        <target state="final">Geometria</target>
        <context-group purpose="location">
          <context context-type="sourcefile">src/app/components/docedit/tabs/docedit-conflicts-tab.component.ts</context>
          <context context-type="linenumber">1</context>
        </context-group>
      </trans-unit>
      <trans-unit id="docedit.tabs.conflicts.georeference" datatype="html">
        <source>Georeferenz</source>
        <target state="final">Georeferenziazione</target>
        <context-group purpose="location">
          <context context-type="sourcefile">src/app/components/docedit/tabs/docedit-conflicts-tab.component.ts</context>
          <context context-type="linenumber">1</context>
        </context-group>
      </trans-unit>
      <trans-unit id="docedit.tabs.images.tooltips.removeLink" datatype="html">
        <source>Verknüpfung löschen</source>
        <target state="final">Eliminare il collegamento</target>
        <context-group purpose="location">
          <context context-type="sourcefile">src/app/components/viewmodal/image/image-view-modal.component.ts</context>
          <context context-type="linenumber">1</context>
        </context-group>
      </trans-unit>
      <trans-unit id="docedit.tabs.images.tooltips.removeLinks" datatype="html">
        <source>Verknüpfungen löschen</source>
        <target state="final">Eliminare i collegamenti</target>
        <context-group purpose="location">
          <context context-type="sourcefile">src/app/components/viewmodal/image/image-view-modal.component.ts</context>
          <context context-type="linenumber">1</context>
        </context-group>
      </trans-unit>
      <trans-unit id="export.dialog.untitled" datatype="html">
        <source>Ohne Titel</source>
        <target state="final">Senza titolo</target>
        <context-group purpose="location">
          <context context-type="sourcefile">src/app/components/export/export.component.ts</context>
          <context context-type="linenumber">1</context>
        </context-group>
      </trans-unit>
      <trans-unit id="export.dialog.filter.catalog" datatype="html">
        <source>Katalog</source>
        <target state="final">Lista</target>
        <context-group purpose="location">
          <context context-type="sourcefile">src/app/components/export/export.component.ts</context>
          <context context-type="linenumber">1</context>
        </context-group>
      </trans-unit>
      <trans-unit id="export.dialog.filter.geojson" datatype="html">
        <source>GeoJSON-Datei</source>
        <target state="final">File GeoJSON</target>
        <context-group purpose="location">
          <context context-type="sourcefile">src/app/components/export/export.component.ts</context>
          <context context-type="linenumber">1</context>
        </context-group>
      </trans-unit>
      <trans-unit id="export.dialog.filter.zip" datatype="html">
        <source>ZIP-Archiv</source>
        <target state="final">Archivio ZIP</target>
        <context-group purpose="location">
          <context context-type="sourcefile">src/app/components/export/export.component.ts</context>
          <context context-type="linenumber">1</context>
        </context-group>
      </trans-unit>
      <trans-unit id="imageOverview.searchBar.constraints.linkedResources" datatype="html">
        <source>Verknüpfte Ressourcen</source>
        <target state="final">Risorse collegate</target>
        <context-group purpose="location">
          <context context-type="sourcefile">src/app/components/image/overview/searchbar/image-overview-search-constraints.component.ts</context>
          <context context-type="linenumber">1</context>
        </context-group>
      </trans-unit>
      <trans-unit id="messages.import.error.notupdated" datatype="html">
        <source>Fehlgeschlagene Zuordnung per Bezeichner '[0]'. Ressource nicht vorhanden.</source>
        <target state="final">Assegnazione per identificatore fallita '[0]'. Risorsa non disponibile.</target>
        <context-group purpose="location">
          <context context-type="sourcefile">src/app/components/messages/m.ts</context>
          <context context-type="linenumber">1</context>
        </context-group>
      </trans-unit>
      <trans-unit id="messages.messages.error.unknownMessage" datatype="html">
        <source>Ein unbekannter Fehler ist aufgetreten. Details können in der Developer Console eingesehen werden.</source>
        <target state="final">Si è verificato un errore sconosciuto. I dettagli possono essere visualizzati nella developer console.</target>
        <context-group purpose="location">
          <context context-type="sourcefile">src/app/components/messages/m.ts</context>
          <context context-type="linenumber">1</context>
        </context-group>
      </trans-unit>
      <trans-unit id="messages.configuration.error.generic" datatype="html">
        <source>Fehler beim Auswerten eines Konfigurationsobjektes.</source>
        <target state="final">Errore nell'analisi di un oggetto di configurazione.</target>
        <context-group purpose="location">
          <context context-type="sourcefile">src/app/components/messages/m.ts</context>
          <context context-type="linenumber">1</context>
        </context-group>
      </trans-unit>
      <trans-unit id="messages.configReader.error.invalidJson" datatype="html">
        <source>Fehler beim Parsen der Konfigurationsdatei '[0]': Das JSON ist nicht valide.</source>
        <target state="final">Errore nella resa parser del file di configurazione '[0]': il codice JSON non è valido.</target>
        <context-group purpose="location">
          <context context-type="sourcefile">src/app/components/messages/m.ts</context>
          <context context-type="linenumber">1</context>
        </context-group>
      </trans-unit>
      <trans-unit id="messages.all.error.find" datatype="html">
        <source>Beim Laden von Ressourcen ist ein Fehler aufgetreten.</source>
        <target state="final">Si è verificato un errore durante il caricamento delle risorse</target>
        <context-group purpose="location">
          <context context-type="sourcefile">src/app/components/messages/m.ts</context>
          <context context-type="linenumber">1</context>
        </context-group>
      </trans-unit>
      <trans-unit id="messages.settings.success" datatype="html">
        <source>Die Einstellungen wurden erfolgreich aktiviert.</source>
        <target state="final">Le impostazioni sono state attivate con successo.</target>
        <context-group purpose="location">
          <context context-type="sourcefile">src/app/components/messages/m.ts</context>
          <context context-type="linenumber">1</context>
        </context-group>
      </trans-unit>
      <trans-unit id="messages.settings.error.malformedAddress" datatype="html">
        <source>Die angegebene Serveradresse entspricht nicht dem angegebenen Format.</source>
        <target state="final">L'indirizzo del server specificato non supporta il formato scelto.</target>
        <context-group purpose="location">
          <context context-type="sourcefile">src/app/components/messages/m.ts</context>
          <context context-type="linenumber">1</context>
        </context-group>
      </trans-unit>
      <trans-unit id="messages.app.error.genericSaveError" datatype="html">
        <source>Beim Speichern der Ressource ist ein Fehler aufgetreten.</source>
        <target state="final">Si è verificato un errore durante il salvataggio della risorsa.</target>
        <context-group purpose="location">
          <context context-type="sourcefile">src/app/components/messages/m.ts</context>
          <context context-type="linenumber">1</context>
        </context-group>
      </trans-unit>
      <trans-unit id="messages.backup.write.success" datatype="html">
        <source>Die Datenbank wurde erfolgreich gesichert.</source>
        <target state="final">Il backup della banca dati è stato eseguito correttamente.</target>
        <context-group purpose="location">
          <context context-type="sourcefile">src/app/components/messages/m.ts</context>
          <context context-type="linenumber">1</context>
        </context-group>
      </trans-unit>
      <trans-unit id="messages.backup.read.success" datatype="html">
        <source>Das Backup wurde erfolgreich eingelesen.</source>
        <target state="final">Il backup è stato importato correttamente.</target>
        <context-group purpose="location">
          <context context-type="sourcefile">src/app/components/messages/m.ts</context>
          <context context-type="linenumber">1</context>
        </context-group>
      </trans-unit>
      <trans-unit id="messages.backup.write.error.generic" datatype="html">
        <source>Beim Sichern der Datenbank ist ein Fehler aufgetreten.</source>
        <target state="final">Si è verificato un errore durante il backup della banca dati.</target>
        <context-group purpose="location">
          <context context-type="sourcefile">src/app/components/messages/m.ts</context>
          <context context-type="linenumber">1</context>
        </context-group>
      </trans-unit>
      <trans-unit id="messages.backup.read.error.generic" datatype="html">
        <source>Beim Einlesen der Backup-Datei ist ein Fehler aufgetreten.</source>
        <target state="final">Si è verificato un errore durante l'importazione del file di backup.</target>
        <context-group purpose="location">
          <context context-type="sourcefile">src/app/components/messages/m.ts</context>
          <context context-type="linenumber">1</context>
        </context-group>
      </trans-unit>
      <trans-unit id="messages.backup.read.error.fileNotFound" datatype="html">
        <source>Die angegebene Datei konnte nicht gefunden werden.</source>
        <target state="final">Il file specificato non è stato trovato.</target>
        <context-group purpose="location">
          <context context-type="sourcefile">src/app/components/messages/m.ts</context>
          <context context-type="linenumber">1</context>
        </context-group>
      </trans-unit>
      <trans-unit id="messages.backup.read.error.noProjectName" datatype="html">
        <source>Geben Sie einen Projektnamen an, um fortzufahren.</source>
        <target state="final">Specificare il nome di un progetto per continuare.</target>
        <context-group purpose="location">
          <context context-type="sourcefile">src/app/components/messages/m.ts</context>
          <context context-type="linenumber">1</context>
        </context-group>
      </trans-unit>
      <trans-unit id="messages.backup.read.error.sameProjectName" datatype="html">
        <source>Bitte wählen Sie als Ziel ein anderes als das gerade ausgewählte Projekt.</source>
        <target state="final">Si prega di selezionare un progetto diverso da quello appena selezionato.</target>
        <context-group purpose="location">
          <context context-type="sourcefile">src/app/components/messages/m.ts</context>
          <context context-type="linenumber">1</context>
        </context-group>
      </trans-unit>
      <trans-unit id="messages.backup.read.warning.unsimilarProjectName" datatype="html">
        <source>Der von Ihnen gewählte Projektname unterscheidet sich stark vom Projektnamen des Originalprojekts. Bitte prüfen Sie, ob Sie die korrekte Backup-Datei ausgewählt haben, bevor Sie Daten aus dem wiederhergestellten Projekt mit anderen Field-Desktop-Instanzen oder Field-Servern synchronisieren.</source>
        <target state="final">Il nome del progetto selezionato è molto diverso dal nome del progetto originale. Controllare di aver selezionato il file di backup corretto prima di sincronizzare i dati del progetto ripristinato con altre istanze o banche dati Field.</target>
        <context-group purpose="location">
          <context context-type="sourcefile">src/app/components/messages/m.ts</context>
          <context context-type="linenumber">1</context>
        </context-group>
      </trans-unit>
      <trans-unit id="messages.model.validation.error.identifierExists" datatype="html">
        <source>Der Ressourcen-Bezeichner [0] existiert bereits.</source>
        <target state="final">L'identificatore di risorsa [0] esiste già.</target>
        <context-group purpose="location">
          <context context-type="sourcefile">src/app/components/messages/m.ts</context>
          <context context-type="linenumber">1</context>
        </context-group>
      </trans-unit>
      <trans-unit id="messages.model.validation.error.missingCoordinates" datatype="html">
        <source>Die Koordinaten einer Geometrie sind nicht definiert.</source>
        <target state="final">Le coordinate di una geometria non sono definite.</target>
        <context-group purpose="location">
          <context context-type="sourcefile">src/app/components/messages/m.ts</context>
          <context context-type="linenumber">1</context>
        </context-group>
      </trans-unit>
      <trans-unit id="messages.model.validation.error.invalidCoordinates" datatype="html">
        <source>Die Koordinaten einer Geometrie vom Typ [0] sind nicht valide.</source>
        <target state="final">Le coordinate di una geometria di tipo [0] non sono valide.</target>
        <context-group purpose="location">
          <context context-type="sourcefile">src/app/components/messages/m.ts</context>
          <context context-type="linenumber">1</context>
        </context-group>
      </trans-unit>
      <trans-unit id="messages.model.validation.error.missingGeometryType" datatype="html">
        <source>Der Typ einer Geometrie ist nicht definiert.</source>
        <target state="final">Il tipo di una geometria non è definito.</target>
        <context-group purpose="location">
          <context context-type="sourcefile">src/app/components/messages/m.ts</context>
          <context context-type="linenumber">1</context>
        </context-group>
      </trans-unit>
      <trans-unit id="messages.model.validation.error.unsupportedGeometryType" datatype="html">
        <source>Der Geometrietyp [0] wird von der Anwendung nicht unterstützt.</source>
        <target state="final">Il tipo di geometria [0] non è supportato dall'applicazione.</target>
        <context-group purpose="location">
          <context context-type="sourcefile">src/app/components/messages/m.ts</context>
          <context context-type="linenumber">1</context>
        </context-group>
      </trans-unit>
      <trans-unit id="messages.initialSync.targetDbNotEmpty" datatype="html">
        <source>Download fehlgeschlagen: Das angegebene Projekt existiert bereits auf dieser Field-Desktop-Installation.</source>
        <target state="final">Scaricamento fallito: il progetto selezionazo esiste già in questa installazione di Field Desktop.</target>
        <context-group purpose="location">
          <context context-type="sourcefile">src/app/components/messages/m.ts</context>
          <context context-type="linenumber">1</context>
        </context-group>
      </trans-unit>
      <trans-unit id="messages.initialSync.genericError" datatype="html">
        <source>Download fehlgeschlagen: Stellen Sie sicher, dass die angegebene Adresse korrekt ist und eine Netzwerkverbindung besteht. Prüfen Sie auch die Firewalleinstellungen Ihres Systems.</source>
        <target state="final">Scaricamento fallito: assicurarsi che l'indirizzo specificato sia corretto e che vi sia una connessione di rete funzionante. Controllare anche le impostazioni del firewall del proprio sistema.</target>
        <context-group purpose="location">
          <context context-type="sourcefile">src/app/components/messages/m.ts</context>
          <context context-type="linenumber">1</context>
        </context-group>
        <context-group purpose="location">
          <context context-type="sourcefile">src/app/components/messages/m.ts</context>
          <context context-type="linenumber">1</context>
        </context-group>
      </trans-unit>
      <trans-unit id="messages.initialSync.couldNotStartGenericError" datatype="html">
        <source>Download fehlgeschlagen: Ein unbekannter Fehler ist aufgetreten.</source>
        <target state="final">Scaricamento fallito: è avvenuto un errore sconosciuto.</target>
        <context-group purpose="location">
          <context context-type="sourcefile">src/app/components/messages/m.ts</context>
          <context context-type="linenumber">1</context>
        </context-group>
      </trans-unit>
      <trans-unit id="messages.initialSync.invalidCredentials" datatype="html">
        <source>Download fehlgeschlagen: Stellen Sie sicher, dass das Projekt unter der angegebenen Adresse existiert und prüfen Sie das Passwort.</source>
        <target state="final">Scaricamento fallito: controllare che il progetto esista all'indirizzo indicato e verificare la password.</target>
        <context-group purpose="location">
          <context context-type="sourcefile">src/app/components/messages/m.ts</context>
          <context context-type="linenumber">1</context>
        </context-group>
      </trans-unit>
      <trans-unit id="messages.import.success.single" datatype="html">
        <source>Eine Ressource wurde erfolgreich importiert.</source>
        <target state="final">Una risorsa è stata importata con successo.</target>
        <context-group purpose="location">
          <context context-type="sourcefile">src/app/components/messages/m.ts</context>
          <context context-type="linenumber">1</context>
        </context-group>
      </trans-unit>
      <trans-unit id="messages.import.success.multiple" datatype="html">
        <source>[0] Ressourcen wurden erfolgreich importiert.</source>
        <target state="final">Le risorse [0] sono state importate con successo.</target>
        <context-group purpose="location">
          <context context-type="sourcefile">src/app/components/messages/m.ts</context>
          <context context-type="linenumber">1</context>
        </context-group>
      </trans-unit>
      <trans-unit id="messages.import.success.multiple.defaultParameter" datatype="html">
        <source>Mehrere</source>
        <target state="final">Vari</target>
        <context-group purpose="location">
          <context context-type="sourcefile">src/app/components/messages/m.ts</context>
          <context context-type="linenumber">1</context>
        </context-group>
      </trans-unit>
      <trans-unit id="messages.import.warning.empty" datatype="html">
        <source>Die Import-Datei enthält keine Einträge.</source>
        <target state="final">Il file di importazione non contiene alcuna voce.</target>
        <context-group purpose="location">
          <context context-type="sourcefile">src/app/components/messages/m.ts</context>
          <context context-type="linenumber">1</context>
        </context-group>
      </trans-unit>
      <trans-unit id="messages.import.warning.ignoredExistingIdentifier" datatype="html">
        <source>Die Ressource '[0]' wurde nicht importiert, weil bereits eine Ressource mit dem gleichen Bezeichner existiert.</source>
        <target state="final">La risorsa '[0]' non è stata importata perché esiste già una risorsa con lo stesso identificatore.</target>
        <context-group purpose="location">
          <context context-type="sourcefile">src/app/components/messages/m.ts</context>
          <context context-type="linenumber">1</context>
        </context-group>
      </trans-unit>
      <trans-unit id="messages.import.warning.ignoredExistingIdentifiers" datatype="html">
        <source>[0] Ressourcen wurden nicht importiert, weil bereits Ressourcen mit dem jeweiligen Bezeichner existieren (vollständige Auflistung unten).</source>
        <target state="final">[0] risorse non sono state importate perché esistono già risorse con gli stessi identificatori (elenco completo qui sotto).</target>
        <context-group purpose="location">
          <context context-type="sourcefile">src/app/components/messages/m.ts</context>
          <context context-type="linenumber">1</context>
        </context-group>
      </trans-unit>
      <trans-unit id="messages.import.warning.ignoredMissingIdentifier" datatype="html">
        <source>Die Ressource '[0]' wurde nicht importiert, weil keine Ressource mit dem Bezeichner gefunden wurde.</source>
        <target state="final">La risorsa '[0]' non è stata importata perché non è stata trovata nessuna risorsa con questo identificatore.</target>
        <context-group purpose="location">
          <context context-type="sourcefile">src/app/components/messages/m.ts</context>
          <context context-type="linenumber">1</context>
        </context-group>
      </trans-unit>
      <trans-unit id="messages.import.warning.ignoredMissingIdentifiers" datatype="html">
        <source>[0] Ressourcen wurden nicht importiert, weil keine Ressourcen mit dem jeweiligen Bezeichner gefunden wurden (vollständige Auflistung unten).</source>
        <target state="final">[0] risorse non sono state importate perché non sono state trovate risorse con questi identificatori (elenco completo qui sotto).</target>
        <context-group purpose="location">
          <context context-type="sourcefile">src/app/components/messages/m.ts</context>
          <context context-type="linenumber">1</context>
        </context-group>
        <context-group purpose="location">
          <context context-type="sourcefile">src/app/components/messages/m.ts</context>
          <context context-type="linenumber">1</context>
        </context-group>
      </trans-unit>
      <trans-unit id="messages.import.error.genericStartError" datatype="html">
        <source>Import kann nicht gestartet werden.</source>
        <target state="final">L'importazione non può essere avviata.</target>
        <context-group purpose="location">
          <context context-type="sourcefile">src/app/components/messages/m.ts</context>
          <context context-type="linenumber">1</context>
        </context-group>
      </trans-unit>
      <trans-unit id="messages.import.error.fileUnreadable" datatype="html">
        <source>Beim Import ist ein Fehler aufgetreten: Die Datei [0] konnte nicht gelesen werden.</source>
        <target state="final">Si è verificato un errore durante l'importazione: il file [0] non può essere letto.</target>
        <context-group purpose="location">
          <context context-type="sourcefile">src/app/components/messages/m.ts</context>
          <context context-type="linenumber">1</context>
        </context-group>
      </trans-unit>
      <trans-unit id="messages.import.error.invalidJson" datatype="html">
        <source>Beim Import ist ein Fehler aufgetreten: Das JSON ist nicht valide. Die ursprüngliche Fehlermeldung lautet: [0].</source>
        <target state="final">Si è verificato un errore durante l'importazione: il file JSON non è valido. Il messaggio di errore originale è [0].</target>
        <context-group purpose="location">
          <context context-type="sourcefile">src/app/components/messages/m.ts</context>
          <context context-type="linenumber">1</context>
        </context-group>
      </trans-unit>
      <trans-unit id="messages.import.error.invalidJsonl" datatype="html">
        <source>Beim Import ist ein Fehler aufgetreten: Das JSON in Zeile [0] ist nicht valide.</source>
        <target state="final">Si è verificato un errore durante l'importazione: Il file JSON nella riga [0] non è valido.</target>
        <context-group purpose="location">
          <context context-type="sourcefile">src/app/components/messages/m.ts</context>
          <context context-type="linenumber">1</context>
        </context-group>
      </trans-unit>
      <trans-unit id="messages.import.error.invalidGeojsonImportStruct" datatype="html">
        <source>Fehlerhafte GeoJSON-Importstruktur. Grund: [0].</source>
        <target state="final">Struttura di importazione del file GeoJSON non corretta. Motivo: [0].</target>
        <context-group purpose="location">
          <context context-type="sourcefile">src/app/components/messages/m.ts</context>
          <context context-type="linenumber">1</context>
        </context-group>
      </trans-unit>
      <trans-unit id="messages.import.error.missingIdentifier" datatype="html">
        <source>Beim Import ist ein Fehler aufgetreten: Ein oder mehrere Features ohne properties.identifier wurden gefunden.</source>
        <target state="final">Si è verificato un errore durante l'importazione: sono state trovate una o più caratteristiche senza properties.identifier.</target>
        <context-group purpose="location">
          <context context-type="sourcefile">src/app/components/messages/m.ts</context>
          <context context-type="linenumber">1</context>
        </context-group>
      </trans-unit>
      <trans-unit id="messages.import.error.parser.idnottobeset" datatype="html">
        <source>Beim Import ist ein Fehler aufgetreten: Ein oder mehrere Ressourcen enthielten unerlaubte Einträge für resource.id.</source>
        <target state="final">Si è verificato un errore durante l'importazione: una o più risorse contenevano voci non valide per resource.id.</target>
        <context-group purpose="location">
          <context context-type="sourcefile">src/app/components/messages/m.ts</context>
          <context context-type="linenumber">1</context>
        </context-group>
      </trans-unit>
      <trans-unit id="messages.import.error.identifierFormat" datatype="html">
        <source>Beim Import ist ein Fehler aufgetreten: properties.identifier muss eine Zeichenkette sein, keine Zahl.</source>
        <target state="final">Si è verificato un errore durante l'importazione: properties.identifier deve essere una successione di caratteri, non un numero.</target>
        <context-group purpose="location">
          <context context-type="sourcefile">src/app/components/messages/m.ts</context>
          <context context-type="linenumber">1</context>
        </context-group>
      </trans-unit>
      <trans-unit id="messages.import.error.invalidCsv" datatype="html">
        <source>Beim Import ist ein Fehler aufgetreten: Das CSV in Zeile [0] konnte nicht gelesen werden.</source>
        <target state="final">Si è verificato un errore durante l'importazione: il CSV nella riga [0] non può essere letto.</target>
        <context-group purpose="location">
          <context context-type="sourcefile">src/app/components/messages/m.ts</context>
          <context context-type="linenumber">1</context>
        </context-group>
      </trans-unit>
      <trans-unit id="messages.import.error.csvInvalidHeading" datatype="html">
        <source>Ungültiger CSV-Header: Siehe [0].</source>
        <target state="final">L'header del file CSV non è valido: vedi [0].</target>
        <context-group purpose="location">
          <context context-type="sourcefile">src/app/components/messages/m.ts</context>
          <context context-type="linenumber">1</context>
        </context-group>
      </trans-unit>
      <trans-unit id="messages.import.error.csvHeadingEmptyEntry" datatype="html">
        <source>CSV-Header darf keine leeren Einträge haben.</source>
        <target state="final">L'header del file CSV non può avere voci vuote.</target>
        <context-group purpose="location">
          <context context-type="sourcefile">src/app/components/messages/m.ts</context>
          <context context-type="linenumber">1</context>
        </context-group>
      </trans-unit>
      <trans-unit id="messages.import.parser.error.csvHeadingPathItemTypeMismatch" datatype="html">
        <source>CSV-Header: Array Indices und Object keys dürfen nicht gemischt werden: [0]</source>
        <target state="final">CSV-Header: gli indici Array e le Object keys non devono essere mescolati: [0]</target>
        <context-group purpose="location">
          <context context-type="sourcefile">src/app/components/messages/m.ts</context>
          <context context-type="linenumber">1</context>
        </context-group>
      </trans-unit>
      <trans-unit id="messages.import.error.csvHeadingArrayIndicesInvalidSequence" datatype="html">
        <source>Ungültige Sequenz für Array Indices in CSV-Header: [0]</source>
        <target state="final">Sequenza non valida per gli indici Array nelle CSV-Header: [0]</target>
        <context-group purpose="location">
          <context context-type="sourcefile">src/app/components/messages/m.ts</context>
          <context context-type="linenumber">1</context>
        </context-group>
      </trans-unit>
      <trans-unit id="messages.import.error.csvRowsLengthMismatch" datatype="html">
        <source>Anzahl der Einträge in Zeile [0] stimmt nicht mit Anzahl der Einträge in Header überein</source>
        <target state="final">Il numero di voci nella riga [0] non corrisponde al numero di voci nelle intestazioni</target>
        <context-group purpose="location">
          <context context-type="sourcefile">src/app/components/messages/m.ts</context>
          <context context-type="linenumber">1</context>
        </context-group>
      </trans-unit>
      <trans-unit id="messages.import.error.parser.csv.notaboolean" datatype="html">
        <source>CSV fehlerhaft: Wert "[0]" in Spalte "[1]" ist kein Boolean.</source>
        <target state="final">CSV errato: il valore "[0]" nella colonna "[1]" non è booleano.</target>
        <context-group purpose="location">
          <context context-type="sourcefile">src/app/components/messages/m.ts</context>
          <context context-type="linenumber">1</context>
        </context-group>
      </trans-unit>
      <trans-unit id="messages.import.error.parser.csv.notanumber" datatype="html">
        <source>CSV fehlerhaft: Wert "[0]" in Spalte "[1]" ist keine Zahl.</source>
        <target state="final">CSV errato: il valore "[0]" nella colonna "[1]" non è un numero.</target>
        <context-group purpose="location">
          <context context-type="sourcefile">src/app/components/messages/m.ts</context>
          <context context-type="linenumber">1</context>
        </context-group>
      </trans-unit>
      <trans-unit id="messages.import.error.genericCsvError" datatype="html">
        <source>Beim Import ist ein Fehler aufgetreten: Die CSV-Daten konnten nicht gelesen werden.</source>
        <target state="final">Si è verificato un errore durante l'importazione: Non è stato possibile leggere i dati CSV.</target>
        <context-group purpose="location">
          <context context-type="sourcefile">src/app/components/messages/m.ts</context>
          <context context-type="linenumber">1</context>
        </context-group>
      </trans-unit>
      <trans-unit id="messages.import.error.mandatoryCsvFieldMissing" datatype="html">
        <source>Beim Import ist ein Fehler aufgetreten: In Zeile [0] fehlt das Pflichtfeld '[1]'.</source>
        <target state="final">Si è verificato un errore durante l'importazione: Nella riga [0] manca il campo obbligatorio "[1]".</target>
        <context-group purpose="location">
          <context context-type="sourcefile">src/app/components/messages/m.ts</context>
          <context context-type="linenumber">1</context>
        </context-group>
      </trans-unit>
      <trans-unit id="messages.import.error.invalidOperationResource" datatype="html">
        <source>Beim Import ist ein Fehler aufgetreten: Ressourcen der Kategorie [0] können der gewählten Maßnahme der Kategorie [1] nicht zugeordnet werden.</source>
        <target state="final">Si è verificato un errore durante l'importazione: Le risorse della categoria [0] non possono essere assegnate all'operazione selezionata della categoria [1].</target>
        <context-group purpose="location">
          <context context-type="sourcefile">src/app/components/messages/m.ts</context>
          <context context-type="linenumber">1</context>
        </context-group>
      </trans-unit>
      <trans-unit id="messages.import.error.operationsNotAllowed" datatype="html">
        <source>Wenn die Option 'Daten einer Maßnahme zuordnen' gewählt ist, darf die Import-Datei keine Maßnahmen enthalten.</source>
        <target state="final">Se è selezionata l'opzione "Assegna dati ad una operazione", il file di importazione non deve contenere alcuna operazione.</target>
        <context-group purpose="location">
          <context context-type="sourcefile">src/app/components/messages/m.ts</context>
          <context context-type="linenumber">1</context>
        </context-group>
      </trans-unit>
      <trans-unit id="messages.import.error.onlyplaceandoperationwithoutrecordedinallowed" datatype="html">
        <source>Wenn 'Keine Zuordnung' gewählt ist, müssen alle Ressourcen außer Maßnahmen oder Orte 'isChildOf'-Zuordnungen haben.</source>
        <target state="final">Se viene selezionato 'nessuna assegnazione', tutte le risorse eccetto le operazioni o le posizioni devono avere assegnazioni 'isChildOf'.</target>
        <context-group purpose="location">
          <context context-type="sourcefile">src/app/components/messages/m.ts</context>
          <context context-type="linenumber">1</context>
        </context-group>
      </trans-unit>
      <trans-unit id="messages.import.error.duplicateidentifier" datatype="html">
        <source>Mehrfach vorhandener Identifier in Importdatei: '[0]'.</source>
        <target state="final">Identificatore multiplo esistente nel file di importazione: '[0]'.</target>
        <context-group purpose="location">
          <context context-type="sourcefile">src/app/components/messages/m.ts</context>
          <context context-type="linenumber">1</context>
        </context-group>
      </trans-unit>
      <trans-unit id="messages.import.error.genericDatastoreError" datatype="html">
        <source>Beim Import ist ein Fehler aufgetreten: Die Ressource [0] konnte nicht gespeichert werden.</source>
        <target state="final">Si è verificato un errore durante l'importazione: Non è stato possibile salvare la risorsa [0].</target>
        <context-group purpose="location">
          <context context-type="sourcefile">src/app/components/messages/m.ts</context>
          <context context-type="linenumber">1</context>
        </context-group>
      </trans-unit>
      <trans-unit id="messages.import.error.invalidGeometry" datatype="html">
        <source>Beim Import ist ein Fehler aufgetreten: Invalide Geometriedaten in Zeile [0].</source>
        <target state="final">Si è verificato un errore durante l'importazione: Dati geometrici non validi nella riga [0].</target>
        <context-group purpose="location">
          <context context-type="sourcefile">src/app/components/messages/m.ts</context>
          <context context-type="linenumber">1</context>
        </context-group>
      </trans-unit>
      <trans-unit id="messages.import.error.rollbackError" datatype="html">
        <source>Beim Versuch, die bereits importierten Daten zu löschen, ist ein Fehler aufgetreten.</source>
        <target state="final">Si è verificato un errore nel tentativo di cancellare i dati già importati.</target>
        <context-group purpose="location">
          <context context-type="sourcefile">src/app/components/messages/m.ts</context>
          <context context-type="linenumber">1</context>
        </context-group>
      </trans-unit>
      <trans-unit id="messages.import.error.missingRelationTarget" datatype="html">
        <source>Beim Import ist ein Fehler aufgetreten: Die als Ziel einer Relation angegebene Ressource mit der ID [0] konnte nicht gefunden werden.</source>
        <target state="final">Si è verificato un errore durante l'importazione: La risorsa con la ID [0] indicata come punto finale di una relazione non è stata trovata.</target>
        <context-group purpose="location">
          <context context-type="sourcefile">src/app/components/messages/m.ts</context>
          <context context-type="linenumber">1</context>
        </context-group>
      </trans-unit>
      <trans-unit id="messages.import.error.notInterrelated" datatype="html">
        <source>Beim Import ist ein Fehler aufgetreten: Verknüpfung bei '[0]' fehlerhaft.</source>
        <target state="final">Si è verificato un errore durante l'importazione: Il collegamento a "[0]" non è corretto.</target>
        <context-group purpose="location">
          <context context-type="sourcefile">src/app/components/messages/m.ts</context>
          <context context-type="linenumber">1</context>
        </context-group>
      </trans-unit>
      <trans-unit id="messages.import.error.emptyRelation" datatype="html">
        <source>Beim Import ist ein Fehler aufgetreten: Leere Relation bei '[0]'.</source>
        <target state="final">Si è verificato un errore durante l'importazione: Relazione vuota a "[0]".</target>
        <context-group purpose="location">
          <context context-type="sourcefile">src/app/components/messages/m.ts</context>
          <context context-type="linenumber">1</context>
        </context-group>
      </trans-unit>
      <trans-unit id="messages.import.error.liesWithinRecordedInMismatch" datatype="html">
        <source>'parent' zeigt auf Resource einer anderen Maßnahme. Bezeichner: '[0]'.</source>
        <target state="final">'parent' indica la risorsa di un'altra operazione. Identificatore: "[0]".</target>
        <context-group purpose="location">
          <context context-type="sourcefile">src/app/components/messages/m.ts</context>
          <context context-type="linenumber">1</context>
        </context-group>
      </trans-unit>
      <trans-unit id="messages.importerrors.parentassignmenttooperationnotallowed" datatype="html">
        <source>Wenn der Modus 'Daten einer Maßnahme zuordnen gewählt ist', dürfen keine Zuordnungen zu Maßnahmen per 'parent' vorgenommen werden.</source>
        <target state="final">Se è selezionata la modalità "Assegna dati a una operazione", non è possibile effettuare assegnazioni alle operazioni tramite "parent".</target>
        <context-group purpose="location">
          <context context-type="sourcefile">src/app/components/messages/m.ts</context>
          <context context-type="linenumber">1</context>
        </context-group>
      </trans-unit>
      <trans-unit id="messages.Import.ImportErrors.parentMustNotBeArray" datatype="html">
        <source>Fehler bei Ressource mit Bezeichner '[0]'. Die 'parent'-Relation darf kein Array sein.</source>
        <target state="final">Errore alla risorsa con l'identificatore "[0]". La relazione "parent" non deve essere un Array.</target>
        <context-group purpose="location">
          <context context-type="sourcefile">src/app/components/messages/m.ts</context>
          <context context-type="linenumber">1</context>
        </context-group>
      </trans-unit>
      <trans-unit id="messages.Import.ImportErrors.relationMustBeArray" datatype="html">
        <source>Fehler bei Ressource mit Bezeichner '[0]'. Relationen ausser 'isChildOf' müssen Arrays sein.</source>
        <target state="final">Errore alla risorsa con l'identificatore "[0]". Le relazioni ad eccezione di 'isChildOf' devono essere array.</target>
        <context-group purpose="location">
          <context context-type="sourcefile">src/app/components/messages/m.ts</context>
          <context context-type="linenumber">1</context>
        </context-group>
      </trans-unit>
      <trans-unit id="messages.import.error.prevalidation.missingRelationTarget" datatype="html">
        <source>Beim Import ist ein Fehler aufgetreten: Die als Ziel einer Relation angegebene Ressource mit dem Bezeichner '[0]' konnte nicht gefunden werden.</source>
        <target state="final">Si è verificato un errore durante l'importazione: non è stato possibile trovare la risorsa specificata come target di una relazione con l'identificatore "[0]".</target>
        <context-group purpose="location">
          <context context-type="sourcefile">src/app/components/messages/m.ts</context>
          <context context-type="linenumber">1</context>
        </context-group>
      </trans-unit>
      <trans-unit id="messages.import.error.noOperationAssignable" datatype="html">
        <source>Beim Import ist ein Fehler aufgetreten: Eine Ressource konnte keiner Maßnahme mit dem Bezeichner '[0]' zugeordnet werden.</source>
        <target state="final">Si è verificato un errore durante l'importazione: Una risorsa non può essere assegnata ad un'operazione con l'identificatore "[0]".</target>
        <context-group purpose="location">
          <context context-type="sourcefile">src/app/components/messages/m.ts</context>
          <context context-type="linenumber">1</context>
        </context-group>
      </trans-unit>
      <trans-unit id="messages.import.error.noFeatureAssignable" datatype="html">
        <source>Beim Import ist ein Fehler aufgetreten: Eine Ressource konnte keiner stratigraphischen Einheit zugeordnet werden. Ziel-Bezeichner oder Fehler: '[0]'</source>
        <target state="final">Si è verificato un errore durante l'importazione: Una risorsa non può essere assegnata ad una unità stratigrafica. Identificatore-target o errore: "[0]".</target>
        <context-group purpose="location">
          <context context-type="sourcefile">src/app/components/messages/m.ts</context>
          <context context-type="linenumber">1</context>
        </context-group>
      </trans-unit>
      <trans-unit id="messages.import.error.shapefile.readError" datatype="html">
        <source>Beim Import ist ein Fehler aufgetreten: Die Datei konnte nicht gelesen werden. Bitte wählen Sie ein gültiges Shapefile (.shp) aus.</source>
        <target state="final">Si è verificato un errore durante l'importazione: non è stato possibile leggere il file. Si prega di selezionare uno shapefile valido (.shp).</target>
        <context-group purpose="location">
          <context context-type="sourcefile">src/app/components/messages/m.ts</context>
          <context context-type="linenumber">1</context>
        </context-group>
      </trans-unit>
      <trans-unit id="messages.import.error.shapefile.unsupportedGeometryType" datatype="html">
        <source>Beim Import ist ein Fehler aufgetreten: Der Geometrietyp [0] wird nicht unterstützt.</source>
        <target state="final">Si è verificato un errore durante l'importazione: Il tipo di geometria [0] non è supportato.</target>
        <context-group purpose="location">
          <context context-type="sourcefile">src/app/components/messages/m.ts</context>
          <context context-type="linenumber">1</context>
        </context-group>
      </trans-unit>
      <trans-unit id="messages.import.error.shapefile.jsonlWriteError" datatype="html">
        <source>Beim Import ist ein Fehler aufgetreten: Die temporäre Datei [0] konnte nicht angelegt werden.</source>
        <target state="final">Si è verificato un errore durante l'importazione: Non è stato possibile creare il file temporaneo [0].</target>
        <context-group purpose="location">
          <context context-type="sourcefile">src/app/components/messages/m.ts</context>
          <context context-type="linenumber">1</context>
        </context-group>
      </trans-unit>
      <trans-unit id="messages.import.error.shapefile.generic" datatype="html">
        <source>Beim Import ist ein Fehler aufgetreten: Das Shapefile konnte nicht importiert werden.</source>
        <target state="final">Si è verificato un errore durante l'importazione: non è stato possibile importare lo shapefile.</target>
        <context-group purpose="location">
          <context context-type="sourcefile">src/app/components/messages/m.ts</context>
          <context context-type="linenumber">1</context>
        </context-group>
      </trans-unit>
      <trans-unit id="messages.import.error.catalog.generic" datatype="html">
        <source>Beim Import ist ein Fehler aufgetreten: Der Katalog konnte nicht importiert werden.</source>
        <target state="final">Si è verificato un errore durante l'importazione: Il catalogo non può essere importato.</target>
        <context-group purpose="location">
          <context context-type="sourcefile">src/app/components/messages/m.ts</context>
          <context context-type="linenumber">1</context>
        </context-group>
      </trans-unit>
      <trans-unit id="messages.import.validation.error.invalidCategory" datatype="html">
        <source>Ungültige Kategoriedefinition: '[0]'</source>
        <target state="final">Definizione della categoria non valida: '[0]'</target>
        <context-group purpose="location">
          <context context-type="sourcefile">src/app/components/messages/m.ts</context>
          <context context-type="linenumber">1</context>
        </context-group>
      </trans-unit>
      <trans-unit id="messages.import.validation.error.mustHaveLiesWithin" datatype="html">
        <source>Ressourcen der Kategorie '[0]' müssen innerhalb von anderen Ressourcen angelegt werden. Betroffen ist: '[1]'.</source>
        <target state="final">Le risorse della categoria "[0]" devono essere create all'interno di altre risorse. E' interessato: "[1]".</target>
        <context-group purpose="location">
          <context context-type="sourcefile">src/app/components/messages/m.ts</context>
          <context context-type="linenumber">1</context>
        </context-group>
      </trans-unit>
      <trans-unit id="messages.import.validation.error.targetCategoryRangeMismatch" datatype="html">
        <source>Eine Ressource der Kategorie '[2]' darf nicht mittels '[1]' mit '[0]' verknüpft werden.</source>
        <target state="final">Una risorsa della categoria "[2]" non può essere collegata a "[0]" per mezzo di "[1]".</target>
        <context-group purpose="location">
          <context context-type="sourcefile">src/app/components/messages/m.ts</context>
          <context context-type="linenumber">1</context>
        </context-group>
      </trans-unit>
      <trans-unit id="messages.import.validation.error.invalidField" datatype="html">
        <source>Fehlende Felddefinition für das Feld '[1]' einer Ressource der Kategorie '[0]'.</source>
        <target state="final">Definizione del campo mancante per il campo "[1]" di una risorsa della categoria "[0]".</target>
        <context-group purpose="location">
          <context context-type="sourcefile">src/app/components/messages/m.ts</context>
          <context context-type="linenumber">1</context>
        </context-group>
      </trans-unit>
      <trans-unit id="messages.import.validation.error.invalidFields" datatype="html">
        <source>Fehlende Felddefinitionen für die Felder '[1]' einer Ressource der Kategorie '[0]'.</source>
        <target state="final">Definizioni dei campi mancanti per i campi "[1]" di una risorsa della categoria "[0]".</target>
        <context-group purpose="location">
          <context context-type="sourcefile">src/app/components/messages/m.ts</context>
          <context context-type="linenumber">1</context>
        </context-group>
      </trans-unit>
      <trans-unit id="messages.import.validation.error.invalidRelationField" datatype="html">
        <source>Fehlende Definition für die Relation '[1]' einer Ressource der Kategorie '[0]'.</source>
        <target state="final">Definizione mancante per la relazione "[1]" di una risorsa della categoria "[0]".</target>
        <context-group purpose="location">
          <context context-type="sourcefile">src/app/components/messages/m.ts</context>
          <context context-type="linenumber">1</context>
        </context-group>
      </trans-unit>
      <trans-unit id="messages.import.validation.error.invalidRelationFields" datatype="html">
        <source>Fehlende Definitionen für die Relationen '[1]' einer Ressource der Kategorie '[0]'.</source>
        <target state="final">Definizioni mancanti per le relazioni "[1]" di una risorsa della categoria "[0]".</target>
        <context-group purpose="location">
          <context context-type="sourcefile">src/app/components/messages/m.ts</context>
          <context context-type="linenumber">1</context>
        </context-group>
      </trans-unit>
      <trans-unit id="messages.import.validation.error.invalidNumericValue" datatype="html">
        <source>Ungültiger Zahlenwert im Feld '[1]' einer Ressource der Kategorie '[0]'.</source>
        <target state="final">Valore numerico non valido nel campo "[1]" di una risorsa della categoria "[0]".</target>
        <context-group purpose="location">
          <context context-type="sourcefile">src/app/components/messages/m.ts</context>
          <context context-type="linenumber">1</context>
        </context-group>
      </trans-unit>
      <trans-unit id="messages.import.validation.error.invalidNumericValues" datatype="html">
        <source>Ungültige Zahlenwerte in den folgenden Feldern einer Ressource der Kategorie '[0]': [1].</source>
        <target state="final">Valori numerici non validi nei seguenti campi di una risorsa della categoria "[0]": [1].</target>
        <context-group purpose="location">
          <context context-type="sourcefile">src/app/components/messages/m.ts</context>
          <context context-type="linenumber">1</context>
        </context-group>
      </trans-unit>
      <trans-unit id="messages.import.validation.error.invalidDate" datatype="html">
        <source>Ungültige Datumsangabe im Feld '[1]' einer Ressource der Kategorie '[0]'. Format für Datumsangaben: "Tag.Monat.Jahr", z. B.: 01.01.2010</source>
        <target state="new">Ungültige Datumsangabe im Feld '[1]' einer Ressource der Kategorie '[0]'. Format für Datumsangaben: "Tag.Monat.Jahr", z. B.: 01.01.2010</target>
        <context-group purpose="location">
          <context context-type="sourcefile">src/app/components/messages/m.ts</context>
          <context context-type="linenumber">1</context>
        </context-group>
      </trans-unit>
      <trans-unit id="messages.import.validation.error.invalidDates" datatype="html">
        <source>Ungültige Datumsangaben in den folgenden Feldern einer Ressource der Kategorie '[0]': [1]. Format für Datumsangaben: "Tag.Monat.Jahr", z. B.: 01.01.2010</source>
        <target state="new">Ungültige Datumsangaben in den folgenden Feldern einer Ressource der Kategorie '[0]': [1]. Format für Datumsangaben: "Tag.Monat.Jahr", z. B.: 01.01.2010</target>
        <context-group purpose="location">
          <context context-type="sourcefile">src/app/components/messages/m.ts</context>
          <context context-type="linenumber">1</context>
        </context-group>
      </trans-unit>
      <trans-unit id="messages.import.validation.error.invalidDatingValue" datatype="html">
        <source>Ungültige Datierung im Feld '[1]' einer Ressource der Kategorie '[0]'.</source>
        <target state="final">Datazione non valida nel campo "[1]" di una risorsa della categoria "[0]".</target>
        <context-group purpose="location">
          <context context-type="sourcefile">src/app/components/messages/m.ts</context>
          <context context-type="linenumber">1</context>
        </context-group>
      </trans-unit>
      <trans-unit id="messages.import.validation.error.invalidDatingValues" datatype="html">
        <source>Ungültige Datierungen in den folgenden Feldern einer Ressource der Kategorie '[0]': [1].</source>
        <target state="final">Datazioni non valide nei seguenti campi di una risorsa della categoria "[0]": [1].</target>
        <context-group purpose="location">
          <context context-type="sourcefile">src/app/components/messages/m.ts</context>
          <context context-type="linenumber">1</context>
        </context-group>
      </trans-unit>
      <trans-unit id="messages.import.validation.error.invalidDimensionValue" datatype="html">
        <source>Ungültige Maßangabe im Feld '[1]' einer Ressource der Kategorie '[0]'.</source>
        <target state="final">Dimensione non valida nel campo "[1]" di una risorsa della categoria "[0]".</target>
        <context-group purpose="location">
          <context context-type="sourcefile">src/app/components/messages/m.ts</context>
          <context context-type="linenumber">1</context>
        </context-group>
      </trans-unit>
      <trans-unit id="messages.import.validation.error.invalidDimensionValues" datatype="html">
        <source>Ungültige Maßangaben in den folgenden Feldern einer Ressource der Kategorie '[0]': [1].</source>
        <target state="final">Dimensioni non valide nei seguenti campi di una risorsa della categoria "[0]": [1].</target>
        <context-group purpose="location">
          <context context-type="sourcefile">src/app/components/messages/m.ts</context>
          <context context-type="linenumber">1</context>
        </context-group>
      </trans-unit>
      <trans-unit id="messages.import.validation.error.invalidLiteratureValue" datatype="html">
        <source>Ungültiger Literaturverweis im Feld '[1]' einer Ressource der Kategorie '[0]'.</source>
        <target state="final">Riferimento bibliografico non valido nel campo "[1]" di una risorsa della categoria "[0]".</target>
        <context-group purpose="location">
          <context context-type="sourcefile">src/app/components/messages/m.ts</context>
          <context context-type="linenumber">1</context>
        </context-group>
      </trans-unit>
      <trans-unit id="messages.import.validation.error.invalidLiteratureValues" datatype="html">
        <source>Ungültige Literaturverweise in den folgenden Feldern einer Ressource der Kategorie '[0]': [1].</source>
        <target state="final">Riferimenti bibliografici non validi nei seguenti campi di una risorsa della categoria "[0]": [1].</target>
        <context-group purpose="location">
          <context context-type="sourcefile">src/app/components/messages/m.ts</context>
          <context context-type="linenumber">1</context>
        </context-group>
      </trans-unit>
      <trans-unit id="messages.import.validation.error.invalidDropdownValues" datatype="html">
        <source>Ungültiger Bereich im Feld '[1]' einer Ressource der Kategorie '[0]'.</source>
        <target state="final">Valori non validi per il campo DropdownRange ("[0]"). Un valore "-end" non può esistere da solo.</target>
        <context-group purpose="location">
          <context context-type="sourcefile">src/app/components/messages/m.ts</context>
          <context context-type="linenumber">1</context>
        </context-group>
      </trans-unit>
      <trans-unit id="messages.import.validation.error.endDateBeforeBeginningDate" datatype="html">
        <source>Das Enddatum einer Ressource der Kategorie '[0]' liegt vor dem Startdatum.</source>
        <target state="final">La data di fine di una risorsa della categoria "[0]" è anteriore alla data di inizio.</target>
        <context-group purpose="location">
          <context context-type="sourcefile">src/app/components/messages/m.ts</context>
          <context context-type="linenumber">1</context>
        </context-group>
      </trans-unit>
      <trans-unit id="messages.import.validation.error.missingProperty" datatype="html">
        <source>Eigenschaft(en) einer Ressource der Kategorie '[0]' müssen vorhanden sein: '[1]'.</source>
        <target state="final">La o le proprietà di una risorsa della categoria "[0]" devono essere presenti: "[1]".</target>
        <context-group purpose="location">
          <context context-type="sourcefile">src/app/components/messages/m.ts</context>
          <context context-type="linenumber">1</context>
        </context-group>
      </trans-unit>
      <trans-unit id="messages.import.error.categoryNotAllowed" datatype="html">
        <source>Ressourcen der folgenden Kategorie sind beim Import nicht erlaubt: '[0]'</source>
        <target state="final">Le risorse della seguente categoria non sono ammesse durante l'importazione: "[0]".</target>
        <context-group purpose="location">
          <context context-type="sourcefile">src/app/components/messages/m.ts</context>
          <context context-type="linenumber">1</context>
        </context-group>
      </trans-unit>
      <trans-unit id="messages.import.error.categoryOnlyAllowedOnUpdate" datatype="html">
        <source>Ressourcen der folgenden Kategorie sind beim Import nur im Ergänzungsmodus erlaubt: '[0]'</source>
        <target state="final">Le risorse della seguente categoria sono consentite solo in modalità supplemento durante l'importazione: "[0]"</target>
        <context-group purpose="location">
          <context context-type="sourcefile">src/app/components/messages/m.ts</context>
          <context context-type="linenumber">1</context>
        </context-group>
      </trans-unit>
      <trans-unit id="messages.import.error.mustBeInSameOperation" datatype="html">
        <source>Ressourcen liegen in unterschiedlichen Maßnahmen: '[0]', '[1]'</source>
        <target state="final">Le risorse si trovano in diverse operazioni: '[0]', '[1]'</target>
        <context-group purpose="location">
          <context context-type="sourcefile">src/app/components/messages/m.ts</context>
          <context context-type="linenumber">1</context>
        </context-group>
      </trans-unit>
      <trans-unit id="messages.import.error.categoryCannotBeChanged" datatype="html">
        <source>Die Kategorie kann beim Import nicht geändert werden. Betroffen ist: '[0]'</source>
        <target state="final">La categoria non può essere modificata durante l'importazione. E' interessato: "[0]"</target>
        <context-group purpose="location">
          <context context-type="sourcefile">src/app/components/messages/m.ts</context>
          <context context-type="linenumber">1</context>
        </context-group>
      </trans-unit>
      <trans-unit id="messages.import.error.emptySlotsInArraysForbidden" datatype="html">
        <source>Leere Array-Felder sind nicht erlaubt. Betroffen ist: '[0]'</source>
        <target state="final">Non sono ammessi campi array vuoti. Betroffen ist: '[0]'</target>
        <context-group purpose="location">
          <context context-type="sourcefile">src/app/components/messages/m.ts</context>
          <context context-type="linenumber">1</context>
        </context-group>
      </trans-unit>
      <trans-unit id="messages.import.error.arrayOfHeterogeneousTypes" datatype="html">
        <source>Arrays müssen konsistent Felder vom gleichen Typ beinhalten. Betroffen ist: '[0]'</source>
        <target state="final">Gli array devono contenere costantemente campi dello stesso tipo. E' interessato: "[0]".</target>
        <context-group purpose="location">
          <context context-type="sourcefile">src/app/components/messages/m.ts</context>
          <context context-type="linenumber">1</context>
        </context-group>
      </trans-unit>
      <trans-unit id="messages.import.error.mustNotBeEmptyString" datatype="html">
        <source>Leere Strings sind nicht als Werte in Importdatensätzen erlaubt.</source>
        <target state="final">Non sono ammesse stringhe vuote come valori nei record importati.</target>
        <context-group purpose="location">
          <context context-type="sourcefile">src/app/components/messages/m.ts</context>
          <context context-type="linenumber">1</context>
        </context-group>
      </trans-unit>
      <trans-unit id="messages.import.error.invalidFileFormat" datatype="html">
        <source>Die ausgewählte Datei kann nicht importiert werden. Gültige Dateiendungen sind: [0]</source>
        <target state="final">Il file selezionato non può essere importato. Le estensioni di file valide sono: [0]</target>
        <context-group purpose="location">
          <context context-type="sourcefile">src/app/components/messages/m.ts</context>
          <context context-type="linenumber">1</context>
        </context-group>
      </trans-unit>
      <trans-unit id="messages.import.error.emptyObjectInResource" datatype="html">
        <source>Leere Objekte sind in Importdatensätzen nicht erlaubt (Ausnahme: Feld "relations").</source>
        <target state="final">Gli oggetti vuoti non sono ammessi nelle serie di dati importate (eccezione: campo "relations").</target>
        <context-group purpose="location">
          <context context-type="sourcefile">src/app/components/messages/m.ts</context>
          <context context-type="linenumber">1</context>
        </context-group>
      </trans-unit>
      <trans-unit id="messages.import.catalog.error.connected_type_deleted" datatype="html">
        <source>Update eines bestehenden Katalogs abgebrochen. Die bestehende Version enthält mit Funden verknüpfte Typen, die in der Import-Datei nicht mehr vorhanden sind. Bitte entfernen Sie die Verknüpfungen und starten den Import anschließend erneut. Betroffene Typen: [0]</source>
        <target state="final">Attualizzazione di un catalogo esistente interrotta. La versione esistente contiene tipi che non sono presenti nell'importazione, ma che sono ancora associati a ritrovamenti. Rimuovere i collegamenti e riavviare l'importazione. Tipi interessati: [0]</target>
        <context-group purpose="location">
          <context context-type="sourcefile">src/app/components/messages/m.ts</context>
          <context context-type="linenumber">1</context>
        </context-group>
      </trans-unit>
      <trans-unit id="messages.import.catalog.error.identifier_clash" datatype="html">
        <source>Katalogimport abgebrochen. Identifier-Konflikte mit Dokumenten der Datenbank. Identifier: [0]</source>
        <target state="final">Importazione catalogo interrotta. L'identificatore è in conflitto con i documenti nel database. Identificatore: [0]</target>
        <context-group purpose="location">
          <context context-type="sourcefile">src/app/components/messages/m.ts</context>
          <context context-type="linenumber">1</context>
        </context-group>
      </trans-unit>
      <trans-unit id="messages.import.catalog.error.owner_must_not_reimport_catalog" datatype="html">
        <source>Katalogimport abgebrochen. Löschen Sie den Katalog '[0]', bevor Sie ihn erneut importieren.</source>
        <target state="final">Importazione catalogo interrotta. Cancellare il catalogo '[0]' prima di importarlo nuovamente.</target>
        <context-group purpose="location">
          <context context-type="sourcefile">src/app/components/messages/m.ts</context>
          <context context-type="linenumber">1</context>
        </context-group>
      </trans-unit>
      <trans-unit id="messages.import.catalog.error.owner_must_not_overwrite_existing_images" datatype="html">
        <source>Katalogimport abgebrochen. Importdatei beinhaltet Bilder, die bereits in der Datenbank vorhanden sind.</source>
        <target state="final">Importazione catalogo interrotta. Il file di importazione contiene immagini che esistono già nel database.</target>
        <context-group purpose="location">
          <context context-type="sourcefile">src/app/components/messages/m.ts</context>
          <context context-type="linenumber">1</context>
        </context-group>
      </trans-unit>
      <trans-unit id="messages.import.catalog.error.differentProjectEntries" datatype="html">
        <source>Katalogimport abgebrochen. Alle zu importierenden Dokumente müssen den gleichen Projekt-Eintrag haben.</source>
        <target state="final">Importazione catalogo interrotta. Tutti i documenti da importare devono avere la stessa voce di progetto.</target>
        <context-group purpose="location">
          <context context-type="sourcefile">src/app/components/messages/m.ts</context>
          <context context-type="linenumber">1</context>
        </context-group>
      </trans-unit>
      <trans-unit id="messages.import.catalog.error.noOrTooManyTypeCatalogDocuments" datatype="html">
        <source>Katalogimport abgebrochen. Keine oder zu viele TypeCatalog-Dokumente.</source>
        <target state="final">Importazione catalogo interrotta. Nessun o troppi documenti del tipo TypeCatalog.</target>
        <context-group purpose="location">
          <context context-type="sourcefile">src/app/components/messages/m.ts</context>
          <context context-type="linenumber">1</context>
        </context-group>
      </trans-unit>
      <trans-unit id="messages.import.catalog.error.invalidRelations" datatype="html">
        <source>Katalogimport abgebrochen. Ungültige Relationen.</source>
        <target state="final">Importazione catalogo interrotta. Relazioni non valide.</target>
        <context-group purpose="location">
          <context context-type="sourcefile">src/app/components/messages/m.ts</context>
          <context context-type="linenumber">1</context>
        </context-group>
      </trans-unit>
      <trans-unit id="messages.import.validation.error.noRecordedIn" datatype="html">
        <source>Fehlende Definition von 'Aufgenommen in Maßnahme'. Eine Zuordnung muss vorgenommen werden.</source>
        <target state="final">Manca la definizione di "incluso nell'operazione". È necessario effettuare un'assegnazione.</target>
        <context-group purpose="location">
          <context context-type="sourcefile">src/app/components/messages/m.ts</context>
          <context context-type="linenumber">1</context>
        </context-group>
      </trans-unit>
      <trans-unit id="messages.import.validation.error.noRecordedInTarget" datatype="html">
        <source>Fehlendes Ziel einer Relation vom Typ 'Aufgenommen in Maßnahme'. Ziel-ID: [0].</source>
        <target state="final">Target mancante di una relazione di tipo "incluso nell'operazione". ID-target: [0].</target>
        <context-group purpose="location">
          <context context-type="sourcefile">src/app/components/messages/m.ts</context>
          <context context-type="linenumber">1</context>
        </context-group>
      </trans-unit>
      <trans-unit id="messages.export.success" datatype="html">
        <source>Die Exportdatei wurde erfolgreich erstellt.</source>
        <target state="final">Il file di esportazione è stato creato correttamente.</target>
        <context-group purpose="location">
          <context context-type="sourcefile">src/app/components/messages/m.ts</context>
          <context context-type="linenumber">1</context>
        </context-group>
      </trans-unit>
      <trans-unit id="messages.export.error.generic" datatype="html">
        <source>Beim Export ist ein Fehler aufgetreten.</source>
        <target state="final">Si è verificato un errore durante l'esportazione.</target>
        <context-group purpose="location">
          <context context-type="sourcefile">src/app/components/messages/m.ts</context>
          <context context-type="linenumber">1</context>
        </context-group>
      </trans-unit>
      <trans-unit id="messages.export.geojson.error.write" datatype="html">
        <source>Beim Export ist ein Fehler aufgetreten: Die GeoJSON-Datei konnte nicht geschrieben werden.</source>
        <target state="final">Si è verificato un errore durante l'esportazione: impossibile scrivere il file GeoJSON.</target>
        <context-group purpose="location">
          <context context-type="sourcefile">src/app/components/messages/m.ts</context>
          <context context-type="linenumber">1</context>
        </context-group>
      </trans-unit>
      <trans-unit id="messages.export.error.catalog.images-not-exclusive-to-catalog" datatype="html">
        <source>Beim Export ist ein Fehler aufgetreten: Bilder des Kataloges dürfen nicht gleichzeitig mit anderen Ressourcen verbunden sein. Bilder: [0]</source>
        <target state="final">Si è verificato un errore durante l'esportazione: le immagini del catalogo non possono essere collegate contemporaneamente ad altre risorse. Immagini: [0]</target>
        <context-group purpose="location">
          <context context-type="sourcefile">src/app/components/messages/m.ts</context>
          <context context-type="linenumber">1</context>
        </context-group>
      </trans-unit>
      <trans-unit id="messages.export.error.catalog.failedToCopyImages" datatype="html">
        <source>Beim Export ist ein Fehler aufgetreten: Die mit dem Katalog verknüpften Bilder konnten nicht exportiert werden. Bitte prüfen Sie, ob die Original-Bilddateien im Bilderverzeichnis vorhanden sind.</source>
        <target state="final">Si è verificato un errore durante l'esportazione: le immagini associate al catalogo non possono essere esportate. Controllare se i file originali sono disponibili nella directory delle immagini.</target>
        <context-group purpose="location">
          <context context-type="sourcefile">src/app/components/messages/m.ts</context>
          <context context-type="linenumber">1</context>
        </context-group>
      </trans-unit>
      <trans-unit id="messages.export.shapefile.error.tempFolderCreation" datatype="html">
        <source>Beim Export ist ein Fehler aufgetreten: Das temporäre Verzeichnis [0] konnte nicht angelegt werden.</source>
        <target state="final">Si è verificato un errore durante l'esportazione: impossibile creare la directory temporanea [0].</target>
        <context-group purpose="location">
          <context context-type="sourcefile">src/app/components/messages/m.ts</context>
          <context context-type="linenumber">1</context>
        </context-group>
      </trans-unit>
      <trans-unit id="messages.export.shapefile.error.zipFileCreation" datatype="html">
        <source>Beim Export ist ein Fehler aufgetreten: Die ZIP-Datei [0] konnte nicht erstellt werden.</source>
        <target state="final">Si è verificato un errore durante l'esportazione: impossibile creare il file zip [0].</target>
        <context-group purpose="location">
          <context context-type="sourcefile">src/app/components/messages/m.ts</context>
          <context context-type="linenumber">1</context>
        </context-group>
      </trans-unit>
      <trans-unit id="messages.export.shapefile.error.write" datatype="html">
        <source>Beim Export ist ein Fehler aufgetreten: Das Shapefile konnte nicht geschrieben werden.</source>
        <target state="final">Si è verificato un errore durante l'esportazione: impossibile scrivere lo shapefile.</target>
        <context-group purpose="location">
          <context context-type="sourcefile">src/app/components/messages/m.ts</context>
          <context context-type="linenumber">1</context>
        </context-group>
      </trans-unit>
      <trans-unit id="messages.export.shapefile.error.getResources" datatype="html">
        <source>Beim Export ist ein Fehler aufgetreten: Die Ressourcen konnten nicht aus der Datenbank gelesen werden.</source>
        <target state="final">Si è verificato un errore durante l'esportazione: impossibile leggere le risorse dal database.</target>
        <context-group purpose="location">
          <context context-type="sourcefile">src/app/components/messages/m.ts</context>
          <context context-type="linenumber">1</context>
        </context-group>
      </trans-unit>
      <trans-unit id="messages.export.csv.warning.invalidFieldData.single" datatype="html">
        <source>Das Feld "[0]" der Ressoure [1] wurde beim Export ignoriert, weil die eingetragenen Felddaten nicht dem konfigurierten Eingabetyp entsprechen.</source>
        <target state="final">Il campo "[0]" della risorsa [1] è stato ignorato durante l'esportazione perché i dati inseriti non corrispondono al tipo di input configurato.</target>
        <context-group purpose="location">
          <context context-type="sourcefile">src/app/components/messages/m.ts</context>
          <context context-type="linenumber">1</context>
        </context-group>
      </trans-unit>
      <trans-unit id="messages.export.csv.warning.invalidFieldData.multiple" datatype="html">
        <source>Mehrere Felder wurden beim Export ignoriert, weil die eingetragenen Felddaten nicht dem konfigurierten Eingabetyp entsprechen (vollständige Auflistung unten).</source>
        <target state="final">Molti campi sono stati ignorati durante l'esportazione perché i dati inseriti non corrispondono al tipo di input configurato (elenco completo qui sotto).</target>
        <context-group purpose="location">
          <context context-type="sourcefile">src/app/components/messages/m.ts</context>
          <context context-type="linenumber">1</context>
        </context-group>
      </trans-unit>
      <trans-unit id="messages.datastore.error.notFound" datatype="html">
        <source>Die Ressource konnte nicht gefunden werden.</source>
        <target state="final">Impossibile trovare la risorsa.</target>
        <context-group purpose="location">
          <context context-type="sourcefile">src/app/components/messages/m.ts</context>
          <context context-type="linenumber">1</context>
        </context-group>
      </trans-unit>
      <trans-unit id="messages.docedit.warning.saveConflict" datatype="html">
        <source>Beim Speichern der Ressource ist ein Konflikt aufgetreten.</source>
        <target state="final">Si è verificato un conflitto durante il salvataggio della risorsa.</target>
        <context-group purpose="location">
          <context context-type="sourcefile">src/app/components/messages/m.ts</context>
          <context context-type="linenumber">1</context>
        </context-group>
      </trans-unit>
      <trans-unit id="messages.docedit.warning.categoryChange.fields" datatype="html">
        <source>Bitte beachten Sie, dass die Daten der folgenden Felder beim Speichern verloren gehen: [0]</source>
        <target state="final">Si prega di notare che i dati dei seguenti campi andranno persi durante il salvataggio: [0]</target>
        <context-group purpose="location">
          <context context-type="sourcefile">src/app/components/messages/m.ts</context>
          <context context-type="linenumber">1</context>
        </context-group>
      </trans-unit>
      <trans-unit id="messages.docedit.warning.categoryChange.relations" datatype="html">
        <source>Bitte beachten Sie, dass die Relationen der folgenden Relationstypen beim Speichern verloren gehen: [0]</source>
        <target state="final">Si prega di notare che le relazioni dei seguenti tipi di relazione andranno perse durante il salvataggio: [0]</target>
        <context-group purpose="location">
          <context context-type="sourcefile">src/app/components/messages/m.ts</context>
          <context context-type="linenumber">1</context>
        </context-group>
      </trans-unit>
      <trans-unit id="messages.docedit.error.save" datatype="html">
        <source>Beim Speichern der Ressource ist ein Fehler aufgetreten.</source>
        <target state="final">Si è verificato un errore durante il salvataggio della risorsa.</target>
        <context-group purpose="location">
          <context context-type="sourcefile">src/app/components/messages/m.ts</context>
          <context context-type="linenumber">1</context>
        </context-group>
      </trans-unit>
      <trans-unit id="messages.docedit.error.delete" datatype="html">
        <source>Beim Löschen der Ressource ist ein Fehler aufgetreten.</source>
        <target state="final">Si è verificato un errore durante l'eliminazione della risorsa.</target>
        <context-group purpose="location">
          <context context-type="sourcefile">src/app/components/messages/m.ts</context>
          <context context-type="linenumber">1</context>
        </context-group>
      </trans-unit>
      <trans-unit id="messages.docedit.error.resolveConflict" datatype="html">
        <source>Der Konflikt konnte nicht gelöst werden. Bitte prüfen Sie, ob der Konflikt bereits von einem anderen Benutzer bzw. einer anderen Benutzerin gelöst wurde.</source>
        <target state="final">Il conflitto non può essere risolto. Verifica se il conflitto è stato già risolto da un altro utente.</target>
        <context-group purpose="location">
          <context context-type="sourcefile">src/app/components/messages/m.ts</context>
          <context context-type="linenumber">1</context>
        </context-group>
      </trans-unit>
      <trans-unit id="messages.docedit.validation.error.invalidNumericValue" datatype="html">
        <source>Bitte tragen Sie im Feld '[1]' einen gültigen Zahlenwert ein.</source>
        <target state="final">Inserisci un valore numerico valido nel campo '[1]'.</target>
        <context-group purpose="location">
          <context context-type="sourcefile">src/app/components/messages/m.ts</context>
          <context context-type="linenumber">1</context>
        </context-group>
      </trans-unit>
      <trans-unit id="messages.docedit.validation.error.invalidNumericValues" datatype="html">
        <source>Bitte tragen Sie in den folgenden Feldern gültige Zahlenwerte ein: [1].</source>
        <target state="final">Inserisci valori numerici validi nei seguenti campi: [1].</target>
        <context-group purpose="location">
          <context context-type="sourcefile">src/app/components/messages/m.ts</context>
          <context context-type="linenumber">1</context>
        </context-group>
      </trans-unit>
      <trans-unit id="messages.docedit.validation.error.invalidDatingValue" datatype="html">
        <source>Bitte tragen Sie im Feld '[1]' eine gültige Datierung ein.</source>
        <target state="final">Inserisci una datazione valida nel campo '[1]'.</target>
        <context-group purpose="location">
          <context context-type="sourcefile">src/app/components/messages/m.ts</context>
          <context context-type="linenumber">1</context>
        </context-group>
      </trans-unit>
      <trans-unit id="messages.docedit.validation.error.invalidDatingValues" datatype="html">
        <source>Bitte tragen Sie in den folgenden Feldern gültige Datierungen ein: [1].</source>
        <target state="final">Inserisci datazioni valide nei seguenti campi: [1].</target>
        <context-group purpose="location">
          <context context-type="sourcefile">src/app/components/messages/m.ts</context>
          <context context-type="linenumber">1</context>
        </context-group>
      </trans-unit>
      <trans-unit id="messages.docedit.validation.error.invalidDimensionValue" datatype="html">
        <source>Bitte tragen Sie im Feld '[1]' eine gültige Maßangabe ein.</source>
        <target state="final">Inserisci una dimensione valida nel campo '[1]'.</target>
        <context-group purpose="location">
          <context context-type="sourcefile">src/app/components/messages/m.ts</context>
          <context context-type="linenumber">1</context>
        </context-group>
      </trans-unit>
      <trans-unit id="messages.docedit.validation.error.invalidDimensionValues" datatype="html">
        <source>Bitte tragen Sie in den folgenden Feldern gültige Maßangaben ein: [1].</source>
        <target state="final">Inserisci dimensioni valide nei seguenti campi: [1].</target>
        <context-group purpose="location">
          <context context-type="sourcefile">src/app/components/messages/m.ts</context>
          <context context-type="linenumber">1</context>
        </context-group>
      </trans-unit>
      <trans-unit id="messages.docedit.validation.error.invalidDecimalSeparator" datatype="html">
        <source>Bitte verwenden Sie im Feld '[1]' den Punkt als Dezimaltrennzeichen.</source>
        <target state="final">Utilizza il punto come separatore decimale nel campo '[1]'.</target>
        <context-group purpose="location">
          <context context-type="sourcefile">src/app/components/messages/m.ts</context>
          <context context-type="linenumber">1</context>
        </context-group>
      </trans-unit>
      <trans-unit id="messages.docedit.validation.error.invalidDecimalSeparators" datatype="html">
        <source>Bitte verwenden Sie in den folgenden Feldern den Punkt als Dezimaltrennzeichen: [1].</source>
        <target state="final">Utilizza il punto come separatore decimale nei seguenti campi: [1].</target>
        <context-group purpose="location">
          <context context-type="sourcefile">src/app/components/messages/m.ts</context>
          <context context-type="linenumber">1</context>
        </context-group>
      </trans-unit>
      <trans-unit id="messages.docedit.validation.error.missingProperty" datatype="html">
        <source>Bitte füllen Sie das Feld '[1]' aus.</source>
        <target state="final">Si prega di compilare il campo '[1]'.</target>
        <context-group purpose="location">
          <context context-type="sourcefile">src/app/components/messages/m.ts</context>
          <context context-type="linenumber">1</context>
        </context-group>
      </trans-unit>
      <trans-unit id="messages.docedit.validation.error.noRecordedIn" datatype="html">
        <source>Bitte wählen Sie eine Zielressource für die Relation 'Aufgenommen in Maßnahme' aus.</source>
        <target state="final">Seleziona una risorsa target per la relazione 'inserita nell'operazione'.</target>
        <context-group purpose="location">
          <context context-type="sourcefile">src/app/components/messages/m.ts</context>
          <context context-type="linenumber">1</context>
        </context-group>
      </trans-unit>
      <trans-unit id="messages.docedit.validation.error.noRecordedInTarget" datatype="html">
        <source>Die Zielressource [0] der Relation 'Aufgenommen in Maßnahme' konnte nicht gefunden werden.</source>
        <target state="final">Impossibile trovare la risorsa target [0] della relazione 'inserita nell'operazione'.</target>
        <context-group purpose="location">
          <context context-type="sourcefile">src/app/components/messages/m.ts</context>
          <context context-type="linenumber">1</context>
        </context-group>
      </trans-unit>
      <trans-unit id="messages.docedit.validation.error.endDateBeforeBeginningDate" datatype="html">
        <source>Das angegebene Enddatum liegt vor dem Startdatum. Bitte prüfen Sie die eingetragenen Daten.</source>
        <target state="final">La data di fine specificata è precedente alla data di inizio. Si prega di controllare le date inserite.</target>
        <context-group purpose="location">
          <context context-type="sourcefile">src/app/components/messages/m.ts</context>
          <context context-type="linenumber">1</context>
        </context-group>
      </trans-unit>
      <trans-unit id="messages.images.success.imagesUploaded" datatype="html">
        <source>[0] Bilder wurden erfolgreich importiert.</source>
        <target state="final">[0] Le immagini sono state importate correttamente.</target>
        <context-group purpose="location">
          <context context-type="sourcefile">src/app/components/messages/m.ts</context>
          <context context-type="linenumber">1</context>
        </context-group>
      </trans-unit>
      <trans-unit id="messages.images.success.wldFileUploaded" datatype="html">
        <source>Zu einem Bild wurden Georeferenzdaten aus einem World-File importiert.</source>
        <target state="final">Per una immagine sono stati caricati geodati da un file world.</target>
        <context-group purpose="location">
          <context context-type="sourcefile">src/app/components/messages/m.ts</context>
          <context context-type="linenumber">1</context>
        </context-group>
      </trans-unit>
      <trans-unit id="messages.images.success.wldFilesUploaded" datatype="html">
        <source>Zu [0] Bildern wurden Georeferenzdaten aus World-Files importiert.</source>
        <target state="final">Per le immagini [0] sono stati importati dati di georeferenziazione da file world.</target>
        <context-group purpose="location">
          <context context-type="sourcefile">src/app/components/messages/m.ts</context>
          <context context-type="linenumber">1</context>
        </context-group>
      </trans-unit>
      <trans-unit id="messages.images.error.fileReader" datatype="html">
        <source>Datei '[0]' konnte nicht vom lokalen Dateisystem gelesen werden.</source>
        <target state="final">Impossibile leggere il file '[0]' dal sistema di file locale.</target>
        <context-group purpose="location">
          <context context-type="sourcefile">src/app/components/messages/m.ts</context>
          <context context-type="linenumber">1</context>
        </context-group>
      </trans-unit>
      <trans-unit id="messages.images.error.duplicateFilename" datatype="html">
        <source>Die Bilddatei '[0]' konnte nicht hinzugefügt werden. Ein Bild mit dem gleichen Dateinamen existiert bereits.</source>
        <target state="final">Impossibile aggiungere il file di immagine '[0]'. Esiste già un'immagine con lo stesso nome di file.</target>
        <context-group purpose="location">
          <context context-type="sourcefile">src/app/components/messages/m.ts</context>
          <context context-type="linenumber">1</context>
        </context-group>
      </trans-unit>
      <trans-unit id="messages.images.error.duplicateFilenames" datatype="html">
        <source>Die folgenden Bilddateien konnten nicht hinzugefügt werden, da Bilder mit identischen Dateinamen bereits existieren: [0]</source>
        <target state="final">Impossibile aggiungere i seguenti file di immagine perché esistono già immagini con nomi di file identici: [0]</target>
        <context-group purpose="location">
          <context context-type="sourcefile">src/app/components/messages/m.ts</context>
          <context context-type="linenumber">1</context>
        </context-group>
      </trans-unit>
      <trans-unit id="messages.images.error.unmachtedWldFiles" datatype="html">
        <source>Die folgenden World-Files konnten nicht geladen werden, da die entsprechenden Bilddateien nicht gefunden wurden: [0]</source>
        <target state="final">Impossibile caricare i seguenti file world perché non sono stati trovati i file di immagine corrispondenti: [0]</target>
        <context-group purpose="location">
          <context context-type="sourcefile">src/app/components/messages/m.ts</context>
          <context context-type="linenumber">1</context>
        </context-group>
      </trans-unit>
      <trans-unit id="messages.imagestore.error.invalidPath" datatype="html">
        <source>Das Bilderverzeichnis konnte nicht gefunden werden. Der Verzeichnispfad '[0]' ist ungültig.</source>
        <target state="final">Impossibile trovare la directory delle immagini. Il percorso della directory '[0]' non è valido.</target>
        <context-group purpose="location">
          <context context-type="sourcefile">src/app/components/messages/m.ts</context>
          <context context-type="linenumber">1</context>
        </context-group>
      </trans-unit>
      <trans-unit id="messages.imagestore.error.invalidPath.read" datatype="html">
        <source>Es können keine Dateien aus dem Bilderverzeichnis gelesen werden. Bitte geben Sie einen gültigen Verzeichnispfad in den Einstellungen an.</source>
        <target state="final">Impossibile leggere i file dalla directory delle immagini. Specificare un percorso di directory valido nelle impostazioni.</target>
        <context-group purpose="location">
          <context context-type="sourcefile">src/app/components/messages/m.ts</context>
          <context context-type="linenumber">1</context>
        </context-group>
      </trans-unit>
      <trans-unit id="messages.imagestore.error.invalidPath.write" datatype="html">
        <source>Es können keine Dateien im Bilderverzeichnis gespeichert werden. Bitte geben Sie einen gültigen Verzeichnispfad in den Einstellungen an.</source>
        <target state="final">Impossibile memorizzare i file nella directory dell'immagine. Specificare un percorso di directory valido nelle impostazioni.</target>
        <context-group purpose="location">
          <context context-type="sourcefile">src/app/components/messages/m.ts</context>
          <context context-type="linenumber">1</context>
        </context-group>
      </trans-unit>
      <trans-unit id="messages.imagestore.error.invalidPath.delete" datatype="html">
        <source>Es können keine Dateien aus dem Bilderverzeichnis gelöscht werden. Bitte geben Sie einen gültigen Verzeichnispfad in den Einstellungen an.</source>
        <target state="final">Impossibile rimuovere i file dalla directory dell'immagine. Specificare un percorso di directory valido nelle impostazioni.</target>
        <context-group purpose="location">
          <context context-type="sourcefile">src/app/components/messages/m.ts</context>
          <context context-type="linenumber">1</context>
        </context-group>
      </trans-unit>
      <trans-unit id="messages.imagestore.error.upload" datatype="html">
        <source>Die Datei '[0]' konnte nicht gelesen werden.</source>
        <target state="final">Impossibile leggere il file '[0]'.</target>
        <context-group purpose="location">
          <context context-type="sourcefile">src/app/components/messages/m.ts</context>
          <context context-type="linenumber">1</context>
        </context-group>
      </trans-unit>
      <trans-unit id="messages.imagestore.error.write" datatype="html">
        <source>Die Datei '[0]' konnte nicht im Bilderverzeichnis gespeichert werden.</source>
        <target state="final">Impossibile salvare il file '[0]' nella directory dell'immagine.</target>
        <context-group purpose="location">
          <context context-type="sourcefile">src/app/components/messages/m.ts</context>
          <context context-type="linenumber">1</context>
        </context-group>
      </trans-unit>
      <trans-unit id="messages.imagestore.error.delete" datatype="html">
        <source>Fehler beim Löschen des Bilds '[0]'.</source>
        <target state="final">Impossibile eliminare l'immagine '[0]'.</target>
        <context-group purpose="location">
          <context context-type="sourcefile">src/app/components/messages/m.ts</context>
          <context context-type="linenumber">1</context>
        </context-group>
      </trans-unit>
      <trans-unit id="messages.imagestore.error.invalidWorldfile" datatype="html">
        <source>Die Datei '[0]' ist kein gültiges World-File.</source>
        <target state="final">Il file '[0]' non è un file world valido.</target>
        <context-group purpose="location">
          <context context-type="sourcefile">src/app/components/messages/m.ts</context>
          <context context-type="linenumber">1</context>
        </context-group>
      </trans-unit>
      <trans-unit id="messages.imagestore.dropArea.error.unsupportedExtensions" datatype="html">
        <source>Dateien mit nicht unterstützten Formaten ([0]) werden ignoriert. Gültige Dateiendungen sind: [1]</source>
        <target state="final">I file con formati non supportati ([0]) vengono ignorati. Le estensioni di file valide sono: [1]</target>
        <context-group purpose="location">
          <context context-type="sourcefile">src/app/components/messages/m.ts</context>
          <context context-type="linenumber">1</context>
        </context-group>
      </trans-unit>
      <trans-unit id="remoteimagestore.warning.largeFileUploadBlockedByPeer" datatype="html">
        <source>Ihr aktuelles Synchronisationsziel blockiert den Empfang von Originalbildern. Sie können entweder in Ihren Synchronisations-Einstellungen das Hochladen von Originalbildern deaktivieren, oder Sie sorgen beim Synchronisationsziel dafür, dass die Option zur Annahme von Originalbildern angepasst wird.</source>
        <target state="new">Ihr aktuelles Synchronisationsziel blockiert den Empfang von Originalbildern. Sie können entweder in Ihren Synchronisations-Einstellungen das Hochladen von Originalbildern deaktivieren, oder Sie sorgen beim Synchronisationsziel dafür, dass die Option zur Annahme von Originalbildern angepasst wird.</target>
        <context-group purpose="location">
          <context context-type="sourcefile">src/app/components/messages/m.ts</context>
          <context context-type="linenumber">1</context>
        </context-group>
      </trans-unit>
      <trans-unit id="messages.resources.success.imagesUploaded" datatype="html">
        <source>[0] Bilder wurden erfolgreich importiert und mit der Ressource [1] verknüpft.</source>
        <target state="final">[0] Le immagini sono state importate con successo e collegate alla risorsa [1].</target>
        <context-group purpose="location">
          <context context-type="sourcefile">src/app/components/messages/m.ts</context>
          <context context-type="linenumber">1</context>
        </context-group>
      </trans-unit>
      <trans-unit id="messages.resources.warning.projectNameNotSame" datatype="html">
        <source>Die Namen stimmen nicht miteinander überein. Das Projekt wird nicht gelöscht.</source>
        <target state="final">I nomi non corrispondono. Il progetto non sarà eliminato.</target>
        <context-group purpose="location">
          <context context-type="sourcefile">src/app/components/messages/m.ts</context>
          <context context-type="linenumber">1</context>
        </context-group>
      </trans-unit>
      <trans-unit id="messages.resources.error.categoryNotFound" datatype="html">
        <source>Die Kategoriedefinition für '[0]' fehlt in der Datei Fields.json.</source>
        <target state="final">La definizione di categoria per '[0]' non è presente nel file Fields.json.</target>
        <context-group purpose="location">
          <context context-type="sourcefile">src/app/components/messages/m.ts</context>
          <context context-type="linenumber">1</context>
        </context-group>
      </trans-unit>
      <trans-unit id="messages.resources.error.noProjectName" datatype="html">
        <source>Bitte geben Sie einen Namen für das neue Projekt ein.</source>
        <target state="final">Inserisci un nome per il nuovo progetto.</target>
        <context-group purpose="location">
          <context context-type="sourcefile">src/app/components/messages/m.ts</context>
          <context context-type="linenumber">1</context>
        </context-group>
      </trans-unit>
      <trans-unit id="messages.resources.error.projectNameExists" datatype="html">
        <source>Ein Projekt mit dem Namen '[0]' existiert bereits.</source>
        <target state="final">Un progetto col nome '[0]' esiste già.</target>
        <context-group purpose="location">
          <context context-type="sourcefile">src/app/components/messages/m.ts</context>
          <context context-type="linenumber">1</context>
        </context-group>
      </trans-unit>
      <trans-unit id="messages.resources.error.projectNameLength" datatype="html">
        <source>Der angegebene Projektname ist um [0] Zeichen zu lang.</source>
        <target state="final">Il nome del progetto specificato è [0] troppo lungo.</target>
        <context-group purpose="location">
          <context context-type="sourcefile">src/app/components/messages/m.ts</context>
          <context context-type="linenumber">1</context>
        </context-group>
      </trans-unit>
      <trans-unit id="messages.resources.error.projectNameSymbols" datatype="html">
        <source>Erlaubte Zeichen sind Kleinbuchstaben und Ziffern sowie _ und -.</source>
        <target state="final">I caratteri consentiti sono lettere minuscole e numeri, nonché _ e -.</target>
        <context-group purpose="location">
          <context context-type="sourcefile">src/app/components/messages/m.ts</context>
          <context context-type="linenumber">1</context>
        </context-group>
      </trans-unit>
      <trans-unit id="messages.resources.error.oneProjectMustExist" datatype="html">
        <source>Das Projekt kann nicht gelöscht werden. Es muss mindestens ein Projekt vorhanden sein.</source>
        <target state="final">Il progetto non può essere cancellato. Deve esistere almeno un progetto.</target>
        <context-group purpose="location">
          <context context-type="sourcefile">src/app/components/messages/m.ts</context>
          <context context-type="linenumber">1</context>
        </context-group>
      </trans-unit>
      <trans-unit id="messages.resources.error.resourceDeleted" datatype="html">
        <source>Die Ressource '[0]' kann nicht aufgerufen werden, da sie in der Zwischenzeit von einem anderen Benutzer bzw. einer anderen Benutzerin gelöscht wurde.</source>
        <target state="final">Impossibile accedere alla risorsa '[0]' perché nel frattempo è stata eliminata da un altro utente.</target>
        <context-group purpose="location">
          <context context-type="sourcefile">src/app/components/messages/m.ts</context>
          <context context-type="linenumber">1</context>
        </context-group>
      </trans-unit>
      <trans-unit id="messages.resources.error.unknownResourceDeleted" datatype="html">
        <source>Die Ressource kann nicht aufgerufen werden, da sie in der Zwischenzeit von einem anderen Benutzer bzw. einer anderen Benutzerin gelöscht wurde.</source>
        <target state="final">Impossibile accedere alla risorsa perché nel frattempo è stata eliminata da un altro utente.</target>
        <context-group purpose="location">
          <context context-type="sourcefile">src/app/components/messages/m.ts</context>
          <context context-type="linenumber">1</context>
        </context-group>
      </trans-unit>
      <trans-unit id="messages.resources.error.resourceMissingDuringSyncing" datatype="html">
        <source>Die Ressource kann nicht aufgerufen werden. Bitte warten Sie, bis die Synchronisierung abgeschlossen ist, und versuchen es anschließend erneut.</source>
        <target state="final">La risorsa non è accessibile. Per favore aspettare che la sincronizzazione sia completa e poi riprovare.</target>
        <context-group purpose="location">
          <context context-type="sourcefile">src/app/components/messages/m.ts</context>
          <context context-type="linenumber">1</context>
        </context-group>
      </trans-unit>
      <trans-unit id="messages.resources.error.cannotMoveWithSameOperationRelations" datatype="html">
        <source>Die Ressource [0] kann nicht in eine andere Maßnahme verschoben werden, da Relationen gesetzt sind, die nur zwischen Ressourcen innerhalb der gleichen Maßnahme gesetzt werden dürfen. Entfernen Sie die Relationen und versuchen Sie es anschließend erneut.</source>
        <target state="new">Die Ressource [0] kann nicht in eine andere Maßnahme verschoben werden, da Relationen gesetzt sind, die nur zwischen Ressourcen innerhalb der gleichen Maßnahme gesetzt werden dürfen. Entfernen Sie die Relationen und versuchen Sie es anschließend erneut.</target>
        <context-group purpose="location">
          <context context-type="sourcefile">src/app/components/messages/m.ts</context>
          <context context-type="linenumber">1</context>
        </context-group>
      </trans-unit>
      <trans-unit id="messages.resources.error.parentResourceUnknownCategory" datatype="html">
        <source>Die Ressource kann nicht aufgerufen werden, da sie einer Ressource der nicht konfigurierten Kategorie "[0]" untergeordnet ist. Fügen Sie die Kategorie der Projektkonfiguration hinzu, um wieder auf die Ressource zugreifen zu können.</source>
        <target state="final">La risorsa non è accessibile perché è subordinata a una risorsa della categoria non configurata "[0]". Si prega di aggiungere la categoria alla configurazione del progetto per accedere alla risorsa.</target>
        <context-group purpose="location">
          <context context-type="sourcefile">src/app/components/messages/m.ts</context>
          <context context-type="linenumber">1</context>
        </context-group>
      </trans-unit>
      <trans-unit id="messages.resources.error.parentOperationUnknownCategory" datatype="html">
        <source>Die Ressource kann nicht aufgerufen werden, da sie einer Maßnahme der nicht konfigurierten Kategorie "[0]" angehört. Fügen Sie die Kategorie der Projektkonfiguration hinzu, um wieder auf die Ressource zugreifen zu können.</source>
        <target state="final">La risorsa non è accessibile perché appartiene ad un'operazione della categoria non configurata "[0]". Si prega di aggiungere la categoria alla configurazione del progetto per accedere alla risorsa.</target>
        <context-group purpose="location">
          <context context-type="sourcefile">src/app/components/messages/m.ts</context>
          <context context-type="linenumber">1</context>
        </context-group>
      </trans-unit>
      <trans-unit id="messages.resources.error.parentResourceDeleted" datatype="html">
        <source>Die Ressource kann nicht angelegt werden, da die übergeordnete Ressource in der Zwischenzeit von einem anderen Benutzer bzw. einer anderen Benutzerin gelöscht wurde.</source>
        <target state="final">La risorsa non può essere creata perchè la risorsa sovraordinata è stata nel frattempo eliminata da un altro utente.</target>
        <context-group purpose="location">
          <context context-type="sourcefile">src/app/components/messages/m.ts</context>
          <context context-type="linenumber">1</context>
        </context-group>
      </trans-unit>
      <trans-unit id="messages.configuration.error.noValuesInValuelist" datatype="html">
        <source>Bitte tragen Sie mindestens einen Wert ein.</source>
        <target state="final">Inserire almeno un valore.</target>
        <context-group purpose="location">
          <context context-type="sourcefile">src/app/components/messages/m.ts</context>
          <context context-type="linenumber">1</context>
        </context-group>
      </trans-unit>
      <trans-unit id="messages.configuration.error.noValuelist" datatype="html">
        <source>Bitte wählen Sie eine Werteliste aus oder wechseln Sie den Eingabetyp des Feldes.</source>
        <target state="final">Selezionare una lista di valori opure cambiare il tipo di input del campo.</target>
        <context-group purpose="location">
          <context context-type="sourcefile">src/app/components/messages/m.ts</context>
          <context context-type="linenumber">1</context>
        </context-group>
      </trans-unit>
      <trans-unit id="messages.configuration.error.invalidReference" datatype="html">
        <source>"[0]" ist keine gültige URL. Bitte geben Sie als Verweise ausschließlich URLs an.</source>
        <target state="final">"[0]" non è un URL valido. Si prega di utilizzare come riferimenti soltanto URL.</target>
        <context-group purpose="location">
          <context context-type="sourcefile">src/app/components/messages/m.ts</context>
          <context context-type="linenumber">1</context>
        </context-group>
      </trans-unit>
      <trans-unit id="messages.configuration.error.importFailure" datatype="html">
        <source>Die Projektkonfiguration konnte nicht importiert werden.</source>
        <target state="final">Non è stato possibile importare la configurazione del progetto.</target>
        <context-group purpose="location">
          <context context-type="sourcefile">src/app/components/messages/m.ts</context>
          <context context-type="linenumber">1</context>
        </context-group>
      </trans-unit>
      <trans-unit id="navbar.tabs.images" datatype="html">
        <source>Bilder</source>
        <target state="final">Immagini</target>
        <context-group purpose="location">
          <context context-type="sourcefile">src/app/components/navbar/navbar.component.ts</context>
          <context context-type="linenumber">1</context>
        </context-group>
      </trans-unit>
      <trans-unit id="navbar.tabs.types" datatype="html">
        <source>Typenverwaltung</source>
        <target state="final">Gestione dei tipi</target>
        <context-group purpose="location">
          <context context-type="sourcefile">src/app/components/navbar/navbar.component.ts</context>
          <context context-type="linenumber">1</context>
        </context-group>
      </trans-unit>
      <trans-unit id="navbar.tabs.downloadProject" datatype="html">
        <source>Projekt herunterladen</source>
        <target state="final">Collegarsi con la rete del progetto</target>
        <context-group purpose="location">
          <context context-type="sourcefile">src/app/components/navbar/navbar.component.ts</context>
          <context context-type="linenumber">1</context>
        </context-group>
      </trans-unit>
      <trans-unit id="navbar.tabs.import" datatype="html">
        <source>Import</source>
        <target state="final">Importa</target>
        <context-group purpose="location">
          <context context-type="sourcefile">src/app/components/navbar/navbar.component.ts</context>
          <context context-type="linenumber">1</context>
        </context-group>
      </trans-unit>
      <trans-unit id="navbar.tabs.export" datatype="html">
        <source>Export</source>
        <target state="final">Esporta</target>
        <context-group purpose="location">
          <context context-type="sourcefile">src/app/components/navbar/navbar.component.ts</context>
          <context context-type="linenumber">1</context>
        </context-group>
      </trans-unit>
      <trans-unit id="navbar.tabs.backupCreation" datatype="html">
        <source>Backup erstellen</source>
        <target state="final">Crea Backup</target>
        <context-group purpose="location">
          <context context-type="sourcefile">src/app/components/navbar/navbar.component.ts</context>
          <context context-type="linenumber">1</context>
        </context-group>
      </trans-unit>
      <trans-unit id="navbar.tabs.backupLoading" datatype="html">
        <source>Backup einlesen</source>
        <target state="final">Trasferisci Backup</target>
        <context-group purpose="location">
          <context context-type="sourcefile">src/app/components/navbar/navbar.component.ts</context>
          <context context-type="linenumber">1</context>
        </context-group>
      </trans-unit>
      <trans-unit id="navbar.tabs.help" datatype="html">
        <source>Hilfe</source>
        <target state="final">Aiuto</target>
        <context-group purpose="location">
          <context context-type="sourcefile">src/app/components/navbar/navbar.component.ts</context>
          <context context-type="linenumber">1</context>
        </context-group>
      </trans-unit>
      <trans-unit id="navbar.tabs.settings" datatype="html">
        <source>Einstellungen</source>
        <target state="final">Impostazioni</target>
        <context-group purpose="location">
          <context context-type="sourcefile">src/app/components/navbar/navbar.component.ts</context>
          <context context-type="linenumber">1</context>
        </context-group>
      </trans-unit>
      <trans-unit id="navbar.tabs.configuration" datatype="html">
        <source>Projektkonfiguration</source>
        <target state="final">Configurazione del progetto</target>
        <context-group purpose="location">
          <context context-type="sourcefile">src/app/components/navbar/navbar.component.ts</context>
          <context context-type="linenumber">1</context>
        </context-group>
      </trans-unit>
      <trans-unit id="resources.navigation.tooltips.deactivateExtendedSearchMode" datatype="html">
        <source>Erweiterten Suchmodus deaktivieren</source>
        <target state="final">Disattiva la modalità di ricerca avanzata</target>
        <context-group purpose="location">
          <context context-type="sourcefile">src/app/components/resources/navigation/navigation.component.ts</context>
          <context context-type="linenumber">1</context>
        </context-group>
      </trans-unit>
      <trans-unit id="resources.navigation.tooltips.activateExtendedSearchMode" datatype="html">
        <source>Erweiterten Suchmodus aktivieren</source>
        <target state="final">Attiva la modalità di ricerca avanzata</target>
        <context-group purpose="location">
          <context context-type="sourcefile">src/app/components/resources/navigation/navigation.component.ts</context>
          <context context-type="linenumber">1</context>
        </context-group>
      </trans-unit>
      <trans-unit id="resources.plusButton.tooltip.deactivated" datatype="html">
        <source>Bitte deaktivieren Sie den erweiterten Suchmodus, um neue Ressourcen anlegen zu können.</source>
        <target state="final">Disattiva la modalità di ricerca avanzata per poter creare nuove risorse.</target>
        <context-group purpose="location">
          <context context-type="sourcefile">src/app/components/resources/plus-button.component.ts</context>
          <context context-type="linenumber">1</context>
        </context-group>
      </trans-unit>
      <trans-unit id="resources.searchBar.constraints.geometry" datatype="html">
        <source>Geometrie</source>
        <target state="final">Geometria</target>
        <context-group purpose="location">
          <context context-type="sourcefile">src/app/components/resources/searchbar/resources-search-constraints.component.ts</context>
          <context context-type="linenumber">1</context>
        </context-group>
      </trans-unit>
      <trans-unit id="resources.searchBar.constraints.linkedImages" datatype="html">
        <source>Verknüpfte Bilder</source>
        <target state="final">Immagini collegate</target>
        <context-group purpose="location">
          <context context-type="sourcefile">src/app/components/resources/searchbar/resources-search-constraints.component.ts</context>
          <context context-type="linenumber">1</context>
        </context-group>
      </trans-unit>
      <trans-unit id="resources.searchBar.constraints.isSameAs" datatype="html">
        <source>Verknüpfte identische Ressourcen</source>
        <target state="final">Risorse identiche collegate</target>
        <context-group purpose="location">
          <context context-type="sourcefile">src/app/components/resources/searchbar/resources-search-constraints.component.ts</context>
          <context context-type="linenumber">1</context>
        </context-group>
      </trans-unit>
      <trans-unit id="resources.searchBar.constraints.isInstanceOf" datatype="html">
        <source>Verknüpfte Typen</source>
        <target state="final">Tipi collegati</target>
        <context-group purpose="location">
          <context context-type="sourcefile">src/app/components/resources/searchbar/resources-search-constraints.component.ts</context>
          <context context-type="linenumber">1</context>
        </context-group>
      </trans-unit>
      <trans-unit id="resources.searchBar.constraints.hasInstance" datatype="html">
        <source>Verknüpfte Funde</source>
        <target state="final">Ritrovamenti collegati</target>
        <context-group purpose="location">
          <context context-type="sourcefile">src/app/components/resources/searchbar/resources-search-constraints.component.ts</context>
          <context context-type="linenumber">1</context>
        </context-group>
      </trans-unit>
      <trans-unit id="settings.languageInfo.it" datatype="html">
        <source>Die italienische Übersetzung wird bereitgestellt vom DAI Rom. Bei Fragen und Anmerkungen zur Übersetzung wenden Sie sich bitte an: idai.field-italiano@dainst.de</source>
        <target state="final">La traduzione italiana è messa a disposizione dalla sede di Roma del DAI. Per domande e commenti sulla traduzione, si prega di contattare: idai.field-italiano@dainst.de</target>
        <context-group purpose="location">
          <context context-type="sourcefile">src/app/components/settings/language-settings.component.ts</context>
          <context context-type="linenumber">1</context>
        </context-group>
      </trans-unit>
      <trans-unit id="widgets.documentPicker.project" datatype="html">
        <source>Projekt</source>
        <target state="final">Progetto</target>
        <context-group purpose="location">
          <context context-type="sourcefile">src/app/components/widgets/document-picker.component.ts</context>
          <context context-type="linenumber">1</context>
        </context-group>
        <context-group purpose="location">
          <context context-type="sourcefile">src/app/components/widgets/document-picker.component.ts</context>
          <context context-type="linenumber">1</context>
        </context-group>
      </trans-unit>
      <trans-unit id="buttons.cancel" datatype="html">
        <source>Abbrechen</source>
        <target state="final">Annulla
    </target>
        <context-group purpose="location">
          <context context-type="sourcefile">src/app/components/configuration/add/category/add-category-form-modal.component.ts</context>
          <context context-type="linenumber">39</context>
        </context-group>
        <context-group purpose="location">
          <context context-type="sourcefile">src/app/components/configuration/add/category/swap-category-form-modal.html</context>
          <context context-type="linenumber">44</context>
        </context-group>
        <context-group purpose="location">
          <context context-type="sourcefile">src/app/components/configuration/add/field/add-field-modal.component.ts</context>
          <context context-type="linenumber">95</context>
        </context-group>
        <context-group purpose="location">
          <context context-type="sourcefile">src/app/components/configuration/add/group/add-group-modal.component.ts</context>
          <context context-type="linenumber">98</context>
        </context-group>
        <context-group purpose="location">
          <context context-type="sourcefile">src/app/components/configuration/add/valuelist/add-valuelist-modal.component.ts</context>
          <context context-type="linenumber">85</context>
        </context-group>
        <context-group purpose="location">
          <context context-type="sourcefile">src/app/components/configuration/add/valuelist/extend-valuelist-modal.html</context>
          <context context-type="linenumber">25</context>
        </context-group>
        <context-group purpose="location">
          <context context-type="sourcefile">src/app/components/configuration/delete/delete-category-modal.component.ts</context>
          <context context-type="linenumber">50</context>
        </context-group>
        <context-group purpose="location">
          <context context-type="sourcefile">src/app/components/configuration/delete/delete-field-modal.html</context>
          <context context-type="linenumber">20</context>
        </context-group>
        <context-group purpose="location">
          <context context-type="sourcefile">src/app/components/configuration/delete/delete-group-modal.component.ts</context>
          <context context-type="linenumber">46</context>
        </context-group>
        <context-group purpose="location">
          <context context-type="sourcefile">src/app/components/configuration/delete/delete-valuelist-modal.component.ts</context>
          <context context-type="linenumber">53</context>
        </context-group>
        <context-group purpose="location">
          <context context-type="sourcefile">src/app/components/configuration/editor/value-editor-modal.component.ts</context>
          <context context-type="linenumber">63</context>
        </context-group>
        <context-group purpose="location">
          <context context-type="sourcefile">src/app/components/configuration/import/import-configuration-modal.component.ts</context>
          <context context-type="linenumber">85</context>
        </context-group>
        <context-group purpose="location">
          <context context-type="sourcefile">src/app/components/configuration/save/save-modal.component.ts</context>
          <context context-type="linenumber">20</context>
        </context-group>
        <context-group purpose="location">
          <context context-type="sourcefile">src/app/components/docedit/core/forms/dating.component.ts</context>
          <context context-type="linenumber">67</context>
        </context-group>
        <context-group purpose="location">
          <context context-type="sourcefile">src/app/components/docedit/core/forms/dimension.component.ts</context>
          <context context-type="linenumber">151</context>
        </context-group>
        <context-group purpose="location">
          <context context-type="sourcefile">src/app/components/docedit/core/forms/literature.component.ts</context>
          <context context-type="linenumber">115</context>
        </context-group>
        <context-group purpose="location">
          <context context-type="sourcefile">src/app/components/docedit/dialog/duplicate-modal.component.ts</context>
          <context context-type="linenumber">37</context>
        </context-group>
        <context-group purpose="location">
          <context context-type="sourcefile">src/app/components/image/overview/deletion/delete-modal.component.ts</context>
          <context context-type="linenumber">28</context>
        </context-group>
        <context-group purpose="location">
          <context context-type="sourcefile">src/app/components/image/overview/link-modal.component.ts</context>
          <context context-type="linenumber">36</context>
        </context-group>
        <context-group purpose="location">
          <context context-type="sourcefile">src/app/components/image/overview/remove-link-modal.component.ts</context>
          <context context-type="linenumber">21</context>
        </context-group>
        <context-group purpose="location">
          <context context-type="sourcefile">src/app/components/image/upload/image-category-picker-modal.component.ts</context>
          <context context-type="linenumber">34</context>
        </context-group>
        <context-group purpose="location">
          <context context-type="sourcefile">src/app/components/project/create-project-modal.component.ts</context>
          <context context-type="linenumber">97</context>
        </context-group>
        <context-group purpose="location">
          <context context-type="sourcefile">src/app/components/project/delete-project-modal.html</context>
          <context context-type="linenumber">46</context>
        </context-group>
        <context-group purpose="location">
          <context context-type="sourcefile">src/app/components/project/synchronization-modal.component.ts</context>
          <context context-type="linenumber">90</context>
        </context-group>
        <context-group purpose="location">
          <context context-type="sourcefile">src/app/components/resources/deletion/delete-modal.html</context>
          <context context-type="linenumber">100</context>
        </context-group>
        <context-group purpose="location">
          <context context-type="sourcefile">src/app/components/resources/map/map/editable-map.component.ts</context>
          <context context-type="linenumber">204</context>
        </context-group>
        <context-group purpose="location">
          <context context-type="sourcefile">src/app/components/resources/map/map/layers/layer-menu.component.ts</context>
          <context context-type="linenumber">65</context>
        </context-group>
        <context-group purpose="location">
          <context context-type="sourcefile">src/app/components/resources/move-modal.html</context>
          <context context-type="linenumber">35</context>
        </context-group>
        <context-group purpose="location">
          <context context-type="sourcefile">src/app/components/widgets/documentinfo/georeference-view.component.ts</context>
          <context context-type="linenumber">118</context>
        </context-group>
        <context-group purpose="location">
          <context context-type="sourcefile">src/app/components/widgets/edit-save-dialog.component.ts</context>
          <context context-type="linenumber">36</context>
        </context-group>
      </trans-unit>
      <trans-unit id="configuration.swapForm" datatype="html">
        <source>Formular wechseln</source>
        <target state="final">Cambiare la maschera di inserimento</target>
        <context-group purpose="location">
          <context context-type="sourcefile">src/app/components/configuration/add/category/add-category-form-modal.component.ts</context>
          <context context-type="linenumber">65</context>
        </context-group>
        <context-group purpose="location">
          <context context-type="sourcefile">src/app/components/configuration/context-menu/configuration-context-menu.component.ts</context>
          <context context-type="linenumber">81</context>
        </context-group>
      </trans-unit>
      <trans-unit id="configuration.newCategory" datatype="html">
        <source>Neue Kategorie <x id="START_TAG_CODE" ctype="x-code" equiv-text="&lt;code>"/><x id="INTERPOLATION" equiv-text="{{emptyForm.libraryId}}"/><x id="CLOSE_TAG_CODE" ctype="x-code" equiv-text="&lt;/code>"/> erstellen</source>
        <target state="final">Creare nuova categoria <x id="START_TAG_CODE" ctype="x-code" equiv-text="&lt;code>"/><x id="INTERPOLATION" equiv-text="{{emptyForm.libraryId}}"/><x id="CLOSE_TAG_CODE" ctype="x-code" equiv-text="&lt;/code>"/></target>
        <context-group purpose="location">
          <context context-type="sourcefile">src/app/components/configuration/add/category/category-listing.component.ts</context>
          <context context-type="linenumber">50</context>
        </context-group>
      </trans-unit>
      <trans-unit id="configuration.swapCategoryForm.header" datatype="html">
        <source>Formular wechseln?</source>
        <target state="final">Cambiare la maschera di inserimento?</target>
        <context-group purpose="location">
          <context context-type="sourcefile">src/app/components/configuration/add/category/swap-category-form-modal.component.ts</context>
          <context context-type="linenumber">35</context>
        </context-group>
      </trans-unit>
      <trans-unit id="configuration.swapCategoryForm.body" datatype="html">
        <source> Möchten Sie das Formular <x id="START_TAG_CODE" ctype="x-code" equiv-text="&lt;code>"/><x id="INTERPOLATION" equiv-text="{{currentForm.libraryId}}"/><x id="CLOSE_TAG_CODE" ctype="x-code" equiv-text="&lt;/code>"/> wirklich durch das Formular <x id="START_TAG_CODE" ctype="x-code" equiv-text="&lt;code>"/><x id="INTERPOLATION_1" equiv-text="{{newForm.libraryId}}"/><x id="CLOSE_TAG_CODE" ctype="x-code" equiv-text="&lt;/code>"/> ersetzen? </source>
        <target state="final"> Volete davvero sostituire la maschera di inserimento <x id="START_TAG_CODE" ctype="x-code" equiv-text="&lt;code>"/><x id="INTERPOLATION" equiv-text="{{currentForm.libraryId}}"/><x id="CLOSE_TAG_CODE" ctype="x-code" equiv-text="&lt;/code>"/> con la maschera <x id="START_TAG_CODE" ctype="x-code" equiv-text="&lt;code>"/><x id="INTERPOLATION_1" equiv-text="{{newForm.libraryId}}"/><x id="CLOSE_TAG_CODE" ctype="x-code" equiv-text="&lt;/code>"/>? </target>
        <context-group purpose="location">
          <context context-type="sourcefile">src/app/components/configuration/add/category/swap-category-form-modal.component.ts</context>
          <context context-type="linenumber">40</context>
        </context-group>
      </trans-unit>
      <trans-unit id="configuration.swapCategoryForm.confirmInfo" datatype="html">
        <source> Bitte geben Sie den Bezeichner des ausgewählten Formulars ein, um den Wechsel zu bestätigen. </source>
        <target state="final">Inserire l'identificatore della maschera selezionata per confermare la sostituzione.</target>
        <context-group purpose="location">
          <context context-type="sourcefile">src/app/components/configuration/add/category/swap-category-form-modal.html</context>
          <context context-type="linenumber">17</context>
        </context-group>
      </trans-unit>
      <trans-unit id="buttons.save" datatype="html">
        <source>Speichern</source>
        <target state="final">Salva</target>
        <context-group purpose="location">
          <context context-type="sourcefile">src/app/components/configuration/configuration.component.ts</context>
          <context context-type="linenumber">69</context>
        </context-group>
        <context-group purpose="location">
          <context context-type="sourcefile">src/app/components/configuration/conflicts/configuration-conflicts-modal.component.ts</context>
          <context context-type="linenumber">69</context>
        </context-group>
        <context-group purpose="location">
          <context context-type="sourcefile">src/app/components/configuration/save/save-modal.component.ts</context>
          <context context-type="linenumber">20</context>
        </context-group>
        <context-group purpose="location">
          <context context-type="sourcefile">src/app/components/docedit/docedit.component.ts</context>
          <context context-type="linenumber">51</context>
        </context-group>
        <context-group purpose="location">
          <context context-type="sourcefile">src/app/components/resources/map/map/layers/layer-menu.component.ts</context>
          <context context-type="linenumber">92</context>
        </context-group>
        <context-group purpose="location">
          <context context-type="sourcefile">src/app/components/widgets/edit-save-dialog.component.ts</context>
          <context context-type="linenumber">36</context>
        </context-group>
      </trans-unit>
      <trans-unit id="configuration.conflicts.differingForms" datatype="html">
        <source>Formulare</source>
        <target state="final">Maschere di inserimento</target>
        <context-group purpose="location">
          <context context-type="sourcefile">src/app/components/configuration/conflicts/configuration-conflicts-modal.component.ts</context>
          <context context-type="linenumber">94</context>
        </context-group>
      </trans-unit>
      <trans-unit id="configuration.conflicts.edited" datatype="html">
        <source>(editiert)</source>
        <target state="final">(modificato)</target>
        <context-group purpose="location">
          <context context-type="sourcefile">src/app/components/configuration/conflicts/configuration-conflicts-modal.component.ts</context>
          <context context-type="linenumber">124</context>
        </context-group>
        <context-group purpose="location">
          <context context-type="sourcefile">src/app/components/configuration/conflicts/configuration-conflicts-modal.component.ts</context>
          <context context-type="linenumber">207</context>
        </context-group>
        <context-group purpose="location">
          <context context-type="sourcefile">src/app/components/configuration/conflicts/configuration-conflicts-modal.component.ts</context>
          <context context-type="linenumber">252</context>
        </context-group>
        <context-group purpose="location">
          <context context-type="sourcefile">src/app/components/configuration/conflicts/configuration-conflicts-modal.component.ts</context>
          <context context-type="linenumber">252</context>
        </context-group>
        <context-group purpose="location">
          <context context-type="sourcefile">src/app/components/configuration/conflicts/configuration-conflicts-modal.component.ts</context>
          <context context-type="linenumber">252</context>
        </context-group>
        <context-group purpose="location">
          <context context-type="sourcefile">src/app/components/configuration/conflicts/configuration-conflicts-modal.component.ts</context>
          <context context-type="linenumber">252</context>
        </context-group>
      </trans-unit>
      <trans-unit id="configuration.conflicts.new" datatype="html">
        <source>(neu)</source>
        <target state="final">(nuovo)</target>
        <context-group purpose="location">
          <context context-type="sourcefile">src/app/components/configuration/conflicts/configuration-conflicts-modal.component.ts</context>
          <context context-type="linenumber">153</context>
        </context-group>
        <context-group purpose="location">
          <context context-type="sourcefile">src/app/components/configuration/conflicts/configuration-conflicts-modal.component.ts</context>
          <context context-type="linenumber">228</context>
        </context-group>
        <context-group purpose="location">
          <context context-type="sourcefile">src/app/components/configuration/conflicts/configuration-conflicts-modal.component.ts</context>
          <context context-type="linenumber">252</context>
        </context-group>
        <context-group purpose="location">
          <context context-type="sourcefile">src/app/components/configuration/conflicts/configuration-conflicts-modal.component.ts</context>
          <context context-type="linenumber">252</context>
        </context-group>
        <context-group purpose="location">
          <context context-type="sourcefile">src/app/components/configuration/conflicts/configuration-conflicts-modal.component.ts</context>
          <context context-type="linenumber">252</context>
        </context-group>
        <context-group purpose="location">
          <context context-type="sourcefile">src/app/components/configuration/conflicts/configuration-conflicts-modal.component.ts</context>
          <context context-type="linenumber">252</context>
        </context-group>
      </trans-unit>
      <trans-unit id="configuration.conflicts.notSet" datatype="html">
        <source>(nicht gesetzt)</source>
        <target state="final">(non impostato)</target>
        <context-group purpose="location">
          <context context-type="sourcefile">src/app/components/configuration/conflicts/configuration-conflicts-modal.component.ts</context>
          <context context-type="linenumber">175</context>
        </context-group>
        <context-group purpose="location">
          <context context-type="sourcefile">src/app/components/configuration/conflicts/configuration-conflicts-modal.component.ts</context>
          <context context-type="linenumber">252</context>
        </context-group>
        <context-group purpose="location">
          <context context-type="sourcefile">src/app/components/configuration/conflicts/configuration-conflicts-modal.component.ts</context>
          <context context-type="linenumber">252</context>
        </context-group>
        <context-group purpose="location">
          <context context-type="sourcefile">src/app/components/configuration/conflicts/configuration-conflicts-modal.component.ts</context>
          <context context-type="linenumber">252</context>
        </context-group>
        <context-group purpose="location">
          <context context-type="sourcefile">src/app/components/configuration/conflicts/configuration-conflicts-modal.component.ts</context>
          <context context-type="linenumber">252</context>
        </context-group>
        <context-group purpose="location">
          <context context-type="sourcefile">src/app/components/configuration/conflicts/configuration-conflicts-modal.component.ts</context>
          <context context-type="linenumber">252</context>
        </context-group>
      </trans-unit>
      <trans-unit id="configuration.conflicts.differingLanguages" datatype="html">
        <source>Texte / Übersetzungen</source>
        <target state="final">Testi / Traduzioni</target>
        <context-group purpose="location">
          <context context-type="sourcefile">src/app/components/configuration/conflicts/configuration-conflicts-modal.component.ts</context>
          <context context-type="linenumber">252</context>
        </context-group>
      </trans-unit>
      <trans-unit id="configuration.conflicts.differingValuelists" datatype="html">
        <source>Wertelisten</source>
        <target state="final">Liste di valori</target>
        <context-group purpose="location">
          <context context-type="sourcefile">src/app/components/configuration/conflicts/configuration-conflicts-modal.component.ts</context>
          <context context-type="linenumber">252</context>
        </context-group>
      </trans-unit>
      <trans-unit id="configuration.conflicts.differingCategoriesOrder" datatype="html">
        <source>Reihenfolge der Kategorien</source>
        <target state="final">Ordine delle categorie</target>
        <context-group purpose="location">
          <context context-type="sourcefile">src/app/components/configuration/conflicts/configuration-conflicts-modal.component.ts</context>
          <context context-type="linenumber">252</context>
        </context-group>
      </trans-unit>
      <trans-unit id="buttons.discardChanges" datatype="html">
        <source>Änderungen verwerfen</source>
        <target state="final">Scarta modifiche</target>
        <context-group purpose="location">
          <context context-type="sourcefile">src/app/components/widgets/edit-save-dialog.component.ts</context>
          <context context-type="linenumber">36</context>
        </context-group>
      </trans-unit>
      <trans-unit id="docedit.duplicateModal.header.createMultipleInstances" datatype="html">
        <source>Ressource mehrfach erstellen</source>
        <target state="final">Crea risorsa multipla</target>
        <context-group purpose="location">
          <context context-type="sourcefile">src/app/components/docedit/dialog/duplicate-modal.component.ts</context>
          <context context-type="linenumber">70</context>
        </context-group>
      </trans-unit>
      <trans-unit id="docedit.duplicateModal.header.duplicate" datatype="html">
        <source>Ressource vervielfältigen</source>
        <target state="final">Duplica risorsa</target>
        <context-group purpose="location">
          <context context-type="sourcefile">src/app/components/docedit/dialog/duplicate-modal.component.ts</context>
          <context context-type="linenumber">74</context>
        </context-group>
      </trans-unit>
      <trans-unit id="docedit.duplicateModal.info.createMultipleTimes" datatype="html">
        <source> Wie viele Ressourcen möchten Sie anlegen? </source>
        <target state="final">
              Quante risorse si desidera creare?
        </target>
        <context-group purpose="location">
          <context context-type="sourcefile">src/app/components/docedit/dialog/duplicate-modal.component.ts</context>
          <context context-type="linenumber">74</context>
        </context-group>
      </trans-unit>
      <trans-unit id="docedit.duplicateModal.info.duplicate" datatype="html">
        <source> Wie viele Kopien der Ressource möchten Sie anlegen? </source>
        <target state="final">
            Quante copie della risorsa si desidera creare?
        </target>
        <context-group purpose="location">
          <context context-type="sourcefile">src/app/components/docedit/dialog/duplicate-modal.component.ts</context>
          <context context-type="linenumber">74</context>
        </context-group>
      </trans-unit>
      <trans-unit id="buttons.createResources" datatype="html">
        <source>Ressourcen erstellen</source>
        <target state="final">Crea risorse</target>
        <context-group purpose="location">
          <context context-type="sourcefile">src/app/components/docedit/dialog/duplicate-modal.component.ts</context>
          <context context-type="linenumber">74</context>
        </context-group>
      </trans-unit>
      <trans-unit id="buttons.saveResources" datatype="html">
        <source>Ressourcen speichern</source>
        <target state="final">Salva risorse</target>
        <context-group purpose="location">
          <context context-type="sourcefile">src/app/components/docedit/dialog/duplicate-modal.component.ts</context>
          <context context-type="linenumber">74</context>
        </context-group>
      </trans-unit>
      <trans-unit id="buttons.duplicate" datatype="html">
        <source>Vervielfältigen</source>
        <target state="final">Duplicare</target>
        <context-group purpose="location">
          <context context-type="sourcefile">src/app/components/docedit/docedit.html</context>
          <context context-type="linenumber">39</context>
        </context-group>
      </trans-unit>
      <trans-unit id="docedit.header.create" datatype="html">
        <source> <x id="INTERPOLATION" equiv-text="{{getCategoryLabel()}}"/> in <x id="INTERPOLATION_1" equiv-text="{{parentLabel}}"/> anlegen </source>
        <target state="final"><x id="INTERPOLATION" equiv-text="{{getCategoryLabel()}}"/> crea in <x id="INTERPOLATION_1" equiv-text="{{parentLabel}}"/></target>
        <context-group purpose="location">
          <context context-type="sourcefile">src/app/components/docedit/docedit.component.ts</context>
          <context context-type="linenumber">74</context>
        </context-group>
      </trans-unit>
      <trans-unit id="docedit.header.edit" datatype="html">
        <source> <x id="INTERPOLATION" equiv-text="{{getCategoryLabel()}}"/> bearbeiten </source>
        <target state="final"><x id="INTERPOLATION" equiv-text="{{getCategoryLabel())}}"/> modifica</target>
        <context-group purpose="location">
          <context context-type="sourcefile">src/app/components/docedit/docedit.html</context>
          <context context-type="linenumber">25</context>
        </context-group>
      </trans-unit>
      <trans-unit id="buttons.createMultipleInstances" datatype="html">
        <source>Mehrfach erstellen</source>
        <target state="final">Crea istanze multiple</target>
        <context-group purpose="location">
          <context context-type="sourcefile">src/app/components/docedit/docedit.html</context>
          <context context-type="linenumber">27</context>
        </context-group>
      </trans-unit>
      <trans-unit id="docedit.loadingInfo.save" datatype="html">
        <source> Ressource wird gespeichert... </source>
        <target state="final">
                        Salvataggio risorsa in corso...
                    </target>
        <context-group purpose="location">
          <context context-type="sourcefile">src/app/components/docedit/docedit.html</context>
          <context context-type="linenumber">49</context>
        </context-group>
      </trans-unit>
      <trans-unit id="docedit.loadingInfo.createMultipleInstances" datatype="html">
        <source> Ressourcen werden erstellt... </source>
        <target state="final">
                        Creazione risorse in corso...
                    </target>
        <context-group purpose="location">
          <context context-type="sourcefile">src/app/components/docedit/docedit.html</context>
          <context context-type="linenumber">66</context>
        </context-group>
      </trans-unit>
      <trans-unit id="docedit.loadingInfo.duplicate" datatype="html">
        <source> Ressource wird vervielfältigt... </source>
        <target state="final">
                        Duplicazione risorsa in corso...
                    </target>
        <context-group purpose="location">
          <context context-type="sourcefile">src/app/components/docedit/docedit.html</context>
          <context context-type="linenumber">94</context>
        </context-group>
      </trans-unit>
      <trans-unit id="buttons.ok" datatype="html">
        <source>OK</source>
        <target state="final">OK</target>
        <context-group purpose="location">
          <context context-type="sourcefile">src/app/components/configuration/add/category/swap-category-form-modal.html</context>
          <context context-type="linenumber">44</context>
        </context-group>
        <context-group purpose="location">
          <context context-type="sourcefile">src/app/components/configuration/editor/category-editor-modal.component.ts</context>
          <context context-type="linenumber">42</context>
        </context-group>
        <context-group purpose="location">
          <context context-type="sourcefile">src/app/components/configuration/editor/field-editor-modal.component.ts</context>
          <context context-type="linenumber">49</context>
        </context-group>
        <context-group purpose="location">
          <context context-type="sourcefile">src/app/components/configuration/editor/group-editor-modal.component.ts</context>
          <context context-type="linenumber">42</context>
        </context-group>
        <context-group purpose="location">
          <context context-type="sourcefile">src/app/components/configuration/editor/value-editor-modal.component.ts</context>
          <context context-type="linenumber">63</context>
        </context-group>
        <context-group purpose="location">
          <context context-type="sourcefile">src/app/components/configuration/editor/valuelist-editor-modal.component.ts</context>
          <context context-type="linenumber">44</context>
        </context-group>
        <context-group purpose="location">
          <context context-type="sourcefile">src/app/components/configuration/import/import-configuration-modal.component.ts</context>
          <context context-type="linenumber">85</context>
        </context-group>
        <context-group purpose="location">
          <context context-type="sourcefile">src/app/components/docedit/core/forms/dating.component.ts</context>
          <context context-type="linenumber">67</context>
        </context-group>
        <context-group purpose="location">
          <context context-type="sourcefile">src/app/components/docedit/core/forms/dimension.component.ts</context>
          <context context-type="linenumber">151</context>
        </context-group>
        <context-group purpose="location">
          <context context-type="sourcefile">src/app/components/docedit/core/forms/literature.component.ts</context>
          <context context-type="linenumber">115</context>
        </context-group>
        <context-group purpose="location">
          <context context-type="sourcefile">src/app/components/image/upload/image-category-picker-modal.html</context>
          <context context-type="linenumber">38</context>
        </context-group>
        <context-group purpose="location">
          <context context-type="sourcefile">src/app/components/resources/map/map/editable-map.component.ts</context>
          <context context-type="linenumber">180</context>
        </context-group>
      </trans-unit>
      <trans-unit id="configuration.swapCategoryForm.warning.changes.parent" datatype="html">
        <source> Bitte beachten Sie, dass alle Änderungen, die Sie an diesem Formular sowie untergeordneten Formularen vorgenommen haben, beim Wechseln des Formulars verloren gehen. </source>
        <target state="final">Si prega di notare che tutte le modifiche effettuate a questa maschera di inserimento e a tutte le maschere subordinate saranno perse con il cambiamento di maschera.</target>
        <context-group purpose="location">
          <context context-type="sourcefile">src/app/components/configuration/add/category/swap-category-form-modal.html</context>
          <context context-type="linenumber">44</context>
        </context-group>
      </trans-unit>
      <trans-unit id="configuration.swapCategoryForm.warning.changes.child" datatype="html">
        <source> Bitte beachten Sie, dass alle Änderungen, die Sie an diesem Formular vorgenommen haben, beim Wechseln des Formulars verloren gehen. </source>
        <target state="final">Si prega di notare che tutte le modifiche effettuate a questa maschera di inserimento saranno perse con il cambiamento di maschera.</target>
        <context-group purpose="location">
          <context context-type="sourcefile">src/app/components/configuration/add/category/swap-category-form-modal.html</context>
          <context context-type="linenumber">44</context>
        </context-group>
      </trans-unit>
      <trans-unit id="configuration.valuelistDescription" datatype="html">
        <source> Beschreibung der Werteliste </source>
        <target state="final">Descrizione della lista di valori</target>
        <context-group purpose="location">
          <context context-type="sourcefile">src/app/components/configuration/editor/valuelist-editor-modal.component.ts</context>
          <context context-type="linenumber">67</context>
        </context-group>
      </trans-unit>
      <trans-unit id="configuration.sortValues" datatype="html">
        <source>Automatische Sortierung</source>
        <target state="final">Ordinamento automatico</target>
        <context-group purpose="location">
          <context context-type="sourcefile">src/app/components/configuration/editor/valuelist-editor-modal.component.ts</context>
          <context context-type="linenumber">129</context>
        </context-group>
      </trans-unit>
      <trans-unit id="configuration.createSpecificValuelist" datatype="html">
        <source> Werteliste <x id="START_TAG_CODE" ctype="x-code" equiv-text="&lt;code>"/><x id="INTERPOLATION" equiv-text="{{valuelist.id}}"/><x id="CLOSE_TAG_CODE" ctype="x-code" equiv-text="&lt;/code>"/> erstellen </source>
        <target state="final"> Creare lista di valori <x id="START_TAG_CODE" ctype="x-code" equiv-text="&lt;code>"/><x id="INTERPOLATION" equiv-text="{{valuelist.id}}"/><x id="CLOSE_TAG_CODE" ctype="x-code" equiv-text="&lt;/code>"/></target>
        <context-group purpose="location">
          <context context-type="sourcefile">src/app/components/configuration/editor/valuelist-editor-modal.component.ts</context>
          <context context-type="linenumber">146</context>
        </context-group>
      </trans-unit>
      <trans-unit id="configuration.editSpecificValuelist" datatype="html">
        <source> Werteliste <x id="START_TAG_CODE" ctype="x-code" equiv-text="&lt;code>"/><x id="INTERPOLATION" equiv-text="{{valuelist.id}}"/><x id="CLOSE_TAG_CODE" ctype="x-code" equiv-text="&lt;/code>"/> bearbeiten </source>
        <target state="final"> Modificare lista di valori <x id="START_TAG_CODE" ctype="x-code" equiv-text="&lt;code>"/><x id="INTERPOLATION" equiv-text="{{valuelist.id}}"/><x id="CLOSE_TAG_CODE" ctype="x-code" equiv-text="&lt;/code>"/></target>
        <context-group purpose="location">
          <context context-type="sourcefile">src/app/components/configuration/editor/valuelist-editor-modal.html</context>
          <context context-type="linenumber">17</context>
        </context-group>
      </trans-unit>
      <trans-unit id="configuration.editValuelistInfo" datatype="html">
        <source> Bitte beachten Sie, dass vorgenommene Änderungen nach Klick auf den OK-Button für sämtliche Felder angewendet werden, die diese Werteliste benutzen. </source>
        <target state="final"> Si prega di notare che le modifiche apportate saranno applicate a tutti i campi che utilizzano questa lista di valori dopo aver fatto clic sul pulsante OK. </target>
        <context-group purpose="location">
          <context context-type="sourcefile">src/app/components/configuration/editor/valuelist-editor-modal.html</context>
          <context context-type="linenumber">22</context>
        </context-group>
      </trans-unit>
      <trans-unit id="buttons.close" datatype="html">
        <source>Schließen</source>
        <target state="final">Chiudi</target>
        <context-group purpose="location">
          <context context-type="sourcefile">src/app/components/settings/language-picker-modal.component.ts</context>
          <context context-type="linenumber">26</context>
        </context-group>
      </trans-unit>
      <trans-unit id="imageUpload.uploadModal.info.single" datatype="html">
        <source> Bild wird eingelesen... </source>
        <target state="final">
                Trasferimento immagine in corso...
            </target>
        <context-group purpose="location">
          <context context-type="sourcefile">src/app/components/image/upload/upload-modal.component.ts</context>
          <context context-type="linenumber">19</context>
        </context-group>
      </trans-unit>
      <trans-unit id="imageUpload.uploadModal.info.multiple" datatype="html">
        <source> <x id="INTERPOLATION" equiv-text="{{uploadStatus.getHandledImages()}}"/> / <x id="INTERPOLATION_1" equiv-text="{{uploadStatus.getTotalImages()}}"/> Bilder eingelesen... </source>
        <target state="final"><x id="INTERPOLATION" equiv-text="{{uploadStatus.getHandledImages()}}"/> / <x id="INTERPOLATION_1" equiv-text="{{uploadStatus.getTotalImages()}}"/> Immagini trasferite...
            </target>
        <context-group purpose="location">
          <context context-type="sourcefile">src/app/components/image/upload/upload-modal.component.ts</context>
          <context context-type="linenumber">19</context>
        </context-group>
      </trans-unit>
      <trans-unit id="image.originalNotFoundWarning" datatype="html">
        <source> Die Original-Version des Bilds befindet sich nicht im Bilderverzeichnis. </source>
        <target state="final">
            La versione originale dell'immagine non si trova nella directory delle immagini.
        </target>
        <context-group purpose="location">
          <context context-type="sourcefile">src/app/components/image/viewer/image-viewer.component.ts</context>
          <context context-type="linenumber">41</context>
        </context-group>
      </trans-unit>
      <trans-unit id="imageView.images" datatype="html">
        <source>Bilder</source>
        <target state="final">Immagini</target>
        <context-group purpose="location">
          <context context-type="sourcefile">src/app/components/viewmodal/image/image-view-modal.component.ts</context>
          <context context-type="linenumber">48</context>
        </context-group>
      </trans-unit>
      <trans-unit id="imageView.linkedImages" datatype="html">
        <source> Mit <x id="START_TAG_STRONG" ctype="x-strong" equiv-text="&lt;strong>"/><x id="INTERPOLATION" equiv-text="{{linkedDocument.resource.identifier}}"/><x id="CLOSE_TAG_STRONG" ctype="x-strong" equiv-text="&lt;/strong>"/> verknüpfte Bilder </source>
        <target state="final">
        Immagini collegate a <x id="START_TAG_STRONG" ctype="x-strong" equiv-text="&lt;strong>"/><x id="INTERPOLATION" equiv-text="{{linkedDocument.resource.identifier}}"/><x id="CLOSE_TAG_STRONG" ctype="x-strong" equiv-text="&lt;/strong>"/></target>
        <context-group purpose="location">
          <context context-type="sourcefile">src/app/components/viewmodal/image/image-view-modal.component.ts</context>
          <context context-type="linenumber">80</context>
        </context-group>
      </trans-unit>
      <trans-unit id="imageOverview.linkModal.chooseResourcesToLink" datatype="html">
        <source>Zu verknüpfende Ressource wählen:</source>
        <target state="final">Seleziona la risorsa da collegare:</target>
        <context-group purpose="location">
          <context context-type="sourcefile">src/app/components/image/overview/link-modal.component.ts</context>
          <context context-type="linenumber">36</context>
        </context-group>
      </trans-unit>
      <trans-unit id="imageOverview.removeLinkModal.info" datatype="html">
        <source> Bei den ausgewählten Bildern werden sämtliche Verknüpfungen zu anderen Ressourcen entfernt.
</source>
        <target state="final">
    Tutti i collegamenti ad altre risorse saranno rimossi dalle immagini selezionate.
</target>
        <context-group purpose="location">
          <context context-type="sourcefile">src/app/components/image/overview/remove-link-modal.component.ts</context>
          <context context-type="linenumber">21</context>
        </context-group>
      </trans-unit>
      <trans-unit id="imageOverview.removeLinkModal.removeLinks" datatype="html">
        <source>Verknüpfungen löschen</source>
        <target state="final">Elimina collegamenti</target>
        <context-group purpose="location">
          <context context-type="sourcefile">src/app/components/image/overview/remove-link-modal.component.ts</context>
          <context context-type="linenumber">21</context>
        </context-group>
      </trans-unit>
      <trans-unit id="imageOverview.taskbar.deleteModal.question.multiple" datatype="html">
        <source> Möchten Sie die <x id="INTERPOLATION" equiv-text="{{numberOfSelectedImages}}"/> markierten Bilder wirklich löschen? </source>
        <target state="final">
        Sei sicuro di voler eliminare <x id="INTERPOLATION" equiv-text="{{numberOfSelectedImages}}"/> le immagini selezionate?
    </target>
        <context-group purpose="location">
          <context context-type="sourcefile">src/app/components/image/overview/deletion/delete-modal.component.ts</context>
          <context context-type="linenumber">28</context>
        </context-group>
      </trans-unit>
      <trans-unit id="imageOverview.taskbar.deleteModal.question.single" datatype="html">
        <source> Möchten Sie das markierte Bild wirklich löschen? </source>
        <target state="final">
        Sei sicuro di voler eliminare l'immagine selezionata?
    </target>
        <context-group purpose="location">
          <context context-type="sourcefile">src/app/components/image/overview/deletion/delete-modal.html</context>
          <context context-type="linenumber">13</context>
        </context-group>
      </trans-unit>
      <trans-unit id="imageOverview.deletionInProgressModal.info.single" datatype="html">
        <source>Bild wird gelöscht...</source>
        <target state="final">Cancellazione dell'immagine in corso...</target>
        <context-group purpose="location">
          <context context-type="sourcefile">src/app/components/image/overview/deletion/deletion-in-progress-modal.component.ts</context>
          <context context-type="linenumber">18</context>
        </context-group>
      </trans-unit>
      <trans-unit id="imageOverview.deletionInProgressModal.info.multiple" datatype="html">
        <source>Bilder werden gelöscht...</source>
        <target state="final">Cancellazione delle immagini in corso...</target>
        <context-group purpose="location">
          <context context-type="sourcefile">src/app/components/image/overview/deletion/deletion-in-progress-modal.component.ts</context>
          <context context-type="linenumber">18</context>
        </context-group>
      </trans-unit>
    </body>
  </file>
</xliff><|MERGE_RESOLUTION|>--- conflicted
+++ resolved
@@ -3060,11 +3060,7 @@
         <target state="final">Tipi</target>
         <context-group purpose="location">
           <context context-type="sourcefile">src/app/components/resources/types/types.component.ts</context>
-<<<<<<< HEAD
-          <context context-type="linenumber">67</context>
-=======
           <context context-type="linenumber">60</context>
->>>>>>> d3d05cd4
         </context-group>
       </trans-unit>
       <trans-unit id="resources.typeGrid.subtypes" datatype="html">
@@ -3072,11 +3068,7 @@
         <target state="final">Sottotipi</target>
         <context-group purpose="location">
           <context context-type="sourcefile">src/app/components/resources/types/types.component.ts</context>
-<<<<<<< HEAD
-          <context context-type="linenumber">86</context>
-=======
           <context context-type="linenumber">79</context>
->>>>>>> d3d05cd4
         </context-group>
       </trans-unit>
       <trans-unit id="resources.typeGrid.linkedFinds" datatype="html">
@@ -3084,11 +3076,7 @@
         <target state="final"><x id="START_TAG_SPAN" ctype="x-span" equiv-text="&lt;span>"/><x id="CLOSE_TAG_SPAN" ctype="x-span" equiv-text="&lt;/span>"/> Reperti associati </target>
         <context-group purpose="location">
           <context context-type="sourcefile">src/app/components/resources/types/types.component.ts</context>
-<<<<<<< HEAD
-          <context context-type="linenumber">106</context>
-=======
           <context context-type="linenumber">109</context>
->>>>>>> d3d05cd4
         </context-group>
       </trans-unit>
       <trans-unit id="resources.list.headers.category" datatype="html">
