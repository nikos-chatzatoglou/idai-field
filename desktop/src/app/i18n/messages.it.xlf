--- conflicted
+++ resolved
@@ -3308,11 +3308,7 @@
         <target state="new"> Mit dieser Ressource sind keine Bilder verknüpft. </target>
         <context-group purpose="location">
           <context context-type="sourcefile">src/app/components/viewmodal/image/image-view-modal.html</context>
-<<<<<<< HEAD
           <context context-type="linenumber">48</context>
-=======
-          <context context-type="linenumber">58,67</context>
->>>>>>> 7903ba3a
         </context-group>
         <context-group purpose="location">
           <context context-type="sourcefile">src/app/components/viewmodal/resource/resource-view-modal.component.ts</context>
