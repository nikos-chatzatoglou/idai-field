defmodule FieldHubWeb.ProjectShowLiveTest do
  import Phoenix.ConnTest
  import Phoenix.LiveViewTest

  use FieldHubWeb.ConnCase

  alias FieldHubWeb.{
    UserAuth,
    ProjectShowLive
  }

  alias FieldHub.{
    Project,
    CouchService,
    Issues,
    User,
    TestHelper
  }

  @endpoint FieldHubWeb.Endpoint

  @project "test_project"
  @user_name "test_project"
  @user_password "test_password"

  @admin_user Application.compile_env(:field_hub, :couchdb_admin_name)
  @index_cache_name Application.compile_env(:field_hub, :file_index_cache_name)

  test "redirect to login if not authenticated", %{conn: conn} do
    # Test the authentication plug (http)
    assert {:error, {:redirect, %{flash: _, to: "/ui/session/new"}}} =
             conn
             |> live("/ui/projects/show/#{@project}")

    # Test the mount function (websocket), this makes sure that users with invalidated/old user token can not
    # access the page.
    socket =
      ProjectShowLive.mount(
        %{"project" => @project},
        %{"user_token" => "invalid"},
        %Phoenix.LiveView.Socket{}
      )

    assert {:redirect, %{to: "/"}} = socket.redirected
  end

  test "redirect to landing page if not authorized for project", %{conn: conn} do
    unknown_user = "unknown"

    # Test the authorization plug (http)
    assert {:error, {:redirect, %{flash: _, to: "/"}}} =
             conn
             |> log_in_user(unknown_user)
             |> live("/ui/projects/show/#{@project}")

    # Test the mount function (websocket), this makes sure that users that navigated here from another
    # live view with an existing socket are authorized.
    socket =
      ProjectShowLive.mount(
        %{"project" => @project},
        %{"user_token" => UserAuth.generate_user_session_token(unknown_user)},
        %Phoenix.LiveView.Socket{}
      )

    assert {:redirect, %{to: "/"}} = socket.redirected
  end

  test "issues are displayed, even if no custom label or description defined" do
    issues =
      TestHelper.get_example_issues() ++
        [
          %Issues.Issue{
            type: :unknown,
            severity: :error,
            data: %{
              some: ["1", "2", "3"],
              unknown: :unknown,
              data: %{is: :still, ok: "!"}
            }
          },
          %Issues.Issue{
            type: :unknown_without_data,
            severity: :error,
            data: %{}
          }
        ]

    count = Enum.count(issues)

    groups =
      issues
      |> Enum.group_by(fn %{type: type, severity: severity} -> {type, severity} end)

    html =
      render_component(ProjectShowLive, %{
        current_user: "test_user",
        flash: %{},
        issue_count: count,
        issue_status: :idle,
        issues: groups,
        live_action: nil,
        project: "test_project",
        supervisor: :loading,
        contact: :loading,
        staff: :loading,
        stats: :loading
      })

    assert html =~ "Project file directory not found (1)"
    assert html =~ "Missing original images (1)"
    assert html =~ "Original images file size (1)"
    assert html =~ "No default map layer (1)"
    assert html =~ "No project document (1)"
    assert html =~ "Unexpected issue (1)"
    assert html =~ "Unresolved relation (1)"
    assert html =~ "Images missing copyright information (1)"
    assert html =~ "unknown (1)"
    assert html =~ "unknown_without_data (1)"
  end

  describe "with logged in user" do
    setup %{conn: conn} do
      # Run before each tests
      TestHelper.create_complete_example_project(@project, @user_name, @user_password)

      on_exit(fn ->
        # Run after each tests
        TestHelper.remove_complete_example_project(
          @project,
          @user_name
        )
      end)

      conn = log_in_user(conn, @user_name)
      {:ok, %{conn: conn}}
    end

    test "authorized user can see monitoring page", %{conn: conn} do
      {:ok, view, html_on_mount} = live(conn, "/ui/projects/show/#{@project}")

      assert html_on_mount =~ "<h1>Project <i>#{@project}</i></h1>"
      assert html_on_mount =~ "No supervisor found in project document."
      assert html_on_mount =~ "No contact data found in project document."
      assert html_on_mount =~ "Person 1, Person 2"
      assert html_on_mount =~ "<tr><td>Statistics</td><td>\nLoading...\n</td></tr>"

      assert html_on_mount =~
               "<h2><div class=\"row\"><div class=\"column column-80\">Issues</div>"

      html = render(view)

      assert html =~ "<h1>Project <i>#{@project}</i></h1>"

      assert html =~ "Database documents: 21"
      assert html =~ "Database size: 48.39 KB (49548 bytes)"
      assert html =~ "Original images: 2, size: 697.78 KB (714528 bytes)"
      assert html =~ "Thumbnail images: 2, size: 18.84 KB (19295 bytes)"
    end

    test "user can trigger issue evaluation", %{conn: conn} do
      {:ok, view, _html_on_mount} = live(conn, "/ui/projects/show/#{@project}")

      TestHelper.delete_document(@project, "project")

      html =
        view
        |> element("button")
        |> render_click()

      assert html =~ "Evaluating issues, for big projects this may take several minutes..."

      # Elixir/Erlang kinda deep dive:
      #
      # In general, the ProjectShowLive's `handle_info/3` and `handle_event/3` communicate via events/messages
      # that they send to the view process.
      #
      # The `render_click/1` above sends a event "evaluate_issues" to the view process.
      # The handle_event function itself then sends another message (:update_issues) and updates the
      # socket's :issue_status to :evaluating. It then returns the socket.
      #
      # The views state at this point in the test: :issue_status is :evaluating (and HTML reflects that),
      # but there are no issues evaluated yet, because the :update_issues message has not been handled by
      # the view yet.
      #
      # In order to wait for the evaluation result, we call the following function:
      _ = :sys.get_state(view.pid)
      # Because all messages are handled sequentially by the process, we 'wait' for all
      # previous messages to be completed by sending one of our own (`get_state/1`). As soon as we get
      # a result for `get_state/1` we know that all other messages in the queue have been processed
      # (including :update_issues) and we should have our issues visible in the HTML.
      html =
        view
        |> render()

      assert html =~ "Issues (4)"
    end

    test "user without project authorization can not trigger issue evaluation" do
      {:noreply, socket} =
        ProjectShowLive.handle_event(
          "evaluate_issues",
          nil,
          %Phoenix.LiveView.Socket{
            assigns: %{
              project: @project,
              current_user: "unauthorized"
            }
          }
        )

      assert {:redirect, %{to: "/"}} = socket.redirected
    end

    test "non admin user can not set a new password" do
      new_password = "the_password"

      {:noreply, socket} =
        ProjectShowLive.handle_event(
          "set_password",
          nil,
          %Phoenix.LiveView.Socket{
            assigns: %{
              project: @project,
              current_user: "unauthorized",
              new_password: new_password,
              __changed__: %{},
              flash: %{}
            }
          }
        )

      assert %{assigns: %{flash: %{"error" => "You are not authorized to set the password."}}} =
               socket

      # New password invalid.
      assert {:error, 401} =
               CouchService.authenticate(%CouchService.Credentials{
                 name: @project,
                 password: new_password
               })

      # Old password still valid.
      assert :ok =
               CouchService.authenticate(%CouchService.Credentials{
                 name: @project,
                 password: @user_password
               })
    end

    test "non admin user has no passwort setting interface", %{conn: conn} do
      {:ok, view, _html_on_mount} = live(conn, "/ui/projects/show/#{@project}")
      html = render(view)
      assert not (html =~ "<h2>Password change</h2>")
    end

    test "project document data is displayed in overview", %{conn: conn} do
      {:ok, view, _html_on_mount} = live(conn, "/ui/projects/show/#{@project}")

      html = render(view)

      # These are the current defaults in the mock project based on the Desktop applications `test` project.
      assert html =~ "No supervisor found in project document"
      assert html =~ "No contact data found in project document"
      assert html =~ "<td>Staff</td><td>\nPerson 1, Person 2\n</td>"
    end

    test "missing project document is handled in overview", %{conn: conn} do
      TestHelper.delete_document(@project, "project")

      {:ok, view, _html_on_mount} = live(conn, "/ui/projects/show/#{@project}")

      html = render(view)

      assert html =~ "No supervisor found in project document"
      assert html =~ "No contact data found in project document"
      assert html =~ "No staff names found in project document"
    end

    test "project supervisor is displayed in overview", %{conn: conn} do
      [ok: project_doc] = Project.get_documents(@project, ["project"])

      TestHelper.update_document(
        @project,
        project_doc
        |> Map.update!("resource", fn resource ->
          Map.put(resource, "projectSupervisor", "Ms. Supervisor")
        end)
      )

      {:ok, view, _html_on_mount} = live(conn, "/ui/projects/show/#{@project}")

      html = render(view)

      assert html =~ "<td>Supervisor</td><td>\nMs. Supervisor\n</td>"
    end

    test "project contact is displayed in overview", %{conn: conn} do
      [ok: project_doc] = Project.get_documents(@project, ["project"])

      TestHelper.update_document(
        @project,
        project_doc
        |> Map.update!("resource", fn resource ->
          resource
          |> Map.put("contactPerson", "Mr. Contact")
          |> Map.put("contactMail", "mr.contact@dainst.de")
        end)
      )

      {:ok, view, _html_on_mount} = live(conn, "/ui/projects/show/#{@project}")

      html = render(view)

      assert html =~
               "<td>Contact</td><td>\nMr. Contact (<a href=\"mailto:mr.contact@dainst.de\">mr.contact@dainst.de</a>)\n</td>"
    end

    test "project staff is displayed in overview", %{conn: conn} do
      {:ok, view, _html_on_mount} = live(conn, "/ui/projects/show/#{@project}")

      html = render(view)

      # These are the current defaults in the mock project based on the Desktop applications `test` project.
      assert html =~ "<td>Staff</td><td>\nPerson 1, Person 2\n</td>"
    end
  end

  describe "with logged in admin" do
    setup %{conn: conn} do
      # Run before each tests
      TestHelper.create_complete_example_project(@project, @user_name, @user_password)

      on_exit(fn ->
        # Run after each tests
        TestHelper.remove_complete_example_project(
          @project,
          @user_name
        )
      end)

      conn = log_in_user(conn, @admin_user)
      {:ok, %{conn: conn}}
    end

    test "admin has password setting interface", %{conn: conn} do
      {:ok, view, _html_on_mount} = live(conn, "/ui/projects/show/#{@project}")

      html = render(view)

      assert html =~ "<h2>Password change</h2>"
    end

    test "password input triggers updated socket", %{conn: conn} do
      {:ok, view, _html_on_mount} = live(conn, "/ui/projects/show/#{@project}")

      html = render(view)

      assert html =~
               "<input type=\"text\" placeholder=\"New password\" id=\"password\" name=\"password\" value=\"\"/></div>"

      # The "Set new password" button should be disabled as long as the input is an empty string.
      assert html =~ "phx-click=\"set_password\" disabled=\"disabled\" style=\"width:100%\""

      html =
        view
        |> element("#pwd_form")
        |> render_change(%{password: "typed_in_password"})

      assert html =~
               "<input type=\"text\" placeholder=\"New password\" id=\"password\" name=\"password\" value=\"typed_in_password\"/></div>"

      # The "Set new password" button should no longer be disabled.
      assert html =~ "phx-click=\"set_password\" style=\"width:100%\""
    end

    test "button click generates random password", %{conn: conn} do
      {:ok, view, _html_on_mount} = live(conn, "/ui/projects/show/#{@project}")

      html =
        view
        |> render()

      assert html =~
               "<input type=\"text\" placeholder=\"New password\" id=\"password\" name=\"password\" value=\"\"/></div>"

      html =
        view
        |> element("button", "Generate new password")
        |> render_click()

      assert not (html =~
                    "<input type=\"text\" placeholder=\"New password\" id=\"password\" name=\"password\" value=\"\"/></div>")
    end

    test "button click as admin sets current password", %{conn: conn} do
      {:ok, view, _html_on_mount} = live(conn, "/ui/projects/show/#{@project}")

      new_password = "updated_password"

      view
      |> element("#pwd_form")
      |> render_change(%{password: new_password})

      html =
        view
        |> element("button", "Set new password")
        |> render_click()

      assert html =~ "Successfully updated the password to &#39;#{new_password}&#39;."

      # Old password invalid
      assert {:error, 401} =
               CouchService.authenticate(%CouchService.Credentials{
                 name: @project,
                 password: @user_password
               })

      # New password accepted
      assert :ok =
               CouchService.authenticate(%CouchService.Credentials{
                 name: @project,
                 password: new_password
               })
    end

<<<<<<< HEAD
    test "file index cache can be deleted through the interface", %{conn: conn} do
      {:ok, view, _html_on_mount} = live(conn, "/ui/projects/show/#{@project}")

      # TODO: evaluate why we have to do this
      render(view)
      assert {:ok, %{"o26" => _value}} = Cachex.get(@index_cache_name, @project)

      html =
        view
        |> element("button", "Clear cache")
        |> render_click()

      assert html =~ "Cache <small><i>cleared</i></small>"
      assert {:ok, nil} = Cachex.get(@index_cache_name, @project)
=======
    test "admin is able to delete a project's database", %{conn: conn} do
      {:ok, view, _html_on_mount} = live(conn, "/ui/projects/show/#{@project}")

      # Check if the system knows the project currently
      assert true == FieldHub.Project.exists?(@project)

      assert FieldHub.FileStore.file_index(@project) |> Enum.count() > 0

      # Simulate the repeated project name input
      view
      |> element("#del_form")
      |> render_change(%{repeat_project_name_input: @project})

      # Check if we are beeing redirected to the landing page
      {:error, {:redirect, %{to: "/"}}} =
        view
        |> element("button", "Delete")
        |> render_click()

      # Check if the project got deleted.
      assert false == FieldHub.Project.exists?(@project)

      assert FieldHub.FileStore.file_index(@project) |> Enum.count() > 0
    end

    test "admin is able to delete a project's database and files still exist after having changed the radio button selection",
         %{conn: conn} do
      {:ok, view, _html_on_mount} = live(conn, "/ui/projects/show/#{@project}")

      # Check if the system knows the project.
      assert true == FieldHub.Project.exists?(@project)

      # Check if the project's file directory exists.
      assert File.exists?("test/tmp/#{@project}/")

      # Simulate the repeated project name input
      view
      |> element("#del_form")
      |> render_change(%{repeat_project_name_input: @project})

      view
      |> element("#del_form")
      |> render_change(%{delete_files_radio: "delete_files"})

      html =
        view
        |> element("#del_form")
        |> render_change(%{delete_files_radio: "keep_files"})

      assert html =~ "value=\"keep_files\" checked"

      # Check if we are beeing redirected to the landing page
      {:error, {:redirect, %{to: "/"}}} =
        view
        |> element("button", "Delete")
        |> render_click()

      # Check if the project got deleted.
      assert false == FieldHub.Project.exists?(@project)

      # Check if files have been deleted.
      assert File.exists?("test/tmp/#{@project}/")
    end

    test "admin is able to delete a project's database and its files", %{conn: conn} do
      {:ok, view, _html_on_mount} = live(conn, "/ui/projects/show/#{@project}")

      # Check if the system knows the project.
      assert true == FieldHub.Project.exists?(@project)

      # Check if the project's file directory exists.
      assert File.exists?("test/tmp/#{@project}/")

      # Simulate the repeated project name input
      view
      |> element("#del_form")
      |> render_change(%{repeat_project_name_input: @project})

      html =
        view
        |> element("#del_form")
        |> render_change(%{delete_files_radio: "delete_files"})

      assert html =~ "value=\"delete_files\" checked"

      # Check if we are beeing redirected to the landing page
      {:error, {:redirect, %{to: "/"}}} =
        view
        |> element("button", "Delete")
        |> render_click()

      # Check if the project got deleted.
      assert false == FieldHub.Project.exists?(@project)

      # Check if files have been deleted.
      assert not File.exists?("test/tmp/#{@project}/")
    end

    test "project deletion button is disabled until project name is repeated", %{conn: conn} do
      {:ok, view, _html_on_mount} = live(conn, "/ui/projects/show/#{@project}")

      assert true == FieldHub.Project.exists?(@project)

      html = render(view)

      # The "Delete" button should be disabled as long as the repeated project name does not match.
      assert html =~ "phx-click=\"delete\" disabled=\"disabled\""

      html =
        view
        |> element("#del_form")
        |> render_change(%{repeat_project_name_input: @project})

      # The "Delete" button should be enabled now.
      assert not (html =~ "phx-click=\"delete\" disabled=\"disabled\"")
>>>>>>> 461b54c9
    end

    test "throws warning if default user is missing", %{conn: conn} do
      # This case is highly unlikely, but is checked by the view nonetheless for completeness sake.

      {:ok, view, _html_on_mount} = live(conn, "/ui/projects/show/#{@project}")

      User.delete(@user_name)

      view
      |> element("#pwd_form")
      |> render_change(%{password: "updated_password"})

      html =
        view
        |> element("button", "Set new password")
        |> render_click()

      assert html =~
               "Default user for &#39;#{@project}&#39; seems to be missing, unable to set the password."
    end
  end
end<|MERGE_RESOLUTION|>--- conflicted
+++ resolved
@@ -423,7 +423,6 @@
                })
     end
 
-<<<<<<< HEAD
     test "file index cache can be deleted through the interface", %{conn: conn} do
       {:ok, view, _html_on_mount} = live(conn, "/ui/projects/show/#{@project}")
 
@@ -438,7 +437,7 @@
 
       assert html =~ "Cache <small><i>cleared</i></small>"
       assert {:ok, nil} = Cachex.get(@index_cache_name, @project)
-=======
+
     test "admin is able to delete a project's database", %{conn: conn} do
       {:ok, view, _html_on_mount} = live(conn, "/ui/projects/show/#{@project}")
 
@@ -554,7 +553,6 @@
 
       # The "Delete" button should be enabled now.
       assert not (html =~ "phx-click=\"delete\" disabled=\"disabled\"")
->>>>>>> 461b54c9
     end
 
     test "throws warning if default user is missing", %{conn: conn} do
