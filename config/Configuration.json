{
  "types": {
    "Trench": {
      "color": "blue",
      "parent": "Operation",
      "fields": {
        "diary": {
          "inputType": "input"
        },
        "researchQuestion": {
          "inputType": "input"
        },
        "spatialLocation": {
          "inputType": "input"
        },
        "trenchComment": {
          "inputType": "text"
        },
        "dimensionLength": {
          "inputType": "dimension",
          "positionValues": [
          "Maximale Ausdehnung",
          "Minimale Ausdehnung"]
        },
        "dimensionVerticalExtent": {
          "inputType": "dimension",
          "positionValues": [
          "Oberkante",
          "Unterkante"]
        },
        "dimensionWidth": {
          "inputType": "dimension",
          "positionValues": [
          "Maximale Ausdehnung",
          "Minimale Ausdehnung"]
        },
        "excavationType": {
          "inputType": "radio",
          "valuelist": [
            "Feldgrabung",
            "Stadtgrabung",
            "künstliche Schichten",
            "natürliche Schichten"
          ]
        },
        "orientation": {
          "inputType": "dropdown",
          "valuelist": [
            "N-S",
            "NNO - SSW",
            "NNW-SSO",
            "NO-SW",
            "NW-SO",
            "W-O",
            "WNW-OSO",
            "WSW-ONO"
          ]
        }
      }
    },
    "Glass": {
      "color": "#99CC33",
      "parent": "Find",
      "fields": {
        "decorationDescription": {
          "inputType": "input"
        },
        "color": {
          "inputType": "checkboxes",
          "valuelist": [
            "beige",
            "blass-",
            "blau",
            "braun",
            "cremefarben",
            "dunkel-",
            "gelb",
            "grau",
            "grün",
            "hell-",
            "leuchtend-",
            "ocker",
            "orange",
            "rosa",
            "rot",
            "schwarz",
            "türkis",
            "violett",
            "weiß"
          ]
        },
        "decorationTechnique": {
          "inputType": "dropdown",
          "valuelist": [
            "Bemalung",
            "Diatretdekor",
            "Emaille",
            "Facettschliffdekor",
            "Fadendekor (aufgelegt)",
            "Fadendekor (verschmolzen)",
            "Mosaikdekor",
            "Reliefdekor",
            "Reticelladekor",
            "Riefeldekor",
            "Ritzungen",
            "Schlangenfadendekor",
            "Schliffrillendekor",
            "Stempeldekor",
            "Tupfendekor",
            "Warzendekor",
            "Zwischengoldglas",
            "figürlicher Schliffdekor"
          ]
        },
        "formDescription": {
          "inputType": "checkboxes",
          "valuelist": [
            "ausladend",
            "bauchig",
            "breitoval",
            "doppelkonisch",
            "halbkugelig",
            "hochoval",
            "konisch",
            "kugelförmig",
            "quadratisch",
            "rechteckig",
            "rund",
            "schlank",
            "schmal",
            "spindelförmig",
            "tonnenförmig",
            "zylinderförmig"
          ]
        },
        "manufacturingMethodGlass": {
          "inputType": "dropdown",
          "valuelist": [
            "Formgeblasen (mit Reliefdekor)",
            "Formgeschmolzen",
            "Freigeblasen",
            "In Vorformen geblasen",
            "In offene Halbformen geblasen",
            "Kerngeformt",
            "Sandkerngeschmolzen",
            "gedreht (auf Drehscheibe)"
          ]
        },
        "objectType": {
          "inputType": "dropdown",
          "valuelist": [
            "Anhänger",
            "Armreif",
            "Einlage",
            "Fensterglas",
            "Gefäß",
            "Gemme",
            "Gerät",
            "Glasschlacke",
            "Lampe",
            "Löffel",
            "Perle",
            "Produktionsfragment",
            "Ring",
            "Rohglas",
            "Rührstab",
            "Scheiben",
            "Schmuck",
            "Spielstein",
            "Tessera",
            "Unsicher bzw. unbestimmbar",
            "Weinheber"
          ]
        },
        "provenance": {
          "inputType": "dropdown",
          "valuelist": [
            "Anatolien",
            "Antiochia (Antakya)",
            "Athen",
            "Attisch",
            "Britannien",
            "Chios",
            "Deutschland",
            "Ephesos",
            "Etruskisch",
            "Gallien",
            "Ionien",
            "Irland",
            "Italien",
            "Kampanisch",
            "Karthagisch",
            "Kleinasien",
            "Knidos",
            "Korinth",
            "Kos",
            "Lesbos",
            "Levante",
            "Lokal",
            "Lokal/Regional",
            "Milet",
            "Mäandertal",
            "Nordafrika",
            "Nordafrikanisch",
            "Palästina",
            "Pannonien",
            "Peloponnes",
            "Regional",
            "Rhodos",
            "Samos",
            "Sizilien",
            "Skandinavien",
            "Slawisch",
            "Spanien",
            "Syrien",
            "Südtunesisch",
            "Südägäis",
            "Ägypten"
          ]
        },
        "transparency": {
          "inputType": "radio",
          "valuelist": [
            "durchscheinend",
            "durchsichtig",
            "opak",
            "versintert"
          ]
        },
        "vesselForm": {
          "inputType": "dropdown",
          "valuelist": [
            "Aschenurne",
            "Becher",
            "Deckel",
            "Deckelgefäß",
            "Flasche",
            "Krug",
            "Napf",
            "Schale",
            "Schüssel",
            "Tasse",
            "Teller",
            "Topf",
            "Unbestimmt",
            "Vorratsgefäß"
          ]
        },
        "vesselFormSpecific": {
          "inputType": "dropdown",
          "valuelist": [
            "Alabastron",
            "Amphoriskos",
            "Aryballos",
            "Balsamarium",
            "Dattelflasche",
            "Faltenbecher",
            "Hydria",
            "Kopfflasche",
            "Kotyle",
            "Kragenschale",
            "Krater",
            "Kylix",
            "Lekythos",
            "Luterion",
            "Oinochoe",
            "Pelike",
            "Rippenschale",
            "Schliffrillenschale",
            "Schöpfer",
            "Skyphos",
            "Spitzamphora",
            "Sprenkler",
            "Stamnos",
            "Tierflasche",
            "Unguentarium",
            "Vierkantflasche",
            "hexagonale Flasche",
            "zarte Rippenschale",
            "zylindrische Flasche"
          ]
        }
      }
    },
    "Drilling": {
      "color": "#08519c",
      "parent": "ProcessUnit",
      "fields": {
        "dimensionDiameter": {
          "inputType": "dimension",
          "positionValues": [
          "Maximale Ausdehnung",
          "Minimale Ausdehnung"]
        },
        "dimensionHeight": {
          "inputType": "dimension",
          "positionValues": [
          "Maximale Ausdehnung",
          "Minimale Ausdehnung"]
        },
        "dimensionVerticalExtent": {
          "inputType": "dimension",
          "positionValues": [
          "Oberkante",
          "Unterkante"]
        },
        "drillingEquipment": {
          "inputType": "radio",
          "valuelist": [
            "Pürckhauer"
          ]
        }
      }
    },
    "Mollusk": {
      "color": "#ff99ff",
      "parent": "Find",
      "fields": {}
    },
    "Planum": {
      "color": "#2171b5",
      "parent": "ProcessUnit",
      "fields": {
        "area": {
          "inputType": "unsignedFloat"
        },
        "dimensionLength": {
          "inputType": "dimension",
          "positionValues": [
          "Maximale Ausdehnung",
          "Minimale Ausdehnung"]
        },
        "dimensionVerticalExtent": {
          "inputType": "dimension",
          "positionValues": [
          "Oberkante",
          "Unterkante"]
        },
        "dimensionWidth": {
          "inputType": "dimension",
          "positionValues": [
          "Maximale Ausdehnung",
          "Minimale Ausdehnung"]
        },
        "horizontalLocation": {
          "inputType": "dropdown",
          "valuelist": [
            "Abfallend nach Norden",
            "Abfallend nach Osten",
            "Abfallend nach Süden",
            "Abfallend nach Westen",
            "Ansteigend nach Norden",
            "Ansteigend nach Osten",
            "Ansteigend nach Süden",
            "Ansteigend nach Westen"
          ]
        },
        "orientation": {
          "inputType": "dropdown",
          "valuelist": [
            "N-S",
            "NNO - SSW",
            "NNW-SSO",
            "NO-SW",
            "NW-SO",
            "W-O",
            "WNW-OSO",
            "WSW-ONO"
          ]
        },
        "planumForm": {
          "inputType": "radio",
          "valuelist": [
            "L-förmig",
            "Quadratisch",
            "Rechtwinklig",
            "Schachbrettmuster"
          ]
        }
      }
    },
    "Brick": {
      "color": "#CC0000",
      "parent": "Find",
      "fields": {
        "featureText": {
          "inputType": "input"
        },
        "brickForm": {
          "inputType": "checkboxes",
          "valuelist": [
            "Bodenziegel",
            "Dachziegel",
            "Flachziegel",
            "Formziegel",
            "Hypokaustziegel",
            "Imbrex",
            "Kalyptere",
            "Later",
            "Leistenziegel",
            "Lochziegel/Hohlziegel",
            "Stroter",
            "Tegula",
            "Tonrohr",
            "Wandziegel"
          ]
        },
        "brickUsage": {
          "inputType": "radio",
          "valuelist": [
            "Decke",
            "Fenster",
            "Fussboden",
            "Gewölbedecke",
            "Klosterformat",
            "Türrahmen",
            "Türsturz",
            "Wandverkleidung"
          ]
        },
        "clayColorOutside": {
          "inputType": "checkboxes",
          "valuelist": [
            "beige",
            "blass-",
            "blau",
            "braun",
            "cremefarben",
            "dunkel-",
            "gelb",
            "grau",
            "grün",
            "hell-",
            "leuchtend-",
            "ocker",
            "orange",
            "rosa",
            "rot",
            "schwarz",
            "türkis",
            "violett",
            "weiß"
          ]
        },
        "coatColorInside": {
          "inputType": "checkboxes",
          "valuelist": [
            "beige",
            "blass-",
            "blau",
            "braun",
            "cremefarben",
            "dunkel-",
            "gelb",
            "grau",
            "grün",
            "hell-",
            "leuchtend-",
            "ocker",
            "orange",
            "rosa",
            "rot",
            "schwarz",
            "türkis",
            "violett",
            "weiß"
          ]
        },
        "coatColorOutside": {
          "inputType": "checkboxes",
          "valuelist": [
            "beige",
            "blass-",
            "blau",
            "braun",
            "cremefarben",
            "dunkel-",
            "gelb",
            "grau",
            "grün",
            "hell-",
            "leuchtend-",
            "ocker",
            "orange",
            "rosa",
            "rot",
            "schwarz",
            "türkis",
            "violett",
            "weiß"
          ]
        },
        "decorationTechnique": {
          "inputType": "dropdown",
          "valuelist": [
            "Bemalung",
            "Fingerabdruck",
            "Kammritzung",
            "Reliefdekor",
            "Riefeldekor",
            "Ritzungen",
            "Sonstige Abdrücke",
            "Stempel",
            "Stempeldekor",
            "Tupfendekor",
            "Wischzeichen",
            "Überzug/Glasur"
          ]
        },
        "formDescription": {
          "inputType": "checkboxes",
          "valuelist": [
            "ausladend",
            "bauchig",
            "breitoval",
            "doppelkonisch",
            "halbkugelig",
            "hochoval",
            "konisch",
            "kugelförmig",
            "quadratisch",
            "rechteckig",
            "rund",
            "schlank",
            "schmal",
            "spindelförmig",
            "tonnenförmig",
            "zylinderförmig"
          ]
        },
        "manufacturing": {
          "inputType": "checkboxes",
          "valuelist": [
            "Dickwandig",
            "Dünnwandig",
            "Gebrannt",
            "Hart gebrannt",
            "Luftgetrocknet",
            "Oberfläche glatt",
            "Oberfläche rau",
            "Sekundär gebrannt",
            "Weich gebrannt"
          ]
        },
        "manufacturingMethodBrick": {
          "inputType": "radio",
          "valuelist": [
            "gedreht (auf Drehscheibe)",
            "gegossen",
            "gepresst",
            "handgeformt"
          ]
        },
        "provenance": {
          "inputType": "dropdown",
          "valuelist": [
            "Anatolien",
            "Antiochia (Antakya)",
            "Athen",
            "Attisch",
            "Britannien",
            "Chios",
            "Deutschland",
            "Ephesos",
            "Etruskisch",
            "Gallien",
            "Ionien",
            "Irland",
            "Italien",
            "Kampanisch",
            "Karthagisch",
            "Kleinasien",
            "Knidos",
            "Korinth",
            "Kos",
            "Lesbos",
            "Levante",
            "Lokal",
            "Lokal/Regional",
            "Milet",
            "Mäandertal",
            "Nordafrika",
            "Nordafrikanisch",
            "Palästina",
            "Pannonien",
            "Peloponnes",
            "Regional",
            "Rhodos",
            "Samos",
            "Sizilien",
            "Skandinavien",
            "Slawisch",
            "Spanien",
            "Syrien",
            "Südtunesisch",
            "Südägäis",
            "Ägypten"
          ]
        },
        "specificType": {
          "inputType": "dropdown",
          "valuelist": [
            "Abschläge",
            "Berg",
            "Bodenziegel",
            "Bruchstein",
            "Dachziegel",
            "Geröll",
            "Hohlziegel",
            "Hypokaustziegel",
            "Kanalziegel",
            "Platten",
            "Quader",
            "Tonrohr",
            "Variierend",
            "Wandziegel",
            "Ziegelbruch"
          ]
        },
        "temper": {
          "inputType": "checkboxes",
          "valuelist": [
            "Glimmer",
            "Kalk",
            "Mineralische Partikel",
            "Muschelgrus",
            "Organische Partikel",
            "Quarz",
            "Schamotte",
            "Sonstige",
            "Steinchen",
            "Stroh/Spreu",
            "Vacua",
            "Vulkanische Partikel"
          ]
        }
      }
    },
    "Project": {
      "fields": {
        "contactMail": {
          "inputType": "input"
        },
        "contactPerson": {
          "inputType": "input"
        },
        "description": {
          "inputType": "text"
        },
        "epsgId": {
          "inputType": "unsignedInt"
        },
        "externalReference": {
          "inputType": "input"
        },
        "gazId": {
          "inputType": "unsignedInt"
        },
        "institution": {
          "inputType": "input"
        },
        "latitude": {
          "inputType": "float"
        },
        "longitude": {
          "inputType": "float"
        },
        "projectURI": {
          "inputType": "input"
        },
        "supervisor": {
          "inputType": "input"
        }
      }
    },
    "Burial": {
      "parent": "Feature",
      "fields": {
        "ageDetermination": {
          "inputType": "input"
        },
        "ageDeterminationBasis": {
          "inputType": "input"
        },
        "bodyHeightAndRobustness": {
          "inputType": "input"
        },
        "burialRite": {
          "inputType": "input"
        },
        "conditionComment": {
          "inputType": "input"
        },
        "dietReconstruction": {
          "inputType": "input"
        },
        "findingPlace": {
          "inputType": "input"
        },
        "palaeopathologicalReport": {
          "inputType": "input"
        },
        "publicationDatingFinds": {
          "inputType": "text"
        },
        "publicationDatingStratigraphy": {
          "inputType": "text"
        },
        "sexDetermination": {
          "inputType": "input"
        },
        "sexDeterminationBasis": {
          "inputType": "input"
        },
        "amountIndividuals": {
          "inputType": "dropdown",
          "valuelist": [
            "Doppelbestattung",
            "Dreifachbestattung",
            "Einzelbestattung",
            "Grabdeponat",
            "Kollektivbestattung",
            "Massengrab",
            "Mehrfachbestattung",
            "Unsicher bzw. unbestimmbar",
            "Wiedergängerbestattung"
          ]
        },
        "burialCharacteristic": {
          "inputType": "dropdown",
          "valuelist": [
            "Primäre Bestattung",
            "Sekundäre Bestattung",
            "Unsicher bzw. unbestimmbar"
          ]
        },
        "burialDocumentation": {
          "inputType": "checkboxes",
          "valuelist": [
            "Endoskopie",
            "Foto",
            "Histologie",
            "LM",
            "REM",
            "Röntgen"
          ]
        },
        "graveFeature": {
          "inputType": "checkboxes",
          "valuelist": [
            "Brandbestattung",
            "Kenotaph",
            "Körperbestattung",
            "Ossuar",
            "Teil-Körperbestattung"
          ]
        },
        "positionArms": {
          "inputType": "checkboxes",
          "valuelist": [
            "Unsicher bzw. unbestimmbar",
            "am Kinn",
            "an den Seiten",
            "auf dem Bauch",
            "auf dem Becken",
            "auf der Brust",
            "ungleichmäßig"
          ]
        },
        "positionLegs": {
          "inputType": "checkboxes",
          "valuelist": [
            "Beine angewinkelt",
            "Beinhocker",
            "Extremhocker",
            "Hocker",
            "Unsicher bzw. unbestimmbar",
            "gestreckt"
          ]
        },
        "positioningIndividuals": {
          "inputType": "checkboxes",
          "valuelist": [
            "Bauchlage",
            "Rückenlage",
            "Seitenlage, links",
            "Seitenlage, rechts",
            "Unsicher bzw. unbestimmbar"
          ]
        }
      }
    },
    "Building": {
      "parent": "Operation",
      "fields": {
        "period": {
          "inputType": "dropdownRange"
        },
        "dating": {
          "inputType": "dating"
        },
        "buildingHistory": {
          "inputType": "input"
        },
        "buildingResearchHistory": {
          "inputType": "text"
        },
        "conditionComment": {
          "inputType": "input"
        },
        "excavationHistory": {
          "inputType": "text"
        },
        "history": {
          "inputType": "text"
        },
        "hasRestoration": {
          "inputType": "boolean"
        },
        "architecturalOrders": {
          "inputType": "radio",
          "valuelist": [
            "Dorische Ordnung",
            "Ionische Ordnung",
            "Komposite Ordnung",
            "Korinthische Ordnung",
            "Toskanische Ordnung"
          ]
        },
        "buildingCategory": {
          "inputType": "dropdown",
          "valuelist": [
            "Altar",
            "Amphitheater",
            "Basilika",
            "Bogen",
            "Brücke",
            "Circus",
            "Grabbau",
            "Gymnasium",
            "Mauerkurtine",
            "Nymphäum",
            "Odeion",
            "Strasse",
            "Stützmauer",
            "Säulenhalle",
            "Tempel",
            "Theater",
            "Therme",
            "Toranlage",
            "Turm",
            "Wohnbau"
          ]
        },
        "buildingCategorySpecific": {
          "inputType": "dropdown",
          "valuelist": [
            "Aediculabau",
            "Atriumhaus",
            "Bogen",
            "Dipteros",
            "Ehrenbogen",
            "Ehrensäule",
            "Hoftempel",
            "Palast",
            "Palästra",
            "Peripteros",
            "Peripteros sine portico",
            "Peristylhaus",
            "Pseudo-Dipteros",
            "Pseudo-Peripteros",
            "Rednertribüne",
            "Rundbau",
            "Schatzhaus",
            "Terassenheiligtum",
            "Tholos",
            "Torbogen",
            "Triumphbogen",
            "Tumulus",
            "Villa",
            "dreischiffig",
            "fünfschiffig",
            "griechisches Theater",
            "römisches Theater",
            "vierschiffig",
            "zweischiffig"
          ]
        },
        "buildingTechnique": {
          "inputType": "dropdown",
          "valuelist": [
            "Blockverbandmauerwerk",
            "Bruchsteinmauerwerk",
            "Feldsteinmauerwerk",
            "Kyklopenmauerwerk",
            "Lehmziegelmauerwerk",
            "Mischform Polygonal-/Quadermauerwerk",
            "Opus Caementitium",
            "Polygonalmauerwerk",
            "Quadermauerwerk",
            "Spolienmauerwerk",
            "Unregelmäßiges Polygonalmauerwerk",
            "Würfel-/Handquadermauerwerk",
            "Ziegelmauerwerk",
            "irreguläres Mauerwerk",
            "regelmäßiges Polygonalmauerwerk",
            "regelmäßiges Quadermauerwerk",
            "regelmäßiges Trapezoidalmauerwerk",
            "unregelmäßiges Quadermauerwerk",
            "unregelmäßiges Trapezoidalmauerwerk",
            "unspezifisches Mauerwerk"
          ]
        },
        "buildingType": {
          "inputType": "radio",
          "valuelist": [
            "Befestigung",
            "Haus",
            "Lager",
            "Werkstatt"
          ]
        },
        "condition": {
          "inputType": "dropdown",
          "valuelist": [
            "gut",
            "schlecht",
            "sehr gut",
            "sehr schlecht"
          ]
        },
        "conditionAmount": {
          "inputType": "dropdown",
          "valuelist": [
            "Fragmentarisch",
            "Vollständig",
            "Vollständig zerstört"
          ]
        },
        "context": {
          "inputType": "dropdown",
          "valuelist": [
            "Akropolis",
            "Forum",
            "Handwerksviertel",
            "Heiligtum",
            "Nekropole",
            "Wohnviertel"
          ]
        },
        "dimensionLength": {
          "inputType": "dimension",
          "positionValues": [
          "Maximale Ausdehnung",
          "Minimale Ausdehnung"]
        },
        "dimensionWidth": {
          "inputType": "dimension",
          "positionValues": [
          "Maximale Ausdehnung",
          "Minimale Ausdehnung"]
        },
        "material": {
          "inputType": "checkboxes",
          "valuelist": [
            "Granit",
            "Kalk",
            "Kalkmörtel",
            "Kalkstein",
            "Kalzit",
            "Kreide",
            "Marmor",
            "Pophyr",
            "Quarz",
            "Sandstein",
            "Ziegel"
          ]
        }
      }
    },
    "SurveyUnit": {
      "color": "#6baed6",
      "parent": "ProcessUnit",
      "fields": {
        "area": {
          "inputType": "unsignedFloat"
        },
        "hasFinds": {
          "inputType": "boolean"
        },
        "dimensionLength": {
          "inputType": "dimension",
          "positionValues": [
          "Maximale Ausdehnung",
          "Minimale Ausdehnung"]
        },
        "dimensionWidth": {
          "inputType": "dimension",
          "positionValues": [
            "Maximale Ausdehnung",
            "Minimale Ausdehnung"
          ]
        }
      }
    },
    "Wood": {
      "color": "#660000",
      "parent": "Find",
      "fields": {
        "color": {
          "inputType": "dropdown",
          "valuelist": [
            "braun",
            "haselnuss",
            "schwarz"
          ]
        },
        "objectType": {
          "inputType": "dropdown",
          "valuelist": [
            "Altar",
            "Anhänger",
            "Gefäß",
            "Gerät",
            "Grabmarkierung",
            "Grabplatte",
            "Gussform",
            "Kasten/Kiste",
            "Löffel",
            "Mobiliar",
            "Plastik/Skulptur",
            "Ring",
            "Sarkophag",
            "Schmuck",
            "Unsicher bzw. unbestimmbar"
          ]
        },
        "typeOfWood": {
          "inputType": "dropdown",
          "valuelist": [
            "Ahorn",
            "Apfel",
            "Birke",
            "Birne",
            "Buche",
            "Eibe",
            "Eiche",
            "Erle",
            "Esche",
            "Fichte",
            "Kastanie",
            "Kiefer",
            "Kirsche",
            "Lerche",
            "Linde",
            "Nußbaum",
            "Pappel",
            "Tanne",
            "Ulme",
            "Weide",
            "Zeder"
          ]
        }
      }
    },
    "Architecture": {
      "color": "#707070",
      "parent": "Feature",
      "fields": {
        "bibliography": {
          "inputType": "text"
        },
        "conditionComment": {
          "inputType": "input"
        },
        "constructionDetailsDescription": {
          "inputType": "input"
        },
        "descriptionOfBuildingTechnique": {
          "inputType": "input"
        },
        "findingPlace": {
          "inputType": "input"
        },
        "hasGrouting": {
          "inputType": "boolean"
        },
        "layerAmount": {
          "inputType": "unsignedInt"
        },
        "layerHeight": {
          "inputType": "unsignedFloat"
        },
        "markDescription": {
          "inputType": "input"
        },
        "materialCharacteristic": {
          "inputType": "input"
        },
        "materialForm": {
          "inputType": "input"
        },
        "muralCrown": {
          "inputType": "input"
        },
        "publicationDatingFinds": {
          "inputType": "text"
        },
        "publicationDatingScientific": {
          "inputType": "text"
        },
        "publicationDatingStratigraphy": {
          "inputType": "text"
        },
        "publicationRemark": {
          "inputType": "input"
        },
        "spatialLocation": {
          "inputType": "input"
        },
        "blockProcessing": {
          "inputType": "checkboxes",
          "valuelist": [
            "Bruchsteine",
            "Hausteine",
            "Lesesteine",
            "Werksteine"
          ]
        },
        "blockTreatment": {
          "inputType": "radio",
          "valuelist": [
            "bossiert",
            "bruchbau",
            "fein geglättet",
            "gespitzt",
            "gestockt",
            "grob behauen",
            "grob geglättet",
            "scharriert",
            "unbehauen"
          ]
        },
        "brickwork": {
          "inputType": "checkboxes",
          "valuelist": [
            "Binderverband",
            "Blockverband",
            "Flämischer Verband",
            "Holländischer Verband",
            "Kreuzverband",
            "Läuferverband",
            "Märkischer Verband"
          ]
        },
        "condition": {
          "inputType": "dropdown",
          "valuelist": [
            "gut",
            "schlecht",
            "sehr gut",
            "sehr schlecht"
          ]
        },
        "conditionAmount": {
          "inputType": "dropdown",
          "valuelist": [
            "Fragmentarisch",
            "Vollständig",
            "Vollständig zerstört"
          ]
        },
        "construction": {
          "inputType": "dropdown",
          "valuelist": [
            "Fundament: Geschüttet",
            "Fundament: gesetzt",
            "Mauerkern: Lesesteine",
            "einschalig vor Feld/Hang",
            "ohne Schalen/keine durchgehenden Lagen",
            "ohne Schalen/nur durchgehende Lagen",
            "zweischalig",
            "zweischalig mit Binderlagen"
          ]
        },
        "mark": {
          "inputType": "dropdown",
          "valuelist": [
            "A",
            "AC"
          ]
        },
        "mortarBinder": {
          "inputType": "radio",
          "valuelist": [
            "dominant",
            "gering",
            "hoch",
            "mittel"
          ]
        },
        "mortarColor": {
          "inputType": "dropdown",
          "valuelist": [
            "beige",
            "dunkelbraun",
            "dunkelrot",
            "gelb",
            "hellbraun",
            "hellgrau",
            "mittelbraun",
            "ocker",
            "orange",
            "orangerot",
            "rosa",
            "rot",
            "rotbraun",
            "schwarz",
            "weiß"
          ]
        },
        "mortarConsistency": {
          "inputType": "radio",
          "valuelist": [
            "brüchig",
            "erdig/lehmig",
            "fest",
            "hart",
            "locker",
            "mittelfein",
            "pulverig",
            "sandig"
          ]
        },
        "orientation": {
          "inputType": "dropdown",
          "valuelist": [
            "N-S",
            "NNO - SSW",
            "NNW-SSO",
            "NO-SW",
            "NW-SO",
            "W-O",
            "WNW-OSO",
            "WSW-ONO"
          ]
        },
        "wallClassification": {
          "inputType": "dropdown",
          "valuelist": [
            "Aufgehendes",
            "Fensterzusetzung",
            "Flickung",
            "Fundament",
            "Gewölbe",
            "Mauer",
            "Mauerbettung",
            "Mauerdurchbruch",
            "Mosaik",
            "Opus sectile",
            "Türzusetzung",
            "Wandgestaltung"
          ]
        },
        "wallType": {
          "inputType": "dropdown",
          "valuelist": [
            "Außenmauer",
            "Befestigugsmauer",
            "Blockmauerwerk",
            "Bruchsteinmauer",
            "Fachwerk",
            "Feldsteinmauer",
            "Grenzmauer",
            "Ziegelmauer"
          ]
        }
      }
    },
    "Operation": {
      "fields": {
        "area": {
          "inputType": "unsignedFloat"
        },
        "beginningDate": {
          "inputType": "date"
        },
        "description": {
          "inputType": "text"
        },
        "diaryAbstract": {
          "inputType": "text"
        },
        "endDate": {
          "inputType": "date"
        },
        "processor": {
          "inputType": "input"
        },
        "supervisor": {
          "inputType": "input"
        },
        "campaign": {
          "inputType": "input",
          "valuelist": [
            "Campaign"
          ]
        }
      }
    },
    "Place": {
      "fields": {
        "dating": {
          "inputType": "dating"
        },
        "placeName": {
          "inputType": "input"
        },
        "buildingHistory": {
          "inputType": "text"
        },
        "buildingResearchHistory": {
          "inputType": "text"
        },
        "description": {
          "inputType": "text"
        },
        "excavationHistory": {
          "inputType": "text"
        },
        "findSituation": {
          "inputType": "text"
        },
        "modernIntervention": {
          "inputType": "input"
        },
        "findspotClassification": {
          "inputType": "dropdown",
          "valuelist": [
            "Einzelmauer",
            "Felsabarbeitung",
            "Funderfassung",
            "Fundsammlung",
            "Grab",
            "Nekropole",
            "Spolie in rezenter Mauer",
            "Steinbruch",
            "Straße/Platz",
            "Wein- bzw. Ölpresse",
            "einzelnes Steindenkmal",
            "ländliches Gebäude",
            "urbanes Gebäude"
          ]
        },
        "siteClassification": {
          "inputType": "dropdown",
          "valuelist": [
            "Bestattungsplatz",
            "Siedlung"
          ]
        }
      }
    },
    "Layer": {
      "color": "#663300",
      "parent": "Feature",
      "fields": {
        "appearance": {
          "inputType": "input"
        },
        "isNatural": {
          "inputType": "boolean"
        },
        "consistency": {
          "inputType": "checkboxes",
          "valuelist": [
            "Durch Brand versiegelt",
            "Oberfläche abgewaschen",
            "Oberfläche verhärtet",
            "fest",
            "flüssig",
            "gut formbar",
            "hart",
            "lehmig",
            "locker",
            "mittel bindend",
            "mittel formbar",
            "nicht bindend",
            "nicht formbar",
            "porös",
            "sandig",
            "schwach bindend",
            "schwach formbar",
            "sehr gut formbar",
            "sehr hart",
            "sehr schwach formbar",
            "sehr weich",
            "stark bindend",
            "steif",
            "weich"
          ]
        },
        "dimensionThickness": {
          "inputType": "dimension",
          "positionValues": [
          "Maximale Ausdehnung",
          "Minimale Ausdehnung"]
        },
        "distinguishingCriteria": {
          "inputType": "radio",
          "valuelist": [
            "Farbe",
            "Form",
            "Grenzen",
            "Konsistenz",
            "Komposition"
          ]
        },
        "layerClassification": {
          "inputType": "dropdown",
          "valuelist": [
            "Brandschicht",
            "Kulturschicht",
            "Laufhorizont",
            "Planierschicht"
          ]
        },
        "soilType": {
          "inputType": "dropdown",
          "valuelist": [
            "Feinsand",
            "Feinstsand",
            "Grobsand",
            "Lehm",
            "Lehmiger Sand",
            "Lehmiger Schluff",
            "Lehmiger Ton",
            "Mergel",
            "Mittlerer Sand",
            "Sand",
            "Sandiger Lehm",
            "Sandiger Schluff",
            "Sandiger Ton",
            "Schluff",
            "Schluffiger Lehm",
            "Schluffiger Sand",
            "Schluffiger Ton",
            "Ton",
            "Toniger Lehm",
            "Toniger Sand",
            "Toniger Schluff"
          ]
        }
      }
    },
    "Feature": {
      "color": "black",
      "fields": {
        "area": {
          "inputType": "unsignedFloat"
        },
        "beginningDate": {
          "inputType": "date"
        },
        "endDate": {
          "inputType": "date"
        },
        "dating": {
          "inputType": "dating"
        },
        "comparison": {
          "inputType": "text"
        },
        "diary": {
          "inputType": "input"
        },
        "description": {
          "inputType": "text"
        },
        "hasDisturbance": {
          "inputType": "boolean"
        },
        "featureAmount": {
          "inputType": "input"
        },
        "processor": {
          "inputType": "input"
        },
        "color": {
          "inputType": "checkboxes",
          "valuelist": [
            "beige",
            "blass-",
            "blau",
            "braun",
            "cremefarben",
            "dunkel-",
            "gelb",
            "grau",
            "grün",
            "hell-",
            "leuchtend-",
            "ocker",
            "orange",
            "rosa",
            "rot",
            "schwarz",
            "türkis",
            "violett",
            "weiß"
          ]
        },
        "dimensionLength": {
          "inputType": "dimension",
          "positionValues": [
          "Maximale Ausdehnung",
          "Minimale Ausdehnung"]
        },
        "dimensionVerticalExtent": {
          "inputType": "dimension",
          "positionValues": [
          "Oberkante",
          "Unterkante"]
        },
        "dimensionWidth": {
          "inputType": "dimension",
          "positionValues": [
          "Maximale Ausdehnung",
          "Minimale Ausdehnung"]
        },
        "featureBorders": {
          "inputType": "checkboxes",
          "valuelist": [
            "deutlich",
            "diffus",
            "eben",
            "erahnbar",
            "erkennbar",
            "etwas verwaschen",
            "fließend",
            "geneigt",
            "gezackt",
            "regelmäßig",
            "scharf",
            "sehr deutlich",
            "undeutlich",
            "uneben",
            "unklar",
            "unregelmäßig",
            "verwaschen",
            "wellig"
          ]
        },
        "featureForm": {
          "inputType": "checkboxes",
          "valuelist": [
            "Befundrest",
            "U-förmig",
            "V-förmig",
            "annähernd",
            "formlos",
            "halbmondförmig",
            "kesselförmig",
            "langgezogen",
            "oval",
            "rechteckig",
            "regelmäßig",
            "rund",
            "sanduhrförmig",
            "trapezförmig",
            "trichterförmig",
            "unregelmäßig",
            "wannenförmig"
          ]
        }
      }
    },
    "Floor": {
      "color": "#6600cc",
      "parent": "Feature",
      "fields": {
        "conditionComment": {
          "inputType": "input"
        },
        "condition": {
          "inputType": "dropdown",
          "valuelist": [
            "gut",
            "schlecht",
            "sehr gut",
            "sehr schlecht"
          ]
        },
        "conditionAmount": {
          "inputType": "dropdown",
          "valuelist": [
            "Fragmentarisch",
            "Vollständig",
            "Vollständig zerstört"
          ]
        },
        "consistency": {
          "inputType": "checkboxes",
          "valuelist": [
            "Durch Brand versiegelt",
            "Oberfläche abgewaschen",
            "Oberfläche verhärtet",
            "fest",
            "flüssig",
            "gut formbar",
            "hart",
            "lehmig",
            "locker",
            "mittel bindend",
            "mittel formbar",
            "nicht bindend",
            "nicht formbar",
            "porös",
            "sandig",
            "schwach bindend",
            "schwach formbar",
            "sehr gut formbar",
            "sehr hart",
            "sehr schwach formbar",
            "sehr weich",
            "stark bindend",
            "steif",
            "weich"
          ]
        },
        "distinguishingCriteria": {
          "inputType": "radio",
          "valuelist": [
            "Farbe",
            "Form",
            "Grenzen",
            "Konsistenz",
            "Komposition"
          ]
        },
        "floorClassification": {
          "inputType": "dropdown",
          "valuelist": [
            "Bastmatten",
            "Korkboden",
            "Mosaik",
            "Opus sectile",
            "Opus signinum",
            "Pflaster",
            "Stampflehm",
            "Terrazzo",
            "Webmatten",
            "Ziegel"
          ]
        },
        "layerClassification": {
          "inputType": "dropdown",
          "valuelist": [
            "Brandschicht",
            "Kulturschicht",
            "Laufhorizont",
            "Planierschicht"
          ]
        },
        "mortarBinder": {
          "inputType": "radio",
          "valuelist": [
            "dominant",
            "gering",
            "hoch",
            "mittel"
          ]
        }
      }
    },
    "Inscription": {
      "fields": {
        "comparison": {
          "inputType": "text"
        },
        "conditionComment": {
          "inputType": "input"
        },
        "content": {
          "inputType": "text"
        },
        "description": {
          "inputType": "text"
        },
        "language": {
          "inputType": "input"
        },
        "processor": {
          "inputType": "input"
        },
        "condition": {
          "inputType": "dropdown",
          "valuelist": [
            "gut",
            "schlecht",
            "sehr gut",
            "sehr schlecht"
          ]
        },
        "conditionAmount": {
          "inputType": "dropdown",
          "valuelist": [
            "Fragmentarisch",
            "Vollständig",
            "Vollständig zerstört"
          ]
        },
        "period": {
          "inputType": "dropdownRange"
        },
        "dating": {
          "inputType": "dating"
        },
        "dimensionWidth": {
          "inputType": "dimension",
          "positionValues": [
          "Maximale Ausdehnung",
          "Minimale Ausdehnung"]
        },
        "dimensionHeight": {
          "inputType": "dimension",
          "positionValues": [
          "Maximale Ausdehnung",
          "Minimale Ausdehnung"]
        },
        "objectType": {
          "inputType": "checkboxes",
          "valuelist": [
            "Alltäglicher Gebrauch",
            "Bauinschrift",
            "Ehreninschrift",
            "Grabinschrift (Inschrift im Grabkontext)",
            "Private Ausstattung",
            "Sakrale Ausstattung",
            "Unsicher bzw. unbestimmbar",
            "Urkunde",
            "Wasserversorgung",
            "Weihinschrift",
            "Öffentliche Ausstattung"
          ]
        }
      }
    },
    "Image": {
      "fields": {
        "description": {
          "inputType": "text"
        },
        "draughtsmen": {
          "inputType": "input"
        },
        "processor": {
          "inputType": "input"
        }
      }
    },
    "Pottery": {
      "parent": "Find",
      "fields": {
        "amountWallSherds": {
<<<<<<< HEAD
=======
          "inputType": "unsignedInt"
        },
        "amountRimSherds": {
>>>>>>> 2d0d49e2
          "inputType": "unsignedInt"
        },
        "amountSherdsBase": {
          "inputType": "unsignedInt"
        },
        "amountSherdsHandles": {
          "inputType": "unsignedInt"
        },
        "amountSherdsLip": {
          "inputType": "unsignedInt"
        },
        "amountSherdsPedestal": {
          "inputType": "unsignedInt"
        },
        "amountSherdsRimBase": {
          "inputType": "unsignedInt"
        },
        "amountSherdsRimShoulder": {
          "inputType": "unsignedInt"
        },
        "amountSherdsShoulder": {
          "inputType": "unsignedInt"
        },
        "amountSherdsOther": {
          "inputType": "unsignedInt"
        },
        "amountSherdsPercent": {
          "inputType": "unsignedFloat"
        },
        "amountSherdsLid": {
          "inputType": "unsignedInt"
        },
        "clayColorBreakMunsell": {
          "inputType": "input"
        },
        "clayColorInsideMunsell": {
          "inputType": "input"
        },
        "clayColorOutsideMunsell": {
          "inputType": "input"
        },
        "hasCoat": {
          "inputType": "boolean"
        },
        "decorationDescription": {
          "inputType": "input"
        },
        "potteryBreakStructure": {
          "inputType": "input"
        },
        "potteryResidueAnalysis": {
          "inputType": "input"
        },
        "potterySample": {
          "inputType": "input"
        },
        "purpose": {
          "inputType": "input"
        },
        "typeNumber": {
          "inputType": "input"
        },
        "clayColorBreak": {
          "inputType": "checkboxes",
          "valuelist": [
            "beige",
            "blass-",
            "blau",
            "braun",
            "cremefarben",
            "dunkel-",
            "gelb",
            "grau",
            "grün",
            "hell-",
            "leuchtend-",
            "ocker",
            "orange",
            "rosa",
            "rot",
            "schwarz",
            "türkis",
            "violett",
            "weiß"
          ]
        },
        "clayColorInside": {
          "inputType": "checkboxes",
          "valuelist": [
            "beige",
            "blass-",
            "blau",
            "braun",
            "cremefarben",
            "dunkel-",
            "gelb",
            "grau",
            "grün",
            "hell-",
            "leuchtend-",
            "ocker",
            "orange",
            "rosa",
            "rot",
            "schwarz",
            "türkis",
            "violett",
            "weiß"
          ]
        },
        "clayColorOutside": {
          "inputType": "checkboxes",
          "valuelist": [
            "beige",
            "blass-",
            "blau",
            "braun",
            "cremefarben",
            "dunkel-",
            "gelb",
            "grau",
            "grün",
            "hell-",
            "leuchtend-",
            "ocker",
            "orange",
            "rosa",
            "rot",
            "schwarz",
            "türkis",
            "violett",
            "weiß"
          ]
        },
        "clayHardness": {
          "inputType": "dropdown",
          "valuelist": [
            "1 (Fingernagel schabt, ritzt leicht)",
            "2 (Fingernagel ritzt)",
            "3 (Messerspitze ritzt leicht)",
            "4 (Messerspitze ritzt)",
            "5 (Messerspitze ritzt schwer)",
            "6 (Fensterglas ritzt schwer, Stahlfeile ritzt)",
            "7-10 (Fensterglas wird geritzt, Stahl schlägt Funken)"
          ]
        },
        "coatColorInside": {
          "inputType": "checkboxes",
          "valuelist": [
            "beige",
            "blass-",
            "blau",
            "braun",
            "cremefarben",
            "dunkel-",
            "gelb",
            "grau",
            "grün",
            "hell-",
            "leuchtend-",
            "ocker",
            "orange",
            "rosa",
            "rot",
            "schwarz",
            "türkis",
            "violett",
            "weiß"
          ]
        },
        "coatColorOutside": {
          "inputType": "checkboxes",
          "valuelist": [
            "beige",
            "blass-",
            "blau",
            "braun",
            "cremefarben",
            "dunkel-",
            "gelb",
            "grau",
            "grün",
            "hell-",
            "leuchtend-",
            "ocker",
            "orange",
            "rosa",
            "rot",
            "schwarz",
            "türkis",
            "violett",
            "weiß"
          ]
        },
        "coatInside": {
          "inputType": "dropdown",
          "valuelist": [
            "Glasur",
            "Redslip",
            "Schwarzfirnis",
            "Tongrundig"
          ]
        },
        "coatInsideType": {
          "inputType": "checkboxes",
          "valuelist": [
            "Andere",
            "Bemalung",
            "Geglättet",
            "Glasur",
            "Poliert",
            "Verstrichen",
            "Überzug"
          ]
        },
        "coatOutside": {
          "inputType": "dropdown",
          "valuelist": [
            "Glasur",
            "Redslip",
            "Schwarzfirnis",
            "Tongrundig"
          ]
        },
        "coatOutsideType": {
          "inputType": "checkboxes",
          "valuelist": [
            "Andere",
            "Bemalung",
            "Geglättet",
            "Glasur",
            "Poliert",
            "Verstrichen",
            "Überzug"
          ]
        },
        "decorationTechnique": {
          "inputType": "dropdown",
          "valuelist": [
            "Bemalung",
            "Fadendekor (aufgelegt)",
            "Reliefdekor",
            "Riefeldekor",
            "Ritzungen",
            "Stempel",
            "Stempeldekor",
            "Tupfendekor",
            "Warzendekor"
          ]
        },
        "formDescription": {
          "inputType": "checkboxes",
          "valuelist": [
            "ausladend",
            "bauchig",
            "breitoval",
            "doppelkonisch",
            "halbkugelig",
            "hochoval",
            "konisch",
            "kugelförmig",
            "quadratisch",
            "rechteckig",
            "rund",
            "schlank",
            "schmal",
            "spindelförmig",
            "tonnenförmig",
            "zylinderförmig"
          ]
        },
        "manufacturing": {
          "inputType": "checkboxes",
          "valuelist": [
            "Dickwandig",
            "Dünnwandig",
            "Gebrannt",
            "Hart gebrannt",
            "Luftgetrocknet",
            "Oberfläche glatt",
            "Oberfläche rau",
            "Sekundär gebrannt",
            "Weich gebrannt"
          ]
        },
        "manufacturingMethodPottery": {
          "inputType": "checkboxes",
          "valuelist": [
            "gedreht (auf Drehscheibe)",
            "gegossen",
            "gepresst",
            "handgeformt",
            "in Form gedreht",
            "nachgedreht (überdreht)"
          ]
        },
        "materialType": {
          "inputType": "dropdown",
          "valuelist": [
            "Feinkeramik (Feine Ware)",
            "Gebrauchskeramik (Grobe Ware)"
          ]
        },
        "objectType": {
          "inputType": "dropdown",
          "valuelist": [
            "Altar",
            "Anhänger",
            "Antefix",
            "Becken",
            "Einlage",
            "Gefäß",
            "Gerät",
            "Gussform",
            "Kette",
            "Kohlebecken",
            "Lampe",
            "Löffel",
            "Perle",
            "Plastik/Skulptur",
            "Produktionsfragment",
            "Ring",
            "Sarkophag",
            "Schmuck",
            "Siegel",
            "Spielstein",
            "Spinnwirtel",
            "Unsicher bzw. unbestimmbar",
            "Webgewicht",
            "Werkzeug"
          ]
        },
        "potteryTypeSpecific": {
          "inputType": "radio",
          "valuelist": [
            "Arretina schwarz",
            "Attisch farbig aufgehöhte Schwarzglanzton Ware",
            "Attische Keramik",
            "Attische Rotfigurige Keramik",
            "Attische Schwarzfigurige Keramik",
            "Attische Schwarzglanzton Ware",
            "Bemalte Keramik",
            "Bemalte Ware (floral)",
            "Bemalte Ware (linear)",
            "Bichrome Ware",
            "Campana A",
            "Campana B",
            "Campana B Imitation",
            "Campana B-oid",
            "Campana C",
            "Dünnwandige Feinkeramik",
            "Firnisware",
            "Glasierte Keramik",
            "Glattwandige Ware",
            "Hand",
            "Korinthische Keramik",
            "Küchenware",
            "Ostgriechische Keramik",
            "Prähistorische Keramik",
            "Red Slip Ware",
            "Schlichte Ware",
            "Schwarzglanzton Ware",
            "Terra sigilata"
          ]
        },
        "provenance": {
          "inputType": "dropdown",
          "valuelist": [
            "Anatolien",
            "Antiochia (Antakya)",
            "Athen",
            "Attisch",
            "Britannien",
            "Chios",
            "Deutschland",
            "Ephesos",
            "Etruskisch",
            "Gallien",
            "Ionien",
            "Irland",
            "Italien",
            "Kampanisch",
            "Karthagisch",
            "Kleinasien",
            "Knidos",
            "Korinth",
            "Kos",
            "Lesbos",
            "Levante",
            "Lokal",
            "Lokal/Regional",
            "Milet",
            "Mäandertal",
            "Nordafrika",
            "Nordafrikanisch",
            "Palästina",
            "Pannonien",
            "Peloponnes",
            "Regional",
            "Rhodos",
            "Samos",
            "Sizilien",
            "Skandinavien",
            "Slawisch",
            "Spanien",
            "Syrien",
            "Südtunesisch",
            "Südägäis",
            "Ägypten"
          ]
        },
        "temper": {
          "inputType": "checkboxes",
          "valuelist": [
            "Glimmer",
            "Kalk",
            "Mineralische Partikel",
            "Muschelgrus",
            "Organische Partikel",
            "Quarz",
            "Schamotte",
            "Sonstige",
            "Steinchen",
            "Stroh/Spreu",
            "Vacua",
            "Vulkanische Partikel"
          ]
        },
        "temperAmount": {
          "inputType": "radio",
          "valuelist": [
            "Keine Einschlüsse",
            "Mittel",
            "Nicht erkennbar",
            "Sehr Viel",
            "Vereinzelt",
            "Viel",
            "Wenig"
          ]
        },
        "temperParticles": {
          "inputType": "radio",
          "valuelist": [
            "fein",
            "grob",
            "mittel",
            "mittelfein",
            "sehr fein",
            "sehr grob"
          ]
        },
        "temperTypeClay": {
          "inputType": "input"
        },
        "vesselForm": {
          "inputType": "dropdown",
          "valuelist": [
            "Amphore",
            "Aschenurne",
            "Becher",
            "Deckel",
            "Deckelgefäß",
            "Flasche",
            "Geschlossenes Gefäß",
            "Kanne",
            "Kasserole",
            "Kochschüssel",
            "Krug",
            "Napf",
            "Offenes Gefäß",
            "Pfanne",
            "Räuchergefäß",
            "Schale",
            "Schüssel",
            "Tasse",
            "Teller",
            "Teller/Untersatz",
            "Topf",
            "Unbestimmt",
            "Vorratsgefäß"
          ]
        },
        "vesselFormSpecific": {
          "inputType": "dropdown",
          "valuelist": [
            "Alabastron",
            "Amphoriskos",
            "Aryballos",
            "Balsamarium",
            "Dattelflasche",
            "Faltenbecher",
            "Fischteller",
            "Glockenbecher",
            "Handelsamphore",
            "Hydria",
            "Kopfflasche",
            "Kotyle",
            "Kragenschale",
            "Krater",
            "Kylix",
            "Lekane",
            "Lekythos",
            "Luterion",
            "Lutrophore",
            "Miscellanea",
            "Oinochoe",
            "Pelike",
            "Pithos",
            "Pyxis",
            "Salznapf",
            "Skyphos",
            "Spitzamphora",
            "Sprenkler",
            "Stamnos",
            "Tierflasche",
            "Tischamphore",
            "Tränenfläschchen",
            "Vierkantflasche",
            "hexagonale Flasche",
            "zylindrische Flasche"
          ]
        }
      }
    },
    "DrillCoreLayer": {
      "parent": "Feature",
      "fields": {
        "hasFinds": {
          "inputType": "boolean"
        },
        "dimensionThickness": {
          "inputType": "dimension",
          "positionValues": [
          "Maximale Ausdehnung",
          "Minimale Ausdehnung"]
        },
        "dimensionVerticalExtent": {
          "inputType": "dimension",
          "positionValues": [
          "Oberkante",
          "Unterkante"]
        },
        "soilType": {
          "inputType": "dropdown",
          "valuelist": [
            "Feinsand",
            "Feinstsand",
            "Grobsand",
            "Lehm",
            "Lehmiger Sand",
            "Lehmiger Schluff",
            "Lehmiger Ton",
            "Mergel",
            "Mittlerer Sand",
            "Sand",
            "Sandiger Lehm",
            "Sandiger Schluff",
            "Sandiger Ton",
            "Schluff",
            "Schluffiger Lehm",
            "Schluffiger Sand",
            "Schluffiger Ton",
            "Ton",
            "Toniger Lehm",
            "Toniger Sand",
            "Toniger Schluff"
          ]
        }
      }
    },
    "Grave": {
      "color": "#339900",
      "parent": "Feature",
      "fields": {
        "bibliography": {
          "inputType": "text"
        },
        "conditionComment": {
          "inputType": "input"
        },
        "findingPlace": {
          "inputType": "input"
        },
        "publicationDatingFinds": {
          "inputType": "text"
        },
        "publicationDatingScientific": {
          "inputType": "text"
        },
        "publicationDatingStratigraphy": {
          "inputType": "text"
        },
        "publicationRemark": {
          "inputType": "input"
        },
        "spatialLocation": {
          "inputType": "input"
        },
        "condition": {
          "inputType": "dropdown",
          "valuelist": [
            "gut",
            "schlecht",
            "sehr gut",
            "sehr schlecht"
          ]
        },
        "conditionAmount": {
          "inputType": "dropdown",
          "valuelist": [
            "Fragmentarisch",
            "Vollständig",
            "Vollständig zerstört"
          ]
        },
        "distinguishingCriteria": {
          "inputType": "radio",
          "valuelist": [
            "Farbe",
            "Form",
            "Grenzen",
            "Konsistenz",
            "Komposition"
          ]
        },
        "graveType": {
          "inputType": "dropdown",
          "valuelist": [
            "Baumsargbestattung",
            "Brandgrubengrab",
            "Brandschüttung",
            "Doliengrab",
            "Dolmen",
            "Erdgrab",
            "Felsgrab",
            "Felsnischengrab",
            "Flachgrab",
            "Ganggrab",
            "Gefäßbestattung",
            "Gemauertes Grab",
            "Glockengrab",
            "Gruft",
            "Hügelgrab",
            "Kistengrab",
            "Mausoleum",
            "Megalithgrab",
            "Schachthöhlengrab",
            "Steineinfassung",
            "Steinplattengrab",
            "Urnengrab",
            "Ziegelplattengrab"
          ]
        },
        "graveTypeSpecific": {
          "inputType": "checkboxes",
          "valuelist": [
            "Amphorenbestattung",
            "In Dinos",
            "In Krug",
            "a cappuccina",
            "bruchsteingemauertes Grab",
            "quadergemauertes Grab",
            "ziegelgemauertes Grab"
          ]
        },
        "soilType": {
          "inputType": "dropdown",
          "valuelist": [
            "Feinsand",
            "Feinstsand",
            "Grobsand",
            "Lehm",
            "Lehmiger Sand",
            "Lehmiger Schluff",
            "Lehmiger Ton",
            "Mergel",
            "Mittlerer Sand",
            "Sand",
            "Sandiger Lehm",
            "Sandiger Schluff",
            "Sandiger Ton",
            "Schluff",
            "Schluffiger Lehm",
            "Schluffiger Sand",
            "Schluffiger Ton",
            "Ton",
            "Toniger Lehm",
            "Toniger Sand",
            "Toniger Schluff"
          ]
        },
        "tombBuilding": {
          "inputType": "checkboxes",
          "valuelist": [
            "Bruchsteingemauert",
            "Quadergemauert",
            "Ziegelgemauert"
          ]
        }
      }
    },
    "Bone": {
      "color": "#CCFFFF",
      "parent": "Find",
      "fields": {
        "biologicalAge": {
          "inputType": "dropdown",
          "valuelist": [
            "Adult (18/20-40)",
            "Fetus/Neonatus",
            "Infans I (0-7)",
            "Infans II (7-13)",
            "Juvenil (13-18/20)",
            "Matur (40-60)",
            "Senil (60 <)"
          ]
        },
        "boneClassification": {
          "inputType": "dropdown",
          "valuelist": [
            "Becken (Pelvis)",
            "Brustbein (Sternum)",
            "Elle (Ulna)",
            "Fingerknochen (Phalanges)",
            "Fußknochen",
            "Handknochen",
            "Kniescheibe (Patella)",
            "Langknochen",
            "Oberarm (Humerus)",
            "Oberschenkel (Femur)",
            "Rippen",
            "Schienenbein (Tibia)",
            "Schlüsselbein (Clavicula)",
            "Schulterblatt (Scapula)",
            "Schädel (Cranium)",
            "Speiche (Radius)",
            "Steißbein",
            "Undefinierbar",
            "Unterkiefer (Mandibula)",
            "Wadenbein (Fibula)",
            "Wirbel",
            "Zahn"
          ]
        },
        "boneType": {
          "inputType": "radio",
          "valuelist": [
            "Elfenbein",
            "Horn",
            "Menschenknochen",
            "Tierknochen"
          ]
        },
        "burningGrade": {
          "inputType": "dropdown",
          "valuelist": [
            "I - 200°-300°C - Verfärbung etwa gelblichweiß-elfenbein glasig",
            "II - 300°-400°C - Verfärbung etwa braun-dunkelbraun/schwarz",
            "III - um 550°C - Verfärbung etwa grau/blaugrau-milchig hellgrau",
            "IV - 650°-750°C - Verfärbung etwa milchig weiß-mattweiß/kreideartig",
            "V - ab 800°C - Verfärbung etwa altweiß/schmutzigweiß"
          ]
        },
        "sex": {
          "inputType": "radio",
          "valuelist": [
            "Männlich",
            "Weiblich"
          ]
        },
        "objectType": {
          "inputType": "dropdown",
          "valuelist": [
            "Anhänger",
            "Armreif",
            "Astragal",
            "Bearbeitet (allgemein)",
            "Einlage",
            "Gefäß",
            "Gerät",
            "Kette",
            "Löffel",
            "Perle",
            "Ring",
            "Schmuck",
            "Spielstein",
            "Unsicher bzw. unbestimmbar",
            "Waffe",
            "Weinheber",
            "Werkzeug"
          ]
        },
        "species": {
          "inputType": "dropdown",
          "valuelist": [
            "Biber",
            "Fisch",
            "Gänsevogel (z. B. Gans, Schwan oder Ente)",
            "Hasenartige (Lagomorpha)  (z. B. Hase, Pfeifhase oder Kaninchen)",
            "Hirsch",
            "Nagetier (z.B. Maus, Ratte etc.)",
            "Rind",
            "Schwein",
            "Vogel",
            "Ziegenartige (z. B. Schaf, Ziege)"
          ]
        }
      }
    },
    "Room": {
      "fields": {
        "area": {
          "inputType": "unsignedFloat"
        },
        "conditionComment": {
          "inputType": "input"
        },
        "description": {
          "inputType": "text"
        },
        "processor": {
          "inputType": "input"
        },
        "campaign": {
          "inputType": "input",
          "valuelist": [
            "Campaign"
          ]
        },
        "condition": {
          "inputType": "dropdown",
          "valuelist": [
            "gut",
            "schlecht",
            "sehr gut",
            "sehr schlecht"
          ]
        },
        "conditionAmount": {
          "inputType": "dropdown",
          "valuelist": [
            "Fragmentarisch",
            "Vollständig",
            "Vollständig zerstört"
          ]
        },
        "period": {
          "inputType": "dropdownRange"
        },
        "dating": {
          "inputType": "dating"
        },
        "dimensionHeight": {
          "inputType": "dimension",
          "positionValues": [
          "Maximale Ausdehnung",
          "Minimale Ausdehnung"]
        },
        "dimensionLength": {
          "inputType": "dimension",
          "positionValues": [
          "Maximale Ausdehnung",
          "Minimale Ausdehnung"]
        },
        "dimensionVerticalExtent": {
          "inputType": "dimension",
          "positionValues": [
          "Oberkante",
          "Unterkante"]
        },
        "dimensionWidth": {
          "inputType": "dimension",
          "positionValues": [
          "Maximale Ausdehnung",
          "Minimale Ausdehnung"]
        }
      }
    },
    "ProcessUnit": {
      "color": "#08306b",
      "fields": {
        "date": {
          "inputType": "date"
        },
        "description": {
          "inputType": "text"
        },
        "processor": {
          "inputType": "input"
        },
        "operationClassification": {
          "inputType": "dropdown",
          "valuelist": [
            "Abhub",
            "Bohrung",
            "Laufspur",
            "Planum",
            "Profil",
            "Sondage"
          ]
        }
      }
    },
    "Terracotta": {
      "color": "#FF6600",
      "parent": "Find",
      "fields": {
        "clayColorBreak": {
          "inputType": "checkboxes",
          "valuelist": [
            "beige",
            "blass-",
            "blau",
            "braun",
            "cremefarben",
            "dunkel-",
            "gelb",
            "grau",
            "grün",
            "hell-",
            "leuchtend-",
            "ocker",
            "orange",
            "rosa",
            "rot",
            "schwarz",
            "türkis",
            "violett",
            "weiß"
          ]
        },
        "clayColorInside": {
          "inputType": "checkboxes",
          "valuelist": [
            "beige",
            "blass-",
            "blau",
            "braun",
            "cremefarben",
            "dunkel-",
            "gelb",
            "grau",
            "grün",
            "hell-",
            "leuchtend-",
            "ocker",
            "orange",
            "rosa",
            "rot",
            "schwarz",
            "türkis",
            "violett",
            "weiß"
          ]
        },
        "clayColorOutside": {
          "inputType": "checkboxes",
          "valuelist": [
            "beige",
            "blass-",
            "blau",
            "braun",
            "cremefarben",
            "dunkel-",
            "gelb",
            "grau",
            "grün",
            "hell-",
            "leuchtend-",
            "ocker",
            "orange",
            "rosa",
            "rot",
            "schwarz",
            "türkis",
            "violett",
            "weiß"
          ]
        },
        "clayStructure": {
          "inputType": "radio",
          "valuelist": [
            "hart",
            "klingend hart",
            "mittel",
            "weich"
          ]
        },
        "coatColorInside": {
          "inputType": "checkboxes",
          "valuelist": [
            "beige",
            "blass-",
            "blau",
            "braun",
            "cremefarben",
            "dunkel-",
            "gelb",
            "grau",
            "grün",
            "hell-",
            "leuchtend-",
            "ocker",
            "orange",
            "rosa",
            "rot",
            "schwarz",
            "türkis",
            "violett",
            "weiß"
          ]
        },
        "coatColorOutside": {
          "inputType": "checkboxes",
          "valuelist": [
            "beige",
            "blass-",
            "blau",
            "braun",
            "cremefarben",
            "dunkel-",
            "gelb",
            "grau",
            "grün",
            "hell-",
            "leuchtend-",
            "ocker",
            "orange",
            "rosa",
            "rot",
            "schwarz",
            "türkis",
            "violett",
            "weiß"
          ]
        },
        "decorationTechnique": {
          "inputType": "dropdown",
          "valuelist": [
            "Bemalung",
            "Fadendekor (aufgelegt)",
            "Reliefdekor",
            "Riefeldekor",
            "Ritzungen",
            "Stempel",
            "Stempeldekor",
            "Tupfendekor",
            "Warzendekor"
          ]
        },
        "formDescription": {
          "inputType": "checkboxes",
          "valuelist": [
            "ausladend",
            "bauchig",
            "breitoval",
            "doppelkonisch",
            "halbkugelig",
            "hochoval",
            "konisch",
            "kugelförmig",
            "quadratisch",
            "rechteckig",
            "rund",
            "schlank",
            "schmal",
            "spindelförmig",
            "tonnenförmig",
            "zylinderförmig"
          ]
        },
        "manufacturingMethodPottery": {
          "inputType": "checkboxes",
          "valuelist": [
            "gedreht (auf Drehscheibe)",
            "gegossen",
            "gepresst",
            "handgeformt",
            "in Form gedreht",
            "nachgedreht (überdreht)"
          ]
        },
        "provenance": {
          "inputType": "dropdown",
          "valuelist": [
            "Anatolien",
            "Antiochia (Antakya)",
            "Athen",
            "Attisch",
            "Britannien",
            "Chios",
            "Deutschland",
            "Ephesos",
            "Etruskisch",
            "Gallien",
            "Ionien",
            "Irland",
            "Italien",
            "Kampanisch",
            "Karthagisch",
            "Kleinasien",
            "Knidos",
            "Korinth",
            "Kos",
            "Lesbos",
            "Levante",
            "Lokal",
            "Lokal/Regional",
            "Milet",
            "Mäandertal",
            "Nordafrika",
            "Nordafrikanisch",
            "Palästina",
            "Pannonien",
            "Peloponnes",
            "Regional",
            "Rhodos",
            "Samos",
            "Sizilien",
            "Skandinavien",
            "Slawisch",
            "Spanien",
            "Syrien",
            "Südtunesisch",
            "Südägäis",
            "Ägypten"
          ]
        },
        "surfaceCondition": {
          "inputType": "dropdown",
          "valuelist": [
            "Brandspuren",
            "Sekundäbrand",
            "abblätternd",
            "gut erhalten",
            "stark abgerieben",
            "starke Sinter- oder Mörtelablageringen",
            "verrieben",
            "versintert",
            "verwaschen"
          ]
        },
        "temper": {
          "inputType": "checkboxes",
          "valuelist": [
            "Glimmer",
            "Kalk",
            "Mineralische Partikel",
            "Muschelgrus",
            "Organische Partikel",
            "Quarz",
            "Schamotte",
            "Sonstige",
            "Steinchen",
            "Stroh/Spreu",
            "Vacua",
            "Vulkanische Partikel"
          ]
        },
        "temperAmount": {
          "inputType": "radio",
          "valuelist": [
            "Keine Einschlüsse",
            "Mittel",
            "Nicht erkennbar",
            "Sehr Viel",
            "Vereinzelt",
            "Viel",
            "Wenig"
          ]
        },
        "temperParticles": {
          "inputType": "radio",
          "valuelist": [
            "fein",
            "grob",
            "mittel",
            "mittelfein",
            "sehr fein",
            "sehr grob"
          ]
        },
        "terracottaType": {
          "inputType": "radio",
          "valuelist": [
            "Kalyptere"
          ]
        },
        "vesselForm": {
          "inputType": "dropdown",
          "valuelist": [
            "Amphore",
            "Aschenurne",
            "Becher",
            "Deckel",
            "Deckelgefäß",
            "Flasche",
            "Krug",
            "Napf",
            "Schale",
            "Schüssel",
            "Tasse",
            "Teller",
            "Topf",
            "Unbestimmt",
            "Vorratsgefäß"
          ]
        },
        "vesselFormSpecific": {
          "inputType": "dropdown",
          "valuelist": [
            "Alabastron",
            "Amphoriskos",
            "Aryballos",
            "Balsamarium",
            "Dattelflasche",
            "Faltenbecher",
            "Hydria",
            "Kopfflasche",
            "Kotyle",
            "Kragenschale",
            "Krater",
            "Kylix",
            "Lekythos",
            "Luterion",
            "Lutrophore",
            "Oinochoe",
            "Pelike",
            "Pithos",
            "Skyphos",
            "Spitzamphora",
            "Stamnos",
            "Vierkantflasche",
            "hexagonale Flasche",
            "zylindrische Flasche"
          ]
        }
      }
    },
    "Wall_surface": {
      "color": "#ffff99",
      "fields": {
        "area": {
          "inputType": "unsignedFloat"
        },
        "conditionComment": {
          "inputType": "input"
        },
        "constructionDetailsDescription": {
          "inputType": "input"
        },
        "description": {
          "inputType": "text"
        },
        "markDescription": {
          "inputType": "input"
        },
        "hasPlasterDecoration": {
          "inputType": "boolean"
        },
        "plasterOlder": {
          "inputType": "input"
        },
        "processor": {
          "inputType": "input"
        },
        "surfaceDecoration": {
          "inputType": "input"
        },
        "wallConstructionTechnique": {
          "inputType": "input"
        },
        "blockTreatment": {
          "inputType": "radio",
          "valuelist": [
            "bossiert",
            "bruchbau",
            "fein geglättet",
            "gespitzt",
            "gestockt",
            "grob behauen",
            "grob geglättet",
            "scharriert",
            "unbehauen"
          ]
        },
        "buildingTechnique": {
          "inputType": "dropdown",
          "valuelist": [
            "Blockverbandmauerwerk",
            "Bruchsteinmauerwerk",
            "Feldsteinmauerwerk",
            "Kyklopenmauerwerk",
            "Lehmziegelmauerwerk",
            "Mischform Polygonal-/Quadermauerwerk",
            "Opus Caementitium",
            "Polygonalmauerwerk",
            "Quadermauerwerk",
            "Spolienmauerwerk",
            "Unregelmäßiges Polygonalmauerwerk",
            "Würfel-/Handquadermauerwerk",
            "Ziegelmauerwerk",
            "irreguläres Mauerwerk",
            "regelmäßiges Polygonalmauerwerk",
            "regelmäßiges Quadermauerwerk",
            "regelmäßiges Trapezoidalmauerwerk",
            "unregelmäßiges Quadermauerwerk",
            "unregelmäßiges Trapezoidalmauerwerk",
            "unspezifisches Mauerwerk"
          ]
        },
        "color": {
          "inputType": "checkboxes",
          "valuelist": [
            "beige",
            "blass-",
            "blau",
            "braun",
            "cremefarben",
            "dunkel-",
            "gelb",
            "grau",
            "grün",
            "hell-",
            "leuchtend-",
            "ocker",
            "orange",
            "rosa",
            "rot",
            "schwarz",
            "türkis",
            "violett",
            "weiß"
          ]
        },
        "condition": {
          "inputType": "dropdown",
          "valuelist": [
            "gut",
            "schlecht",
            "sehr gut",
            "sehr schlecht"
          ]
        },
        "conditionAmount": {
          "inputType": "dropdown",
          "valuelist": [
            "Fragmentarisch",
            "Vollständig",
            "Vollständig zerstört"
          ]
        },
        "constructionDetails": {
          "inputType": "dropdown",
          "valuelist": [
            "Abflussöffnung",
            "Angelloch",
            "Balkenloch",
            "Bleirohr",
            "Durchgang/Tür",
            "Entlastungsbogen",
            "Fallrohr",
            "Fenster",
            "Fontäne",
            "Halnsäule",
            "Laibung",
            "Nische",
            "Regalloch",
            "Riegelloch",
            "Sonstiges Loch",
            "Sturzauflager"
          ]
        },
        "period": {
          "inputType": "dropdownRange"
        },
        "dating": {
          "inputType": "dating"
        },
        "dimensionHeight": {
          "inputType": "dimension",
          "positionValues": [
          "Maximale Ausdehnung",
          "Minimale Ausdehnung"]
        },
        "dimensionWidth": {
          "inputType": "dimension",
          "positionValues": [
          "Maximale Ausdehnung",
          "Minimale Ausdehnung"]
        },
        "jointsCondition": {
          "inputType": "radio",
          "valuelist": [
            "Mörtel abplatzend",
            "ausgewaschen",
            "bündig verfugt",
            "flächig ausgehöhlt",
            "partiell ausgehöhlt"
          ]
        },
        "jointsType": {
          "inputType": "radio",
          "valuelist": [
            "Gerade",
            "Gerundet",
            "Hohl",
            "Mit Mörtel gefüllt",
            "Mit Steinen gefüllt",
            "Schmal",
            "Unregelmäßg",
            "Weit"
          ]
        },
        "mark": {
          "inputType": "dropdown",
          "valuelist": [
            "A",
            "AC"
          ]
        },
        "plasterComponents": {
          "inputType": "radio",
          "valuelist": [
            "Feinsand",
            "Grus",
            "Sand"
          ]
        },
        "wallOrientation": {
          "inputType": "checkboxes",
          "valuelist": [
            "Norden",
            "Nordost",
            "Nordwest",
            "Osten",
            "Süden",
            "Südost",
            "Südwest",
            "Westen"
          ]
        },
        "roomSide": {
          "inputType": "checkboxes",
          "valuelist": [
            "Norden",
            "Nordost",
            "Nordwest",
            "Osten",
            "Süden",
            "Südost",
            "Südwest",
            "Westen"
          ]
        },
        "wallSide": {
          "inputType": "radio",
          "valuelist": [
            "Norden",
            "Nordost",
            "Nordwest",
            "Osten",
            "Süden",
            "Südost",
            "Südwest",
            "Westen"
          ]
        }
      }
    },
    "Other": {
      "color": "#CC6600",
      "parent": "Feature",
      "fields": {
        "isNatural": {
          "inputType": "boolean"
        },
        "consistency": {
          "inputType": "checkboxes",
          "valuelist": [
            "Durch Brand versiegelt",
            "Oberfläche abgewaschen",
            "Oberfläche verhärtet",
            "fest",
            "flüssig",
            "gut formbar",
            "hart",
            "lehmig",
            "locker",
            "mittel bindend",
            "mittel formbar",
            "nicht bindend",
            "nicht formbar",
            "porös",
            "sandig",
            "schwach bindend",
            "schwach formbar",
            "sehr gut formbar",
            "sehr hart",
            "sehr schwach formbar",
            "sehr weich",
            "stark bindend",
            "steif",
            "weich"
          ]
        },
        "distinguishingCriteria": {
          "inputType": "radio",
          "valuelist": [
            "Farbe",
            "Form",
            "Grenzen",
            "Konsistenz",
            "Komposition"
          ]
        },
        "otherClassification": {
          "inputType": "dropdown",
          "valuelist": [
            "Abfallgrube",
            "Brunnen",
            "Feuerstelle",
            "Graben",
            "Grube",
            "Kalkbrennofen",
            "Keramikofen",
            "Materialentnahmegrube",
            "Ofen",
            "Pfosten",
            "Pfostenstandspur",
            "Rennfeuerofen",
            "Schmelzofen",
            "Spitzgraben",
            "Wasserreservoir"
          ]
        },
        "soilType": {
          "inputType": "dropdown",
          "valuelist": [
            "Feinsand",
            "Feinstsand",
            "Grobsand",
            "Lehm",
            "Lehmiger Sand",
            "Lehmiger Schluff",
            "Lehmiger Ton",
            "Mergel",
            "Mittlerer Sand",
            "Sand",
            "Sandiger Lehm",
            "Sandiger Schluff",
            "Sandiger Ton",
            "Schluff",
            "Schluffiger Lehm",
            "Schluffiger Sand",
            "Schluffiger Ton",
            "Ton",
            "Toniger Lehm",
            "Toniger Sand",
            "Toniger Schluff"
          ]
        }
      }
    },
    "Sample": {
      "color": "#9ecae1",
      "parent": "ProcessUnit",
      "fields": {
        "labNumber": {
          "inputType": "input"
        },
        "weight": {
          "inputType": "unsignedFloat"
        },
        "sampleType": {
          "inputType": "radio",
          "valuelist": [
            "Bodenprobe",
            "C14-Analyse",
            "Dendroprobe",
            "Hammerschlagsprobe",
            "Phosphatanalyse",
            "Pollenanalyse"
          ]
        },
        "soilType": {
          "inputType": "dropdown",
          "valuelist": [
            "Feinsand",
            "Feinstsand",
            "Grobsand",
            "Lehm",
            "Lehmiger Sand",
            "Lehmiger Schluff",
            "Lehmiger Ton",
            "Mergel",
            "Mittlerer Sand",
            "Sand",
            "Sandiger Lehm",
            "Sandiger Schluff",
            "Sandiger Ton",
            "Schluff",
            "Schluffiger Lehm",
            "Schluffiger Sand",
            "Schluffiger Ton",
            "Ton",
            "Toniger Lehm",
            "Toniger Sand",
            "Toniger Schluff"
          ]
        }
      }
    },
    "Drawing": {
      "parent": "Image",
      "fields": {
        "drawingMaterial": {
          "inputType": "radio",
          "valuelist": [
            "Digitale Datei",
            "Folie",
            "Karton",
            "Lichtpause",
            "Mikrofilm",
            "Millimeterpapier",
            "Papier",
            "Photoabzüge",
            "Transparentfilm",
            "Transparentpapier"
          ]
        },
        "drawingTool": {
          "inputType": "radio",
          "valuelist": [
            "Bleistift",
            "Buntstift",
            "Tusche",
            "digital erstellt"
          ]
        },
        "drawingType": {
          "inputType": "radio",
          "valuelist": [
            "AutoCAD Zeichnung (auch TachyCAD)",
            "Handzeichnung",
            "Pantograf"
          ]
        },
        "scale": {
          "inputType": "dropdown",
          "valuelist": [
            "1:1",
            "1:10",
            "1:100",
            "1:1000",
            "1:10000",
            "1:20",
            "1:50",
            "1:500",
            "1:5000"
          ]
        }
      }
    },
    "Survey": {
      "parent": "Operation",
      "fields": {
        "researchMethod": {
          "inputType": "checkboxes",
          "valuelist": [
            "Befliegung",
            "Begehung",
            "Geoelektrik",
            "Geomagnetik",
            "Georadar",
            "LIDAR",
            "Luft- oder Satellitenbilder",
            "Quadratisch",
            "Regelmäßig",
            "Seismik"
          ]
        }
      }
    },
    "Stone": {
      "color": "#5c5c8a",
      "parent": "Find",
      "fields": {
        "purpose": {
          "inputType": "input"
        },
        "treatment": {
          "inputType": "input"
        },
        "workmanship": {
          "inputType": "input"
        },
        "architectureElement": {
          "inputType": "dropdown",
          "valuelist": [
            "Akroter",
            "Architrav",
            "Archtitravfriesblock",
            "Basis",
            "Bauplastik",
            "Fries",
            "Gesims",
            "Kapitell",
            "Konsole",
            "Profilstück",
            "Quaderblock",
            "Rinne",
            "Schrankenplatte",
            "Schwellenblock",
            "Sima",
            "Säule",
            "Wandverkleidung"
          ]
        },
        "color": {
          "inputType": "checkboxes",
          "valuelist": [
            "beige",
            "blass-",
            "blau",
            "braun",
            "cremefarben",
            "dunkel-",
            "gelb",
            "grau",
            "grün",
            "hell-",
            "leuchtend-",
            "ocker",
            "orange",
            "rosa",
            "rot",
            "schwarz",
            "türkis",
            "violett",
            "weiß"
          ]
        },
        "formDescription": {
          "inputType": "checkboxes",
          "valuelist": [
            "ausladend",
            "bauchig",
            "breitoval",
            "doppelkonisch",
            "halbkugelig",
            "hochoval",
            "konisch",
            "kugelförmig",
            "quadratisch",
            "rechteckig",
            "rund",
            "schlank",
            "schmal",
            "spindelförmig",
            "tonnenförmig",
            "zylinderförmig"
          ]
        },
        "material": {
          "inputType": "checkboxes",
          "valuelist": [
            "Andesit",
            "Basalt",
            "Feldspat",
            "Flint",
            "Glimmer",
            "Granit",
            "Kalk",
            "Kalkmörtel",
            "Kalkstein",
            "Kalzit",
            "Kreide",
            "Marmor",
            "Pophyr",
            "Quarz",
            "Sandstein",
            "Sinter",
            "Trachyt",
            "Tuff"
          ]
        },
        "objectType": {
          "inputType": "dropdown",
          "valuelist": [
            "Abschlag",
            "Altar",
            "Anhänger",
            "Architekturdekor",
            "Bauglied",
            "Becken",
            "Einlage",
            "Einsatzkopf",
            "Fußbodenfragment",
            "Gefäß",
            "Gerät",
            "Grabmarkierung",
            "Grabplatte",
            "Gussform",
            "Herme",
            "Inkrustation",
            "Lampe",
            "Löffel",
            "Mahlstein",
            "Mobiliar",
            "Mörser",
            "Perle",
            "Plastik/Skulptur",
            "Produktionsfragment",
            "Reibstein",
            "Ring",
            "Rührstab",
            "Sarkophag",
            "Schmuck",
            "Siegel",
            "Spielbrett",
            "Spielstein",
            "Spinnwirtel",
            "Spolie",
            "Statuenbasis",
            "Stele",
            "Tessera",
            "Tischfuß",
            "Unsicher bzw. unbestimmbar",
            "Waffe",
            "Webgewicht",
            "Werkzeug",
            "Ölpresse"
          ]
        },
        "origin": {
          "inputType": "dropdown",
          "valuelist": [
            "Alpen",
            "Anatolien",
            "Chimtou",
            "Harz",
            "Kreta",
            "Sizilien"
          ]
        },
        "provenance": {
          "inputType": "dropdown",
          "valuelist": [
            "Anatolien",
            "Antiochia (Antakya)",
            "Athen",
            "Attisch",
            "Britannien",
            "Chios",
            "Deutschland",
            "Ephesos",
            "Etruskisch",
            "Gallien",
            "Ionien",
            "Irland",
            "Italien",
            "Kampanisch",
            "Karthagisch",
            "Kleinasien",
            "Knidos",
            "Korinth",
            "Kos",
            "Lesbos",
            "Levante",
            "Lokal",
            "Lokal/Regional",
            "Milet",
            "Mäandertal",
            "Nordafrika",
            "Nordafrikanisch",
            "Palästina",
            "Pannonien",
            "Peloponnes",
            "Regional",
            "Rhodos",
            "Samos",
            "Sizilien",
            "Skandinavien",
            "Slawisch",
            "Spanien",
            "Syrien",
            "Südtunesisch",
            "Südägäis",
            "Ägypten"
          ]
        },
        "temperAmount": {
          "inputType": "radio",
          "valuelist": [
            "Keine Einschlüsse",
            "Mittel",
            "Nicht erkennbar",
            "Sehr Viel",
            "Vereinzelt",
            "Viel",
            "Wenig"
          ]
        }
      }
    },
    "Coin": {
      "color": "#cc9900",
      "parent": "Find",
      "fields": {
        "frontSideDescription": {
          "inputType": "input"
        },
        "preservedDiameter": {
          "inputType": "unsignedFloat"
        },
        "reverseSideDescription": {
          "inputType": "input"
        },
        "denomination": {
          "inputType": "dropdown",
          "valuelist": [
            "1 1/2 Skripula",
            "1 1/2 Solidus",
            "1/2 Stater (Hemistater)",
            "1/30 Drachme",
            "1/4  Stater (Tetarte)",
            "1/4 Einheit",
            "1/5 Drachme",
            "2 Solidus",
            "3 Solidus",
            "4 1/2 Solidus",
            "60 As",
            "9 Siliqua",
            "9 Solidus",
            "AE Gross",
            "AE Klein",
            "AE Medium",
            "Aes 1",
            "Aes 2",
            "Aes 3",
            "Aes 3-4",
            "Aes 4",
            "Antoninian",
            "Argenteus",
            "As",
            "Aureus",
            "Aureus²",
            "Aureus¹",
            "Bruchteil",
            "Cistophor",
            "Denar",
            "Denar (serratus)",
            "Didrachme",
            "Diobol",
            "Distater",
            "Doppelter Sesterz",
            "Drachme",
            "Dupondius",
            "Gold-mehrfaches",
            "Grosser Aes 2",
            "Halber Solidus",
            "Hekte (1/6 Stater)",
            "Hemidrachme",
            "Hemiobol",
            "Kleiner Aes 2",
            "Kontorniat",
            "Litra",
            "Medaillon",
            "Miliarense (leicht)",
            "Miliarense (schwer)",
            "Obolus",
            "Quadrans",
            "Quinar",
            "Quinar Aureus",
            "Reduzierte Siliqua",
            "Reduzierter Aes 2",
            "Semis",
            "Semissis",
            "Semuncia",
            "Sesterz",
            "Sextans",
            "Silber-Mehrfaches",
            "Siliqua",
            "Solidus",
            "Stater",
            "Tetradrachme",
            "Tremissis",
            "Triens",
            "Uncia",
            "Unsicher bzw. unbestimmbar",
            "Victoriatus"
          ]
        },
        "manufacturingMethodCoin": {
          "inputType": "input",
          "valuelist": [
            "Gegossen",
            "Geprägt",
            "Plattiert",
            "Unsicher bzw. unbestimmbar"
          ]
        },
        "metalMaterial": {
          "inputType": "checkboxes",
          "valuelist": [
            "Aluminium",
            "Billon",
            "Blei",
            "Bronze",
            "Eisen",
            "Gold",
            "Kupfer",
            "Messing",
            "Silber",
            "Stahl",
            "Unsicher bzw. unbestimmbar",
            "Zink",
            "Zinn"
          ]
        },
        "mint": {
          "inputType": "dropdown",
          "valuelist": [
            "Abdera",
            "Abydos",
            "Afrika",
            "Agrigent",
            "Aigai (Vergina)",
            "Aiolis",
            "Aitolischer Bund",
            "Akanthus",
            "Akkon",
            "Alabanda",
            "Alexandria",
            "Alexandria Troas",
            "Alexandrien",
            "Amasra",
            "Amathus",
            "Ambianum (Amiens)",
            "Ambracia",
            "Amiens",
            "Amisus",
            "Amphipolis",
            "Amrit",
            "Anaktorio",
            "Antiochia",
            "Antiochia (Antakya)",
            "Antiochia am Orontes",
            "Apameia Kibotos",
            "Apameia am Orontes",
            "Apollonia",
            "Apulien",
            "Aquileia",
            "Archaiischer Bund",
            "Arelate (Arles)",
            "Argos",
            "Argos Amphilochicum",
            "Arles",
            "Arpi",
            "Aruad",
            "Asia Minor",
            "Asien",
            "Aspendos",
            "Assos",
            "Astibus",
            "Athen",
            "Aydın",
            "Babylon",
            "Barcino (Barcelona)",
            "Beirut",
            "Bozcaada",
            "Byblos",
            "Byzantion",
            "Böotien",
            "Caesaraugusta",
            "Caesarea in Kappadokien",
            "Cales",
            "Camulodunum (Colchester)",
            "Canosa di Puglia",
            "Carnuntum",
            "Carthago (Tunis)",
            "Catania",
            "Caulonia",
            "Chalcedon",
            "Chalkida",
            "Chalkidiki",
            "Chersones",
            "Chios",
            "Colchester",
            "Colonia Agrippina (Köln)",
            "Colonia Patricia",
            "Comitatenses",
            "Constantinopolis (Istanbul)",
            "Crotone",
            "Cyme",
            "Damaskus",
            "Diesseitiges Gallian / Norditalien",
            "Dionysopolis",
            "Dyrrhachium",
            "Ekbatana",
            "Elea",
            "Elis",
            "Emerita",
            "Empüries",
            "Ephesos",
            "Eretria",
            "Erythrai",
            "Etrurien",
            "Euböa",
            "Foça",
            "Gallien",
            "Gela",
            "Germe",
            "Gortyn",
            "Halikarnassos",
            "Harran",
            "Heraclea",
            "Herakleia",
            "Herakleia Pontike",
            "Himera",
            "Hispanien",
            "Hispanien-Punisch",
            "Histria",
            "Homs",
            "Ibiza",
            "Idalion",
            "Italien",
            "Italien (Südosten)",
            "Kabile",
            "Kamarina",
            "Karien",
            "Karthago",
            "Karystos",
            "Kelenderis",
            "Kertsch",
            "Klazomenai",
            "Knidos",
            "Kolchis",
            "Kolophon",
            "Konstantinopel",
            "Korfu",
            "Korinth",
            "Korinthischer Bund",
            "Kos",
            "Kydonia",
            "Kyrenaika",
            "Kyrene",
            "Kyzikos",
            "Köln",
            "Lampsakos",
            "Laodikeia am Lykos",
            "Lapta",
            "Larissa",
            "Larnaka",
            "Latakia",
            "Lefkada",
            "Lentini",
            "Lete",
            "Locri",
            "Locri Opuntii (Opus)",
            "Londinium",
            "Lucera",
            "Lugdunum",
            "Lydien",
            "Lykien",
            "Lysimacheia",
            "Lyttos",
            "Magnesia am Mäander",
            "Mainz",
            "Makedonien",
            "Makedonien (1. Region)",
            "Mangalia",
            "Marmetini",
            "Maroneia",
            "Marseille",
            "Mediolanum",
            "Megalopoli",
            "Memphis",
            "Messene",
            "Messina",
            "Metapont",
            "Milas",
            "Milet",
            "Mithymna",
            "Mittelitalien",
            "Myriandrus",
            "Myrina",
            "Mytilini",
            "Narbo",
            "Naxos",
            "Neapel",
            "Nessebar",
            "Nikomedia",
            "Nisibis",
            "Nuceria",
            "Olbia",
            "Oreus",
            "Oria",
            "Ostia Antica",
            "Ouranoupolis",
            "Paestum",
            "Paphos",
            "Parion",
            "Paros",
            "Pella",
            "Peloponnes",
            "Pergamon",
            "Perge",
            "Persien",
            "Phanagoria",
            "Phaselis",
            "Phokis",
            "Priene",
            "Prusias ad Hypium",
            "Ravenna",
            "Reggio Calabria",
            "Republik Zypern",
            "Rhodos",
            "Rom",
            "Rouen",
            "Salamis",
            "Samos",
            "Sardes",
            "Sardinien",
            "Segesta",
            "Seleukia Pieria",
            "Seleukia am Tigris",
            "Selinus",
            "Sestos",
            "Side",
            "Sidon",
            "Sikyon",
            "Sinop",
            "Sirmium",
            "Sisak",
            "Sizilien",
            "Sizilien 2 (Republican period)",
            "Sizilisch-Punisch",
            "Smyrna",
            "Sofia",
            "Soloi",
            "Sosopol",
            "Susa (Persien)",
            "Sybaris",
            "Syrakus",
            "Syrien",
            "Südgallische Münzstätte",
            "Tanagra",
            "Taras",
            "Tarraco",
            "Tarsus",
            "Tegea",
            "Temnus",
            "Teos",
            "Terina",
            "Tessin",
            "Thasos",
            "Thessalische Liga",
            "Thessalonica",
            "Thessaloniki",
            "Thiva",
            "Thrakien",
            "Thurioi",
            "Thyrrheium",
            "Trier",
            "Tripoli (Libanon)",
            "Tyros",
            "Unsicher bzw. unbestimmbar",
            "Viminatium",
            "Vindobona",
            "Warna",
            "Zancle",
            "Äegina",
            "Äeneas",
            "Äetolien"
          ]
        },
        "mintingRuler": {
          "inputType": "dropdown",
          "valuelist": [
            "Constans",
            "Domitian",
            "Kaiser Nero",
            "Konstantin",
            "Licinius",
            "Myrina",
            "Traian",
            "Türkische Republick",
            "Valentianus III"
          ]
        },
        "provenance": {
          "inputType": "dropdown",
          "valuelist": [
            "Anatolien",
            "Antiochia (Antakya)",
            "Athen",
            "Attisch",
            "Britannien",
            "Chios",
            "Deutschland",
            "Ephesos",
            "Etruskisch",
            "Gallien",
            "Ionien",
            "Irland",
            "Italien",
            "Kampanisch",
            "Karthagisch",
            "Kleinasien",
            "Knidos",
            "Korinth",
            "Kos",
            "Lesbos",
            "Levante",
            "Lokal",
            "Lokal/Regional",
            "Milet",
            "Mäandertal",
            "Nordafrika",
            "Nordafrikanisch",
            "Palästina",
            "Pannonien",
            "Peloponnes",
            "Regional",
            "Rhodos",
            "Samos",
            "Sizilien",
            "Skandinavien",
            "Slawisch",
            "Spanien",
            "Syrien",
            "Südtunesisch",
            "Südägäis",
            "Ägypten"
          ]
        },
        "stampPositioning": {
          "inputType": "dropdown",
          "valuelist": [
            "- 1 Uhr",
            "- 10 Uhr",
            "- 11 Uhr",
            "- 12 Uhr",
            "- 2 Uhr",
            "- 3 Uhr",
            "- 4 Uhr",
            "- 5 Uhr",
            "- 6 Uhr",
            "- 7 Uhr",
            "- 8 Uhr",
            "- 9 Uhr"
          ]
        }
      }
    },
    "Find": {
      "color": "black",
      "fields": {
        "amount": {
          "inputType": "unsignedInt"
        },
        "bibliography": {
          "inputType": "text"
        },
        "catalogueNumber": {
          "inputType": "input"
        },
        "comparison": {
          "inputType": "text"
        },
        "conditionComment": {
          "inputType": "input"
        },
        "conditionPercent": {
          "inputType": "unsignedFloat"
        },
        "date": {
          "inputType": "date"
        },
        "description": {
          "inputType": "text"
        },
        "processor": {
          "inputType": "input"
        },
        "publicationMaterialSummary": {
          "inputType": "input"
        },
        "publicationRemark": {
          "inputType": "input"
        },
        "hasRestoration": {
          "inputType": "boolean"
        },
        "storageInventoryNumber": {
          "inputType": "input"
        },
        "weight": {
          "inputType": "unsignedFloat"
        },
        "condition": {
          "inputType": "dropdown",
          "valuelist": [
            "gut",
            "schlecht",
            "sehr gut",
            "sehr schlecht"
          ]
        },
        "conditionAmount": {
          "inputType": "dropdown",
          "valuelist": [
            "Fragmentarisch",
            "Vollständig",
            "Vollständig zerstört"
          ]
        },
        "period": {
          "inputType": "dropdownRange"
        },
        "dating": {
          "inputType": "dating"
        },
        "dimensionDiameter": {
          "inputType": "dimension",
          "positionValues": [
          "Maximale Ausdehnung",
          "Minimale Ausdehnung"]
        },
        "dimensionHeight": {
          "inputType": "dimension",
          "positionValues": [
          "Maximale Ausdehnung",
          "Minimale Ausdehnung"]
        },
        "dimensionLength": {
          "inputType": "dimension",
          "positionValues": [
          "Maximale Ausdehnung",
          "Minimale Ausdehnung"]
        },
        "dimensionPerimeter": {
          "inputType": "dimension",
          "positionValues": [
          "Maximale Ausdehnung",
          "Minimale Ausdehnung"]
        },
        "dimensionThickness": {
          "inputType": "dimension",
          "positionValues": [
          "Maximale Ausdehnung",
          "Minimale Ausdehnung"]
        },
        "dimensionVerticalExtent": {
          "inputType": "dimension",
          "positionValues": [
          "Oberkante",
          "Unterkante"]
        },
        "dimensionWidth": {
          "inputType": "dimension",
          "positionValues": [
          "Maximale Ausdehnung",
          "Minimale Ausdehnung"]
        },
        "dimensionOther": {
          "inputType": "dimension",
          "positionValues": [
          "Maximale Ausdehnung",
          "Minimale Ausdehnung"]
        },
        "storagePlace": {
          "inputType": "radio",
          "valuelist": [
            "Landesamt",
            "Museum",
            "Museum Bergama",
            "Pergamon Depot",
            "Privatbesitz",
            "Regionalverwaltung",
            "Restaurierungswerkstatt",
            "Staatsbesitz"
          ]
        }
      }
    },
    "PlasterFragment": {
      "color": "#737373",
      "parent": "Find",
      "fields": {
        "area": {
          "inputType": "unsignedFloat"
        },
        "composition": {
          "inputType": "input"
        },
        "hasDecoration": {
          "inputType": "boolean"
        },
        "color": {
          "inputType": "checkboxes",
          "valuelist": [
            "beige",
            "blass-",
            "blau",
            "braun",
            "cremefarben",
            "dunkel-",
            "gelb",
            "grau",
            "grün",
            "hell-",
            "leuchtend-",
            "ocker",
            "orange",
            "rosa",
            "rot",
            "schwarz",
            "türkis",
            "violett",
            "weiß"
          ]
        },
        "plasterComponents": {
          "inputType": "radio",
          "valuelist": [
            "Feinsand",
            "Grus",
            "Sand"
          ]
        }
      }
    },
    "Photo": {
      "parent": "Image",
      "fields": {
        "originalType": {
          "inputType": "dropdown",
          "valuelist": [
            "Dia bunt",
            "Digitalfoto",
            "Glasnegativ",
            "Kleinbild bunt",
            "Kleinbild s/w",
            "Messbild",
            "Mittelformat",
            "Scan"
          ]
        }
      }
    },
    "Profile": {
      "color": "#c6dbef",
      "parent": "ProcessUnit",
      "fields": {
        "dimensionHeight": {
          "inputType": "dimension",
          "positionValues": [
          "Maximale Ausdehnung",
          "Minimale Ausdehnung"]
        },
        "dimensionVerticalExtent": {
          "inputType": "dimension",
          "positionValues": [
          "Oberkante",
          "Unterkante"]
        },
        "orientation": {
          "inputType": "dropdown",
          "valuelist": [
            "N-S",
            "NNO - SSW",
            "NNW-SSO",
            "NO-SW",
            "NW-SO",
            "W-O",
            "WNW-OSO",
            "WSW-ONO"
          ]
        }
      }
    },
    "Metal": {
      "color": "#995f25",
      "parent": "Find",
      "fields": {
        "materialDescription": {
          "inputType": "input"
        },
        "decorationTechnique": {
          "inputType": "dropdown",
          "valuelist": [
            "Bemalung",
            "Beschläge",
            "Emaille",
            "Nielloverzierung",
            "Reliefdekor",
            "Riefeldekor",
            "Ritzungen",
            "Stempel",
            "Stempeldekor",
            "Vergoldung"
          ]
        },
        "formDescription": {
          "inputType": "checkboxes",
          "valuelist": [
            "ausladend",
            "bauchig",
            "breitoval",
            "doppelkonisch",
            "halbkugelig",
            "hochoval",
            "konisch",
            "kugelförmig",
            "quadratisch",
            "rechteckig",
            "rund",
            "schlank",
            "schmal",
            "spindelförmig",
            "tonnenförmig",
            "zylinderförmig"
          ]
        },
        "manufacturingMethodMetal": {
          "inputType": "checkboxes",
          "valuelist": [
            "Getrieben",
            "Gußtechnik",
            "Prägearbeit",
            "Schmiedetechnik",
            "Ziehtechnik"
          ]
        },
        "metalMaterial": {
          "inputType": "checkboxes",
          "valuelist": [
            "Aluminium",
            "Billon",
            "Blei",
            "Bronze",
            "Eisen",
            "Gold",
            "Kupfer",
            "Messing",
            "Silber",
            "Stahl",
            "Unsicher bzw. unbestimmbar",
            "Zink",
            "Zinn"
          ]
        },
        "objectType": {
          "inputType": "dropdown",
          "valuelist": [
            "Anhänger",
            "Armreif",
            "Barren",
            "Beschlag",
            "Blech",
            "Einlage",
            "Fibel",
            "Gefäß",
            "Gerät",
            "Gewicht",
            "Glocke",
            "Gussform",
            "Gusszapfen",
            "Halbfabrikat",
            "Kandelaber",
            "Kette",
            "Klinge",
            "Knopf",
            "Lampe",
            "Löffel",
            "Mobiliar",
            "Nadel",
            "Nagel",
            "Perle",
            "Pfeilspitze",
            "Plastik/Skulptur",
            "Produktionsfragment",
            "Projektil",
            "Reibe",
            "Ring",
            "Ringbarren",
            "Rührstab",
            "Sarkophag",
            "Schild",
            "Schlacke",
            "Schlüssel",
            "Schmiedeabfall",
            "Schmuck",
            "Schnalle",
            "Schreibgerät",
            "Siegel",
            "Spiegel",
            "Spielstein",
            "Spinnwirtel",
            "Stabbarren",
            "Strigilis",
            "Türschloss",
            "Unsicher bzw. unbestimmbar",
            "Waffe",
            "Wasserleitung",
            "Weinheber",
            "Werkzeug",
            "Zierbeschlag"
          ]
        },
        "provenance": {
          "inputType": "dropdown",
          "valuelist": [
            "Anatolien",
            "Antiochia (Antakya)",
            "Athen",
            "Attisch",
            "Britannien",
            "Chios",
            "Deutschland",
            "Ephesos",
            "Etruskisch",
            "Gallien",
            "Ionien",
            "Irland",
            "Italien",
            "Kampanisch",
            "Karthagisch",
            "Kleinasien",
            "Knidos",
            "Korinth",
            "Kos",
            "Lesbos",
            "Levante",
            "Lokal",
            "Lokal/Regional",
            "Milet",
            "Mäandertal",
            "Nordafrika",
            "Nordafrikanisch",
            "Palästina",
            "Pannonien",
            "Peloponnes",
            "Regional",
            "Rhodos",
            "Samos",
            "Sizilien",
            "Skandinavien",
            "Slawisch",
            "Spanien",
            "Syrien",
            "Südtunesisch",
            "Südägäis",
            "Ägypten"
          ]
        },
        "vesselForm": {
          "inputType": "dropdown",
          "valuelist": [
            "Aschenurne",
            "Becher",
            "Deckel",
            "Deckelgefäß",
            "Flasche",
            "Krug",
            "Napf",
            "Schale",
            "Schüssel",
            "Tasse",
            "Teller",
            "Topf",
            "Unbestimmt",
            "Vorratsgefäß"
          ]
        },
        "vesselFormSpecific": {
          "inputType": "dropdown",
          "valuelist": [
            "Alabastron",
            "Amphoriskos",
            "Aryballos",
            "Balsamarium",
            "Dattelflasche",
            "Faltenbecher",
            "Glockenbecher",
            "Hydria",
            "Kopfflasche",
            "Kotyle",
            "Kragenschale",
            "Krater",
            "Kylix",
            "Lekythos",
            "Luterion",
            "Oinochoe",
            "Pelike",
            "Rippenschale",
            "Schliffrillenschale",
            "Skyphos",
            "Spitzamphora",
            "Sprenkler",
            "Stamnos",
            "Vierkantflasche",
            "hexagonale Flasche",
            "zylindrische Flasche"
          ]
        }
      }
    }
  },
  "relations": [
    {
      "domain": [
        "Feature",
        "Architecture",
        "Layer",
        "Floor",
        "DrillCoreLayer",
        "Grave",
        "Other",
        "Find",
        "Brick",
        "Bone",
        "Coin",
        "Glass",
        "Metal",
        "Mollusk",
        "PlasterFragment",
        "Pottery",
        "Stone",
        "Terracotta",
        "Wood",
        "ProcessUnit",
        "Drilling",
        "Planum",
        "SurveyUnit",
        "Sample",
        "Profile",
        "Inscription",
        "Wall_surface",
        "Burial"
      ],
      "name": "isRecordedIn",
      "range": [
        "Trench",
        "Survey",
        "Building"
      ]
    },
    {
      "domain": [
        "Room"
      ],
      "name": "isRecordedIn",
      "range": [
        "Building"
      ]
    },
    {
      "domain": [
        "Find",
        "Brick",
        "Bone",
        "Coin",
        "Glass",
        "Metal",
        "Mollusk",
        "PlasterFragment",
        "Pottery",
        "Stone",
        "Terracotta",
        "Wood",
        "Feature",
        "DrillCoreLayer",
        "Floor",
        "Grave",
        "Layer",
        "Other",
        "Architecture",
        "Drilling",
        "Sample",
        "Burial",
        "Inscription"
      ],
      "inverse": "includes",
      "name": "liesWithin",
      "range": [
        "Feature",
        "DrillCoreLayer",
        "Floor",
        "Grave",
        "Layer",
        "Other",
        "Architecture",
        "SurveyUnit",
        "Planum",
        "Room",
        "Burial"
      ]
    },
    {
      "domain": [
        "Feature",
        "DrillCoreLayer",
        "Floor",
        "Grave",
        "Layer",
        "Other",
        "Architecture",
        "SurveyUnit",
        "Planum",
        "Room",
        "Burial"
      ],
      "inverse": "liesWithin",
      "name": "includes",
      "range": [
        "Find",
        "Brick",
        "Bone",
        "Coin",
        "Glass",
        "Metal",
        "Mollusk",
        "PlasterFragment",
        "Pottery",
        "Stone",
        "Terracotta",
        "Wood",
        "Feature",
        "DrillCoreLayer",
        "Floor",
        "Grave",
        "Layer",
        "Other",
        "Architecture",
        "Drilling",
        "Sample",
        "Burial",
        "Inscription"
      ]
    },
    {
      "domain": [
        "Feature",
        "DrillCoreLayer",
        "Floor",
        "Grave",
        "Layer",
        "Other",
        "Architecture",
        "Planum",
        "Sample",
        "Burial"
      ],
      "inverse": "isBelow",
      "name": "isAbove",
      "range": [
        "Feature",
        "DrillCoreLayer",
        "Floor",
        "Grave",
        "Layer",
        "Other",
        "Architecture",
        "Planum",
        "Sample",
        "Burial"
      ]
    },
    {
      "domain": [
        "Feature",
        "DrillCoreLayer",
        "Floor",
        "Grave",
        "Layer",
        "Other",
        "Architecture",
        "Planum",
        "Sample",
        "Burial"
      ],
      "inverse": "isAbove",
      "name": "isBelow",
      "range": [
        "Feature",
        "DrillCoreLayer",
        "Floor",
        "Grave",
        "Layer",
        "Other",
        "Architecture",
        "Planum",
        "Sample",
        "Burial"
      ]
    },
    {
      "domain": [
        "Feature",
        "DrillCoreLayer",
        "Floor",
        "Grave",
        "Layer",
        "Other",
        "Architecture",
        "Profile",
        "Burial"
      ],
      "inverse": "isCutBy",
      "name": "cuts",
      "range": [
        "Feature",
        "DrillCoreLayer",
        "Floor",
        "Grave",
        "Layer",
        "Other",
        "Architecture",
        "Burial"
      ]
    },
    {
      "domain": [
        "Feature",
        "DrillCoreLayer",
        "Floor",
        "Grave",
        "Layer",
        "Other",
        "Architecture",
        "Burial"
      ],
      "inverse": "cuts",
      "name": "isCutBy",
      "range": [
        "Feature",
        "DrillCoreLayer",
        "Floor",
        "Grave",
        "Layer",
        "Other",
        "Architecture",
        "Profile",
        "Burial"
      ]
    },
    {
      "domain": [
        "Find",
        "Brick",
        "Bone",
        "Coin",
        "Glass",
        "Metal",
        "Mollusk",
        "PlasterFragment",
        "Pottery",
        "Stone",
        "Terracotta",
        "Wood",
        "Floor",
        "Other",
        "Wall_surface"
      ],
      "inverse": "isFoundOn",
      "name": "bears",
      "range": [
        "Inscription"
      ]
    },
    {
      "domain": [
        "Architecture"
      ],
      "inverse": "isFoundOn",
      "name": "bears",
      "range": [
        "Wall_surface"
      ]
    },
    {
      "domain": [
        "Inscription"
      ],
      "inverse": "bears",
      "name": "isFoundOn",
      "range": [
        "Find",
        "Brick",
        "Bone",
        "Coin",
        "Glass",
        "Metal",
        "Mollusk",
        "PlasterFragment",
        "Pottery",
        "Stone",
        "Terracotta",
        "Wood",
        "Floor",
        "Other",
        "Wall_surface"
      ]
    },
    {
      "domain": [
        "Wall_surface"
      ],
      "inverse": "bears",
      "name": "isFoundOn",
      "range": [
        "Architecture"
      ]
    },
    {
      "domain": [
        "Room",
        "Feature",
        "DrillCoreLayer",
        "Floor",
        "Grave",
        "Layer",
        "Other",
        "Architecture",
        "SurveyUnit",
        "Burial"
      ],
      "inverse": "borders",
      "name": "borders",
      "range": [
        "Room",
        "Feature",
        "DrillCoreLayer",
        "Floor",
        "Grave",
        "Layer",
        "Other",
        "Architecture",
        "SurveyUnit",
        "Burial"
      ]
    }
  ]
}<|MERGE_RESOLUTION|>--- conflicted
+++ resolved
@@ -1763,12 +1763,9 @@
       "parent": "Find",
       "fields": {
         "amountWallSherds": {
-<<<<<<< HEAD
-=======
           "inputType": "unsignedInt"
         },
         "amountRimSherds": {
->>>>>>> 2d0d49e2
           "inputType": "unsignedInt"
         },
         "amountSherdsBase": {
