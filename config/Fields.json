{
  "Trench": {
    "color": "blue",
    "parent": "Operation",
    "fields": {
      "diary": {
        "inputType": "input"
      },
      "researchQuestion": {
        "inputType": "input"
      },
      "spatialLocation": {
        "inputType": "input"
      },
      "trenchComment": {
        "inputType": "text"
      },
      "dimensionLength": {
        "inputType": "dimension",
        "positionValues": [
        "Maximale Ausdehnung",
        "Minimale Ausdehnung"]
      },
      "dimensionVerticalExtent": {
        "inputType": "dimension",
        "positionValues": [
        "Oberkante",
        "Unterkante"]
      },
      "dimensionWidth": {
        "inputType": "dimension",
        "positionValues": [
        "Maximale Ausdehnung",
        "Minimale Ausdehnung"]
      },
      "excavationType": {
        "inputType": "radio",
        "valuelist": [
          "Feldgrabung",
          "Stadtgrabung",
          "künstliche Schichten",
          "natürliche Schichten"
        ]
      },
      "orientation": {
        "inputType": "dropdown",
        "valuelist": [
          "N-S",
          "NNO - SSW",
          "NNW-SSO",
          "NO-SW",
          "NW-SO",
          "W-O",
          "WNW-OSO",
          "WSW-ONO"
        ]
      }
    }
  },
  "Glass": {
    "color": "#99CC33",
    "parent": "Find",
    "fields": {
      "decorationDescription": {
        "inputType": "input"
      },
      "color": {
        "inputType": "checkboxes",
        "valuelist": [
          "beige",
          "blass-",
          "blau",
          "braun",
          "cremefarben",
          "dunkel-",
          "gelb",
          "grau",
          "grün",
          "hell-",
          "leuchtend-",
          "ocker",
          "orange",
          "rosa",
          "rot",
          "schwarz",
          "türkis",
          "violett",
          "weiß"
        ]
      },
      "decorationTechnique": {
        "inputType": "dropdown",
        "valuelist": [
          "Bemalung",
          "Diatretdekor",
          "Emaille",
          "Facettschliffdekor",
          "Fadendekor (aufgelegt)",
          "Fadendekor (verschmolzen)",
          "Mosaikdekor",
          "Reliefdekor",
          "Reticelladekor",
          "Riefeldekor",
          "Ritzungen",
          "Schlangenfadendekor",
          "Schliffrillendekor",
          "Stempeldekor",
          "Tupfendekor",
          "Warzendekor",
          "Zwischengoldglas",
          "figürlicher Schliffdekor"
        ]
      },
      "formDescription": {
        "inputType": "checkboxes",
        "valuelist": [
          "ausladend",
          "bauchig",
          "breitoval",
          "doppelkonisch",
          "halbkugelig",
          "hochoval",
          "konisch",
          "kugelförmig",
          "quadratisch",
          "rechteckig",
          "rund",
          "schlank",
          "schmal",
          "spindelförmig",
          "tonnenförmig",
          "zylinderförmig"
        ]
      },
      "manufacturingMethod": {
        "inputType": "dropdown",
        "valuelist": [
          "Formgeblasen (mit Reliefdekor)",
          "Formgeschmolzen",
          "Freigeblasen",
          "In Vorformen geblasen",
          "In offene Halbformen geblasen",
          "Kerngeformt",
          "Sandkerngeschmolzen",
          "gedreht (auf Drehscheibe)"
        ]
      },
      "objectType": {
        "inputType": "dropdown",
        "valuelist": [
          "Anhänger",
          "Armreif",
          "Einlage",
          "Fensterglas",
          "Gefäß",
          "Gemme",
          "Gerät",
          "Glasschlacke",
          "Lampe",
          "Löffel",
          "Perle",
          "Produktionsfragment",
          "Ring",
          "Rohglas",
          "Rührstab",
          "Scheiben",
          "Schmuck",
          "Spielstein",
          "Tessera",
          "Unsicher bzw. unbestimmbar",
          "Weinheber"
        ]
      },
      "provenance": {
        "inputType": "dropdown",
        "valuelist": [
          "Anatolien",
          "Antiochia (Antakya)",
          "Athen",
          "Attisch",
          "Britannien",
          "Chios",
          "Deutschland",
          "Ephesos",
          "Etruskisch",
          "Gallien",
          "Ionien",
          "Irland",
          "Italien",
          "Kampanisch",
          "Karthagisch",
          "Kleinasien",
          "Knidos",
          "Korinth",
          "Kos",
          "Lesbos",
          "Levante",
          "Lokal",
          "Lokal/Regional",
          "Milet",
          "Mäandertal",
          "Nordafrika",
          "Nordafrikanisch",
          "Palästina",
          "Pannonien",
          "Peloponnes",
          "Regional",
          "Rhodos",
          "Samos",
          "Sizilien",
          "Skandinavien",
          "Slawisch",
          "Spanien",
          "Syrien",
          "Südtunesisch",
          "Südägäis",
          "Ägypten"
        ]
      },
      "transparency": {
        "inputType": "radio",
        "valuelist": [
          "durchscheinend",
          "durchsichtig",
          "opak",
          "versintert"
        ]
      },
      "vesselForm": {
        "inputType": "dropdown",
        "valuelist": [
          "Aschenurne",
          "Becher",
          "Deckel",
          "Deckelgefäß",
          "Flasche",
          "Krug",
          "Napf",
          "Schale",
          "Schüssel",
          "Tasse",
          "Teller",
          "Topf",
          "Unbestimmt",
          "Vorratsgefäß"
        ]
      },
      "vesselFormSpecific": {
        "inputType": "dropdown",
        "valuelist": [
          "Alabastron",
          "Amphoriskos",
          "Aryballos",
          "Balsamarium",
          "Dattelflasche",
          "Faltenbecher",
          "Hydria",
          "Kopfflasche",
          "Kotyle",
          "Kragenschale",
          "Krater",
          "Kylix",
          "Lekythos",
          "Luterion",
          "Oinochoe",
          "Pelike",
          "Rippenschale",
          "Schliffrillenschale",
          "Schöpfer",
          "Skyphos",
          "Spitzamphora",
          "Sprenkler",
          "Stamnos",
          "Tierflasche",
          "Unguentarium",
          "Vierkantflasche",
          "hexagonale Flasche",
          "zarte Rippenschale",
          "zylindrische Flasche"
        ]
      }
    }
  },
  "Mollusk": {
    "color": "#ff99ff",
    "parent": "Find",
    "fields": {
      "classification": {
        "inputType": "radio",
        "valuelist": [
          "Schuppe",
          "Coxa",
          "Muschelschale (Bivalvia)",
          "Schneckenhaus (Gastropoda)"
        ]
      }
    }
  },
  "Brick": {
    "color": "#CC0000",
    "parent": "Find",
    "fields": {
      "featureText": {
        "inputType": "input"
      },
      "brickForm": {
        "inputType": "checkboxes",
        "valuelist": [
          "Bodenziegel",
          "Dachziegel",
          "Flachziegel",
          "Formziegel",
          "Hypokaustziegel",
          "Imbrex",
          "Kalyptere",
          "Later",
          "Leistenziegel",
          "Lochziegel/Hohlziegel",
          "Stroter",
          "Tegula",
          "Tonrohr",
          "Wandziegel"
        ]
      },
      "brickUsage": {
        "inputType": "radio",
        "valuelist": [
          "Decke",
          "Fenster",
          "Fussboden",
          "Gewölbedecke",
          "Klosterformat",
          "Türrahmen",
          "Türsturz",
          "Wandverkleidung"
        ]
      },
      "clayColorOutside": {
        "inputType": "checkboxes",
        "valuelist": [
          "beige",
          "blass-",
          "blau",
          "braun",
          "cremefarben",
          "dunkel-",
          "gelb",
          "grau",
          "grün",
          "hell-",
          "leuchtend-",
          "ocker",
          "orange",
          "rosa",
          "rot",
          "schwarz",
          "türkis",
          "violett",
          "weiß"
        ]
      },
      "coatColorInside": {
        "inputType": "checkboxes",
        "valuelist": [
          "beige",
          "blass-",
          "blau",
          "braun",
          "cremefarben",
          "dunkel-",
          "gelb",
          "grau",
          "grün",
          "hell-",
          "leuchtend-",
          "ocker",
          "orange",
          "rosa",
          "rot",
          "schwarz",
          "türkis",
          "violett",
          "weiß"
        ]
      },
      "coatColorOutside": {
        "inputType": "checkboxes",
        "valuelist": [
          "beige",
          "blass-",
          "blau",
          "braun",
          "cremefarben",
          "dunkel-",
          "gelb",
          "grau",
          "grün",
          "hell-",
          "leuchtend-",
          "ocker",
          "orange",
          "rosa",
          "rot",
          "schwarz",
          "türkis",
          "violett",
          "weiß"
        ]
      },
      "decorationTechnique": {
        "inputType": "dropdown",
        "valuelist": [
          "Bemalung",
          "Fingerabdruck",
          "Kammritzung",
          "Reliefdekor",
          "Riefeldekor",
          "Ritzungen",
          "Sonstige Abdrücke",
          "Stempel",
          "Stempeldekor",
          "Tupfendekor",
          "Wischzeichen",
          "Überzug/Glasur"
        ]
      },
      "formDescription": {
        "inputType": "checkboxes",
        "valuelist": [
          "ausladend",
          "bauchig",
          "breitoval",
          "doppelkonisch",
          "halbkugelig",
          "hochoval",
          "konisch",
          "kugelförmig",
          "quadratisch",
          "rechteckig",
          "rund",
          "schlank",
          "schmal",
          "spindelförmig",
          "tonnenförmig",
          "zylinderförmig"
        ]
      },
      "manufacturing": {
        "inputType": "checkboxes",
        "valuelist": [
          "Dickwandig",
          "Dünnwandig",
          "Gebrannt",
          "Hart gebrannt",
          "Luftgetrocknet",
          "Oberfläche glatt",
          "Oberfläche rau",
          "Sekundär gebrannt",
          "Weich gebrannt"
        ]
      },
      "manufacturingMethod": {
        "inputType": "radio",
        "valuelist": [
          "gedreht (auf Drehscheibe)",
          "gegossen",
          "gepresst",
          "handgeformt"
        ]
      },
      "provenance": {
        "inputType": "dropdown",
        "valuelist": [
          "Anatolien",
          "Antiochia (Antakya)",
          "Athen",
          "Attisch",
          "Britannien",
          "Chios",
          "Deutschland",
          "Ephesos",
          "Etruskisch",
          "Gallien",
          "Ionien",
          "Irland",
          "Italien",
          "Kampanisch",
          "Karthagisch",
          "Kleinasien",
          "Knidos",
          "Korinth",
          "Kos",
          "Lesbos",
          "Levante",
          "Lokal",
          "Lokal/Regional",
          "Milet",
          "Mäandertal",
          "Nordafrika",
          "Nordafrikanisch",
          "Palästina",
          "Pannonien",
          "Peloponnes",
          "Regional",
          "Rhodos",
          "Samos",
          "Sizilien",
          "Skandinavien",
          "Slawisch",
          "Spanien",
          "Syrien",
          "Südtunesisch",
          "Südägäis",
          "Ägypten"
        ]
      },
      "specificType": {
        "inputType": "dropdown",
        "valuelist": [
          "Abschläge",
          "Berg",
          "Bodenziegel",
          "Bruchstein",
          "Dachziegel",
          "Geröll",
          "Hohlziegel",
          "Hypokaustziegel",
          "Kanalziegel",
          "Platten",
          "Quader",
          "Tonrohr",
          "Variierend",
          "Wandziegel",
          "Ziegelbruch"
        ]
      },
      "temper": {
        "inputType": "checkboxes",
        "valuelist": [
          "Glimmer",
          "Kalk",
          "Mineralische Partikel",
          "Muschelgrus",
          "Organische Partikel",
          "Quarz",
          "Schamotte",
          "Sonstige",
          "Steinchen",
          "Stroh/Spreu",
          "Vacua",
          "Vulkanische Partikel"
        ]
      }
    }
  },
  "Project": {
    "fields": {
      "contactMail": {
        "inputType": "input"
      },
      "contactPerson": {
        "inputType": "input"
      },
      "description": {
        "inputType": "text"
      },
      "epsgId": {
        "inputType": "unsignedInt"
      },
      "externalReference": {
        "inputType": "input"
      },
      "gazId": {
        "inputType": "unsignedInt"
      },
      "institution": {
        "inputType": "input"
      },
      "latitude": {
        "inputType": "float"
      },
      "longitude": {
        "inputType": "float"
      },
      "projectURI": {
        "inputType": "input"
      },
      "supervisor": {
        "inputType": "input"
      }
    }
  },
  "Burial": {
    "parent": "Feature",
    "fields": {
      "ageDetermination": {
        "inputType": "input"
      },
      "ageDeterminationBasis": {
        "inputType": "input"
      },
      "bodyHeightAndRobustness": {
        "inputType": "input"
      },
      "burialRite": {
        "inputType": "input"
      },
      "conditionComment": {
        "inputType": "input"
      },
      "dietReconstruction": {
        "inputType": "input"
      },
      "findingPlace": {
        "inputType": "input"
      },
      "palaeopathologicalReport": {
        "inputType": "input"
      },
      "publicationDatingFinds": {
        "inputType": "text"
      },
      "publicationDatingStratigraphy": {
        "inputType": "text"
      },
      "sexDetermination": {
        "inputType": "input"
      },
      "sexDeterminationBasis": {
        "inputType": "input"
      },
      "amountIndividuals": {
        "inputType": "dropdown",
        "valuelist": [
          "Doppelbestattung",
          "Dreifachbestattung",
          "Einzelbestattung",
          "Grabdeponat",
          "Kollektivbestattung",
          "Massengrab",
          "Mehrfachbestattung",
          "Unsicher bzw. unbestimmbar",
          "Wiedergängerbestattung"
        ]
      },
      "burialCharacteristic": {
        "inputType": "dropdown",
        "valuelist": [
          "Primäre Bestattung",
          "Sekundäre Bestattung",
          "Unsicher bzw. unbestimmbar"
        ]
      },
      "burialDocumentation": {
        "inputType": "checkboxes",
        "valuelist": [
          "Endoskopie",
          "Foto",
          "Histologie",
          "LM",
          "REM",
          "Röntgen"
        ]
      },
      "graveFeature": {
        "inputType": "checkboxes",
        "valuelist": [
          "Brandbestattung",
          "Kenotaph",
          "Körperbestattung",
          "Ossuar",
          "Teil-Körperbestattung"
        ]
      },
      "positionArms": {
        "inputType": "checkboxes",
        "valuelist": [
          "Unsicher bzw. unbestimmbar",
          "am Kinn",
          "an den Seiten",
          "auf dem Bauch",
          "auf dem Becken",
          "auf der Brust",
          "ungleichmäßig"
        ]
      },
      "positionLegs": {
        "inputType": "checkboxes",
        "valuelist": [
          "Beine angewinkelt",
          "Beinhocker",
          "Extremhocker",
          "Hocker",
          "Unsicher bzw. unbestimmbar",
          "gestreckt"
        ]
      },
      "positioningIndividuals": {
        "inputType": "checkboxes",
        "valuelist": [
          "Bauchlage",
          "Rückenlage",
          "Seitenlage, links",
          "Seitenlage, rechts",
          "Unsicher bzw. unbestimmbar"
        ]
      }
    }
  },
  "Building": {
    "parent": "Operation",
    "fields": {
      "period": {
        "inputType": "dropdownRange"
      },
      "dating": {
        "inputType": "dating"
      },
      "buildingHistory": {
        "inputType": "input"
      },
      "buildingResearchHistory": {
        "inputType": "text"
      },
      "conditionComment": {
        "inputType": "input"
      },
      "excavationHistory": {
        "inputType": "text"
      },
      "history": {
        "inputType": "text"
      },
      "hasRestoration": {
        "inputType": "boolean"
      },
      "architecturalOrders": {
        "inputType": "radio",
        "valuelist": [
          "Dorische Ordnung",
          "Ionische Ordnung",
          "Komposite Ordnung",
          "Korinthische Ordnung",
          "Toskanische Ordnung"
        ]
      },
      "buildingCategory": {
        "inputType": "dropdown",
        "valuelist": [
          "Altar",
          "Amphitheater",
          "Basilika",
          "Bogen",
          "Brücke",
          "Circus",
          "Grabbau",
          "Gymnasium",
          "Mauerkurtine",
          "Nymphäum",
          "Odeion",
          "Strasse",
          "Stützmauer",
          "Säulenhalle",
          "Tempel",
          "Theater",
          "Therme",
          "Toranlage",
          "Turm",
          "Wohnbau"
        ]
      },
      "buildingCategorySpecific": {
        "inputType": "dropdown",
        "valuelist": [
          "Aediculabau",
          "Atriumhaus",
          "Bogen",
          "Dipteros",
          "Ehrenbogen",
          "Ehrensäule",
          "Hoftempel",
          "Palast",
          "Palästra",
          "Peripteros",
          "Peripteros sine portico",
          "Peristylhaus",
          "Pseudo-Dipteros",
          "Pseudo-Peripteros",
          "Rednertribüne",
          "Rundbau",
          "Schatzhaus",
          "Terassenheiligtum",
          "Tholos",
          "Torbogen",
          "Triumphbogen",
          "Tumulus",
          "Villa",
          "dreischiffig",
          "fünfschiffig",
          "griechisches Theater",
          "römisches Theater",
          "vierschiffig",
          "zweischiffig"
        ]
      },
      "buildingTechnique": {
        "inputType": "dropdown",
        "valuelist": [
          "Blockverbandmauerwerk",
          "Bruchsteinmauerwerk",
          "Feldsteinmauerwerk",
          "Kyklopenmauerwerk",
          "Lehmziegelmauerwerk",
          "Mischform Polygonal-/Quadermauerwerk",
          "Opus Caementitium",
          "Polygonalmauerwerk",
          "Quadermauerwerk",
          "Spolienmauerwerk",
          "Unregelmäßiges Polygonalmauerwerk",
          "Würfel-/Handquadermauerwerk",
          "Ziegelmauerwerk",
          "irreguläres Mauerwerk",
          "regelmäßiges Polygonalmauerwerk",
          "regelmäßiges Quadermauerwerk",
          "regelmäßiges Trapezoidalmauerwerk",
          "unregelmäßiges Quadermauerwerk",
          "unregelmäßiges Trapezoidalmauerwerk",
          "unspezifisches Mauerwerk"
        ]
      },
      "buildingType": {
        "inputType": "radio",
        "valuelist": [
          "Befestigung",
          "Haus",
          "Lager",
          "Werkstatt"
        ]
      },
      "condition": {
        "inputType": "dropdown",
        "valuelist": [
          "sehr gut",
          "gut",
          "mittel",
          "schlecht",
          "sehr schlecht"
        ]
      },
      "conditionAmount": {
        "inputType": "dropdown",
        "valuelist": [
          "Fragmentarisch",
          "Vollständig",
          "Vollständig zerstört"
        ]
      },
      "context": {
        "inputType": "dropdown",
        "valuelist": [
          "Akropolis",
          "Forum",
          "Handwerksviertel",
          "Heiligtum",
          "Nekropole",
          "Wohnviertel"
        ]
      },
      "dimensionLength": {
        "inputType": "dimension",
        "positionValues": [
        "Maximale Ausdehnung",
        "Minimale Ausdehnung"]
      },
      "dimensionWidth": {
        "inputType": "dimension",
        "positionValues": [
        "Maximale Ausdehnung",
        "Minimale Ausdehnung"]
      },
      "material": {
        "inputType": "checkboxes",
        "valuelist": [
          "Granit",
          "Kalk",
          "Kalkmörtel",
          "Kalkstein",
          "Kalzit",
          "Kreide",
          "Marmor",
          "Pophyr",
          "Quarz",
          "Sandstein",
          "Ziegel"
        ]
      }
    }
  },
  "Wood": {
    "color": "#660000",
    "parent": "Find",
    "fields": {
      "color": {
        "inputType": "dropdown",
        "valuelist": [
          "braun",
          "haselnuss",
          "schwarz"
        ]
      },
      "objectType": {
        "inputType": "dropdown",
        "valuelist": [
          "Altar",
          "Anhänger",
          "Gefäß",
          "Gerät",
          "Grabmarkierung",
          "Grabplatte",
          "Gussform",
          "Kasten/Kiste",
          "Löffel",
          "Mobiliar",
          "Plastik/Skulptur",
          "Ring",
          "Sarkophag",
          "Schmuck",
          "Unsicher bzw. unbestimmbar"
        ]
      },
      "typeOfWood": {
        "inputType": "dropdown",
        "valuelist": [
          "Ahorn",
          "Apfel",
          "Birke",
          "Birne",
          "Buche",
          "Eibe",
          "Eiche",
          "Erle",
          "Esche",
          "Fichte",
          "Kastanie",
          "Kiefer",
          "Kirsche",
          "Lerche",
          "Linde",
          "Nußbaum",
          "Pappel",
          "Tanne",
          "Ulme",
          "Weide",
          "Zeder"
        ]
      }
    }
  },
  "Architecture": {
    "color": "#707070",
    "parent": "Feature",
    "fields": {
      "bibliography": {
        "inputType": "text"
      },
      "conditionComment": {
        "inputType": "input"
      },
      "constructionDetailsDescription": {
        "inputType": "input"
      },
      "descriptionOfBuildingTechnique": {
        "inputType": "input"
      },
      "findingPlace": {
        "inputType": "input"
      },
      "hasGrouting": {
        "inputType": "boolean"
      },
      "layerAmount": {
        "inputType": "unsignedInt"
      },
      "layerHeight": {
        "inputType": "unsignedFloat"
      },
      "markDescription": {
        "inputType": "input"
      },
      "materialCharacteristic": {
        "inputType": "input"
      },
      "materialForm": {
        "inputType": "input"
      },
      "muralCrown": {
        "inputType": "input"
      },
      "publicationDatingFinds": {
        "inputType": "text"
      },
      "publicationDatingScientific": {
        "inputType": "text"
      },
      "publicationDatingStratigraphy": {
        "inputType": "text"
      },
      "publicationRemark": {
        "inputType": "input"
      },
      "spatialLocation": {
        "inputType": "input"
      },
      "blockProcessing": {
        "inputType": "checkboxes",
        "valuelist": [
          "Bruchsteine",
          "Hausteine",
          "Lesesteine",
          "Werksteine"
        ]
      },
      "blockTreatment": {
        "inputType": "radio",
        "valuelist": [
          "bossiert",
          "bruchbau",
          "fein geglättet",
          "gespitzt",
          "gestockt",
          "grob behauen",
          "grob geglättet",
          "scharriert",
          "unbehauen"
        ]
      },
      "brickwork": {
        "inputType": "checkboxes",
        "valuelist": [
          "Binderverband",
          "Blockverband",
          "Flämischer Verband",
          "Holländischer Verband",
          "Kreuzverband",
          "Läuferverband",
          "Märkischer Verband"
        ]
      },
      "condition": {
        "inputType": "dropdown",
        "valuelist": [
          "sehr gut",
          "gut",
          "mittel",
          "schlecht",
          "sehr schlecht"
        ]
      },
      "conditionAmount": {
        "inputType": "dropdown",
        "valuelist": [
          "Fragmentarisch",
          "Vollständig",
          "Vollständig zerstört"
        ]
      },
      "construction": {
        "inputType": "dropdown",
        "valuelist": [
          "Fundament: Geschüttet",
          "Fundament: gesetzt",
          "Mauerkern: Lesesteine",
          "einschalig vor Feld/Hang",
          "ohne Schalen/keine durchgehenden Lagen",
          "ohne Schalen/nur durchgehende Lagen",
          "zweischalig",
          "zweischalig mit Binderlagen"
        ]
      },
      "mark": {
        "inputType": "dropdown",
        "valuelist": [
          "A",
          "AC"
        ]
      },
      "mortarBinder": {
        "inputType": "radio",
        "valuelist": [
          "dominant",
          "gering",
          "hoch",
          "mittel"
        ]
      },
      "mortarColor": {
        "inputType": "dropdown",
        "valuelist": [
          "beige",
          "dunkelbraun",
          "dunkelrot",
          "gelb",
          "hellbraun",
          "hellgrau",
          "mittelbraun",
          "ocker",
          "orange",
          "orangerot",
          "rosa",
          "rot",
          "rotbraun",
          "schwarz",
          "weiß"
        ]
      },
      "mortarConsistency": {
        "inputType": "radio",
        "valuelist": [
          "brüchig",
          "erdig/lehmig",
          "fest",
          "hart",
          "locker",
          "mittelfein",
          "pulverig",
          "sandig"
        ]
      },
      "orientation": {
        "inputType": "dropdown",
        "valuelist": [
          "N-S",
          "NNO - SSW",
          "NNW-SSO",
          "NO-SW",
          "NW-SO",
          "W-O",
          "WNW-OSO",
          "WSW-ONO"
        ]
      },
      "wallClassification": {
        "inputType": "dropdown",
        "valuelist": [
          "Aufgehendes",
          "Fensterzusetzung",
          "Flickung",
          "Fundament",
          "Gewölbe",
          "Mauer",
          "Mauerbettung",
          "Mauerdurchbruch",
          "Mosaik",
          "Opus sectile",
          "Türzusetzung",
          "Wandgestaltung"
        ]
      },
      "wallType": {
        "inputType": "dropdown",
        "valuelist": [
          "Außenmauer",
          "Befestigugsmauer",
          "Blockmauerwerk",
          "Bruchsteinmauer",
          "Fachwerk",
          "Feldsteinmauer",
          "Grenzmauer",
          "Ziegelmauer"
        ]
      }
    }
  },
  "Operation": {
    "fields": {
      "area": {
        "inputType": "unsignedFloat"
      },
      "beginningDate": {
        "inputType": "date"
      },
      "description": {
        "inputType": "text"
      },
      "diaryAbstract": {
        "inputType": "text"
      },
      "endDate": {
        "inputType": "date"
      },
      "processor": {
        "inputType": "input"
      },
      "supervisor": {
        "inputType": "input"
      },
      "campaign": {
        "inputType": "input"
      }
    }
  },
  "Place": {
    "color": "#5572A1",
    "fields": {
      "dating": {
        "inputType": "dating"
      },
      "placeName": {
        "inputType": "input"
      },
      "buildingHistory": {
        "inputType": "text"
      },
      "buildingResearchHistory": {
        "inputType": "text"
      },
      "description": {
        "inputType": "text"
      },
      "excavationHistory": {
        "inputType": "text"
      },
      "findSituation": {
        "inputType": "text"
      },
      "modernIntervention": {
        "inputType": "input"
      },
      "findspotClassification": {
        "inputType": "dropdown",
        "valuelist": [
          "Einzelmauer",
          "Felsabarbeitung",
          "Funderfassung",
          "Fundsammlung",
          "Grab",
          "Nekropole",
          "Spolie in rezenter Mauer",
          "Steinbruch",
          "Straße/Platz",
          "Wein- bzw. Ölpresse",
          "einzelnes Steindenkmal",
          "ländliches Gebäude",
          "urbanes Gebäude"
        ]
      },
      "siteClassification": {
        "inputType": "dropdown",
        "valuelist": [
          "Bestattungsplatz",
          "Siedlung"
        ]
      }
    }
  },
  "Layer": {
    "color": "#663300",
    "parent": "Feature",
    "fields": {
      "appearance": {
        "inputType": "input"
      },
      "isNatural": {
        "inputType": "boolean"
      },
      "consistency": {
        "inputType": "checkboxes",
        "valuelist": [
          "Durch Brand versiegelt",
          "Oberfläche abgewaschen",
          "Oberfläche verhärtet",
          "fest",
          "flüssig",
          "gut formbar",
          "hart",
          "lehmig",
          "locker",
          "mittel bindend",
          "mittel formbar",
          "nicht bindend",
          "nicht formbar",
          "porös",
          "sandig",
          "schwach bindend",
          "schwach formbar",
          "sehr gut formbar",
          "sehr hart",
          "sehr schwach formbar",
          "sehr weich",
          "stark bindend",
          "steif",
          "weich"
        ]
      },
      "dimensionThickness": {
        "inputType": "dimension",
        "positionValues": [
        "Maximale Ausdehnung",
        "Minimale Ausdehnung"]
      },
      "distinguishingCriteria": {
        "inputType": "radio",
        "valuelist": [
          "Farbe",
          "Form",
          "Grenzen",
          "Konsistenz",
          "Komposition"
        ]
      },
      "layerClassification": {
        "inputType": "dropdown",
        "valuelist": [
          "Brandschicht",
          "Kulturschicht",
          "Laufhorizont",
          "Planierschicht"
        ]
      },
      "soilType": {
        "inputType": "dropdown",
        "valuelist": [
          "Feinsand",
          "Feinstsand",
          "Grobsand",
          "Lehm",
          "Lehmiger Sand",
          "Lehmiger Schluff",
          "Lehmiger Ton",
          "Mergel",
          "Mittlerer Sand",
          "Sand",
          "Sandiger Lehm",
          "Sandiger Schluff",
          "Sandiger Ton",
          "Schluff",
          "Schluffiger Lehm",
          "Schluffiger Sand",
          "Schluffiger Ton",
          "Ton",
          "Toniger Lehm",
          "Toniger Sand",
          "Toniger Schluff"
        ]
      }
    }
  },
  "Feature": {
    "color": "black",
    "fields": {
      "area": {
        "inputType": "unsignedFloat"
      },
      "beginningDate": {
        "inputType": "date"
      },
      "endDate": {
        "inputType": "date"
      },
      "dating": {
        "inputType": "dating"
      },
      "comparison": {
        "inputType": "text"
      },
      "diary": {
        "inputType": "input"
      },
      "description": {
        "inputType": "text"
      },
      "hasDisturbance": {
        "inputType": "boolean"
      },
      "featureAmount": {
        "inputType": "input"
      },
      "processor": {
        "inputType": "input"
      },
      "color": {
        "inputType": "checkboxes",
        "valuelist": [
          "beige",
          "blass-",
          "blau",
          "braun",
          "cremefarben",
          "dunkel-",
          "gelb",
          "grau",
          "grün",
          "hell-",
          "leuchtend-",
          "ocker",
          "orange",
          "rosa",
          "rot",
          "schwarz",
          "türkis",
          "violett",
          "weiß"
        ]
      },
      "dimensionLength": {
        "inputType": "dimension",
        "positionValues": [
        "Maximale Ausdehnung",
        "Minimale Ausdehnung"]
      },
      "dimensionVerticalExtent": {
        "inputType": "dimension",
        "positionValues": [
        "Oberkante",
        "Unterkante"]
      },
      "dimensionWidth": {
        "inputType": "dimension",
        "positionValues": [
        "Maximale Ausdehnung",
        "Minimale Ausdehnung"]
      },
      "featureBorders": {
        "inputType": "checkboxes",
        "valuelist": [
          "deutlich",
          "diffus",
          "eben",
          "erahnbar",
          "erkennbar",
          "etwas verwaschen",
          "fließend",
          "geneigt",
          "gezackt",
          "regelmäßig",
          "scharf",
          "sehr deutlich",
          "undeutlich",
          "uneben",
          "unklar",
          "unregelmäßig",
          "verwaschen",
          "wellig"
        ]
      },
      "featureForm": {
        "inputType": "checkboxes",
        "valuelist": [
          "Befundrest",
          "U-förmig",
          "V-förmig",
          "annähernd",
          "formlos",
          "halbmondförmig",
          "kesselförmig",
          "langgezogen",
          "oval",
          "rechteckig",
          "regelmäßig",
          "rund",
          "sanduhrförmig",
          "trapezförmig",
          "trichterförmig",
          "unregelmäßig",
          "wannenförmig"
        ]
      }
    }
  },
  "Floor": {
    "color": "#6600cc",
    "parent": "Feature",
    "fields": {
      "conditionComment": {
        "inputType": "input"
      },
      "condition": {
        "inputType": "dropdown",
        "valuelist": [
          "sehr gut",
          "gut",
          "mittel",
          "schlecht",
          "sehr schlecht"
        ]
      },
      "conditionAmount": {
        "inputType": "dropdown",
        "valuelist": [
          "Fragmentarisch",
          "Vollständig",
          "Vollständig zerstört"
        ]
      },
      "consistency": {
        "inputType": "checkboxes",
        "valuelist": [
          "Durch Brand versiegelt",
          "Oberfläche abgewaschen",
          "Oberfläche verhärtet",
          "fest",
          "flüssig",
          "gut formbar",
          "hart",
          "lehmig",
          "locker",
          "mittel bindend",
          "mittel formbar",
          "nicht bindend",
          "nicht formbar",
          "porös",
          "sandig",
          "schwach bindend",
          "schwach formbar",
          "sehr gut formbar",
          "sehr hart",
          "sehr schwach formbar",
          "sehr weich",
          "stark bindend",
          "steif",
          "weich"
        ]
      },
      "distinguishingCriteria": {
        "inputType": "radio",
        "valuelist": [
          "Farbe",
          "Form",
          "Grenzen",
          "Konsistenz",
          "Komposition"
        ]
      },
      "floorClassification": {
        "inputType": "dropdown",
        "valuelist": [
          "Bastmatten",
          "Korkboden",
          "Mosaik",
          "Opus sectile",
          "Opus signinum",
          "Pflaster",
          "Stampflehm",
          "Terrazzo",
          "Webmatten",
          "Ziegel"
        ]
      },
      "layerClassification": {
        "inputType": "dropdown",
        "valuelist": [
          "Brandschicht",
          "Kulturschicht",
          "Laufhorizont",
          "Planierschicht"
        ]
      },
      "mortarBinder": {
        "inputType": "radio",
        "valuelist": [
          "dominant",
          "gering",
          "hoch",
          "mittel"
        ]
      }
    }
  },
  "Inscription": {
    "fields": {
      "comparison": {
        "inputType": "text"
      },
      "conditionComment": {
        "inputType": "input"
      },
      "content": {
        "inputType": "text"
      },
      "description": {
        "inputType": "text"
      },
      "language": {
        "inputType": "input"
      },
      "processor": {
        "inputType": "input"
      },
      "condition": {
        "inputType": "dropdown",
        "valuelist": [
          "sehr gut",
          "gut",
          "mittel",
          "schlecht",
          "sehr schlecht"
        ]
      },
      "conditionAmount": {
        "inputType": "dropdown",
        "valuelist": [
          "Fragmentarisch",
          "Vollständig",
          "Vollständig zerstört"
        ]
      },
      "period": {
        "inputType": "dropdownRange"
      },
      "dating": {
        "inputType": "dating"
      },
      "dimensionWidth": {
        "inputType": "dimension",
        "positionValues": [
        "Maximale Ausdehnung",
        "Minimale Ausdehnung"]
      },
      "dimensionHeight": {
        "inputType": "dimension",
        "positionValues": [
        "Maximale Ausdehnung",
        "Minimale Ausdehnung"]
      },
      "objectType": {
        "inputType": "checkboxes",
        "valuelist": [
          "Alltäglicher Gebrauch",
          "Bauinschrift",
          "Ehreninschrift",
          "Grabinschrift (Inschrift im Grabkontext)",
          "Private Ausstattung",
          "Sakrale Ausstattung",
          "Unsicher bzw. unbestimmbar",
          "Urkunde",
          "Wasserversorgung",
          "Weihinschrift",
          "Öffentliche Ausstattung"
        ]
      }
    }
  },
  "Image": {
    "fields": {
      "description": {
        "inputType": "text"
      },
      "draughtsmen": {
        "inputType": "input"
      },
      "processor": {
        "inputType": "input"
      }
    }
  },
  "Pottery": {
    "parent": "Find",
    "fields": {
      "amountSherdsWall": {
        "inputType": "unsignedInt"
      },
      "amountSherdsRim": {
        "inputType": "unsignedInt"
      },
      "amountSherdsBase": {
        "inputType": "unsignedInt"
      },
      "amountSherdsHandles": {
        "inputType": "unsignedInt"
      },
      "amountSherdsLip": {
        "inputType": "unsignedInt"
      },
      "amountSherdsPedestal": {
        "inputType": "unsignedInt"
      },
      "amountSherdsRimBase": {
        "inputType": "unsignedInt"
      },
      "amountSherdsRimShoulder": {
        "inputType": "unsignedInt"
      },
      "amountSherdsShoulder": {
        "inputType": "unsignedInt"
      },
      "amountSherdsOther": {
        "inputType": "unsignedInt"
      },
      "amountSherdsPercent": {
        "inputType": "unsignedFloat"
      },
      "amountSherdsLid": {
        "inputType": "unsignedInt"
      },
      "clayColorBreakMunsell": {
        "inputType": "input"
      },
      "clayColorInsideMunsell": {
        "inputType": "input"
      },
      "clayColorOutsideMunsell": {
        "inputType": "input"
      },
      "hasCoat": {
        "inputType": "boolean"
      },
      "decorationDescription": {
        "inputType": "input"
      },
      "breakStructure": {
        "inputType": "input"
      },
      "residueAnalysis": {
        "inputType": "input"
      },
      "sample": {
        "inputType": "input"
      },
      "purpose": {
        "inputType": "input"
      },
      "typeNumber": {
        "inputType": "input"
      },
      "clayColorBreak": {
        "inputType": "checkboxes",
        "valuelist": [
          "beige",
          "blass-",
          "blau",
          "braun",
          "cremefarben",
          "dunkel-",
          "gelb",
          "grau",
          "grün",
          "hell-",
          "leuchtend-",
          "ocker",
          "orange",
          "rosa",
          "rot",
          "schwarz",
          "türkis",
          "violett",
          "weiß"
        ]
      },
      "clayColorInside": {
        "inputType": "checkboxes",
        "valuelist": [
          "beige",
          "blass-",
          "blau",
          "braun",
          "cremefarben",
          "dunkel-",
          "gelb",
          "grau",
          "grün",
          "hell-",
          "leuchtend-",
          "ocker",
          "orange",
          "rosa",
          "rot",
          "schwarz",
          "türkis",
          "violett",
          "weiß"
        ]
      },
      "clayColorOutside": {
        "inputType": "checkboxes",
        "valuelist": [
          "beige",
          "blass-",
          "blau",
          "braun",
          "cremefarben",
          "dunkel-",
          "gelb",
          "grau",
          "grün",
          "hell-",
          "leuchtend-",
          "ocker",
          "orange",
          "rosa",
          "rot",
          "schwarz",
          "türkis",
          "violett",
          "weiß"
        ]
      },
      "clayHardness": {
        "inputType": "dropdown",
        "valuelist": [
          "1 (Fingernagel schabt, ritzt leicht)",
          "2 (Fingernagel ritzt)",
          "3 (Messerspitze ritzt leicht)",
          "4 (Messerspitze ritzt)",
          "5 (Messerspitze ritzt schwer)",
          "6 (Fensterglas ritzt schwer, Stahlfeile ritzt)",
          "7-10 (Fensterglas wird geritzt, Stahl schlägt Funken)"
        ]
      },
      "coatColorInside": {
        "inputType": "checkboxes",
        "valuelist": [
          "beige",
          "blass-",
          "blau",
          "braun",
          "cremefarben",
          "dunkel-",
          "gelb",
          "grau",
          "grün",
          "hell-",
          "leuchtend-",
          "ocker",
          "orange",
          "rosa",
          "rot",
          "schwarz",
          "türkis",
          "violett",
          "weiß"
        ]
      },
      "coatColorOutside": {
        "inputType": "checkboxes",
        "valuelist": [
          "beige",
          "blass-",
          "blau",
          "braun",
          "cremefarben",
          "dunkel-",
          "gelb",
          "grau",
          "grün",
          "hell-",
          "leuchtend-",
          "ocker",
          "orange",
          "rosa",
          "rot",
          "schwarz",
          "türkis",
          "violett",
          "weiß"
        ]
      },
      "coatInside": {
        "inputType": "dropdown",
        "valuelist": [
          "Glasur",
          "Redslip",
          "Schwarzfirnis",
          "Tongrundig"
        ]
      },
      "coatInsideType": {
        "inputType": "checkboxes",
        "valuelist": [
          "Andere",
          "Bemalung",
          "Geglättet",
          "Glasur",
          "Poliert",
          "Verstrichen",
          "Überzug"
        ]
      },
      "coatOutside": {
        "inputType": "dropdown",
        "valuelist": [
          "Glasur",
          "Redslip",
          "Schwarzfirnis",
          "Tongrundig"
        ]
      },
      "coatOutsideType": {
        "inputType": "checkboxes",
        "valuelist": [
          "Andere",
          "Bemalung",
          "Geglättet",
          "Glasur",
          "Poliert",
          "Verstrichen",
          "Überzug"
        ]
      },
      "decorationTechnique": {
        "inputType": "dropdown",
        "valuelist": [
          "Bemalung",
          "Fadendekor (aufgelegt)",
          "Reliefdekor",
          "Riefeldekor",
          "Ritzungen",
          "Stempel",
          "Stempeldekor",
          "Tupfendekor",
          "Warzendekor"
        ]
      },
      "formDescription": {
        "inputType": "checkboxes",
        "valuelist": [
          "ausladend",
          "bauchig",
          "breitoval",
          "doppelkonisch",
          "halbkugelig",
          "hochoval",
          "konisch",
          "kugelförmig",
          "quadratisch",
          "rechteckig",
          "rund",
          "schlank",
          "schmal",
          "spindelförmig",
          "tonnenförmig",
          "zylinderförmig"
        ]
      },
      "manufacturing": {
        "inputType": "checkboxes",
        "valuelist": [
          "Dickwandig",
          "Dünnwandig",
          "Gebrannt",
          "Hart gebrannt",
          "Luftgetrocknet",
          "Oberfläche glatt",
          "Oberfläche rau",
          "Sekundär gebrannt",
          "Weich gebrannt"
        ]
      },
      "manufacturingMethod": {
        "inputType": "checkboxes",
        "valuelist": [
          "gedreht (auf Drehscheibe)",
          "gegossen",
          "gepresst",
          "handgeformt",
          "in Form gedreht",
          "nachgedreht (überdreht)"
        ]
      },
      "materialType": {
        "inputType": "dropdown",
        "valuelist": [
          "Feinkeramik (Feine Ware)",
          "Gebrauchskeramik (Grobe Ware)"
        ]
      },
      "objectType": {
        "inputType": "dropdown",
        "valuelist": [
          "Altar",
          "Anhänger",
          "Antefix",
          "Becken",
          "Einlage",
          "Gefäß",
          "Gerät",
          "Gussform",
          "Kette",
          "Kohlebecken",
          "Lampe",
          "Löffel",
          "Perle",
          "Plastik/Skulptur",
          "Produktionsfragment",
          "Ring",
          "Sarkophag",
          "Schmuck",
          "Siegel",
          "Spielstein",
          "Spinnwirtel",
          "Unsicher bzw. unbestimmbar",
          "Webgewicht",
          "Werkzeug"
        ]
      },
      "specificType": {
        "inputType": "radio",
        "valuelist": [
          "Arretina schwarz",
          "Attisch farbig aufgehöhte Schwarzglanzton Ware",
          "Attische Keramik",
          "Attische Rotfigurige Keramik",
          "Attische Schwarzfigurige Keramik",
          "Attische Schwarzglanzton Ware",
          "Bemalte Keramik",
          "Bemalte Ware (floral)",
          "Bemalte Ware (linear)",
          "Bichrome Ware",
          "Campana A",
          "Campana B",
          "Campana B Imitation",
          "Campana B-oid",
          "Campana C",
          "Dünnwandige Feinkeramik",
          "Firnisware",
          "Glasierte Keramik",
          "Glattwandige Ware",
          "Hand",
          "Korinthische Keramik",
          "Küchenware",
          "Ostgriechische Keramik",
          "Prähistorische Keramik",
          "Red Slip Ware",
          "Schlichte Ware",
          "Schwarzglanzton Ware",
          "Terra sigilata"
        ]
      },
      "provenance": {
        "inputType": "dropdown",
        "valuelist": [
          "Anatolien",
          "Antiochia (Antakya)",
          "Athen",
          "Attisch",
          "Britannien",
          "Chios",
          "Deutschland",
          "Ephesos",
          "Etruskisch",
          "Gallien",
          "Ionien",
          "Irland",
          "Italien",
          "Kampanisch",
          "Karthagisch",
          "Kleinasien",
          "Knidos",
          "Korinth",
          "Kos",
          "Lesbos",
          "Levante",
          "Lokal",
          "Lokal/Regional",
          "Milet",
          "Mäandertal",
          "Nordafrika",
          "Nordafrikanisch",
          "Palästina",
          "Pannonien",
          "Peloponnes",
          "Regional",
          "Rhodos",
          "Samos",
          "Sizilien",
          "Skandinavien",
          "Slawisch",
          "Spanien",
          "Syrien",
          "Südtunesisch",
          "Südägäis",
          "Ägypten"
        ]
      },
      "temper": {
        "inputType": "checkboxes",
        "valuelist": [
          "Glimmer",
          "Kalk",
          "Mineralische Partikel",
          "Muschelgrus",
          "Organische Partikel",
          "Quarz",
          "Schamotte",
          "Sonstige",
          "Steinchen",
          "Stroh/Spreu",
          "Vacua",
          "Vulkanische Partikel"
        ]
      },
      "temperAmount": {
        "inputType": "radio",
        "valuelist": [
          "Keine Einschlüsse",
          "Mittel",
          "Nicht erkennbar",
          "Sehr Viel",
          "Vereinzelt",
          "Viel",
          "Wenig"
        ]
      },
      "temperParticles": {
        "inputType": "radio",
        "valuelist": [
          "fein",
          "grob",
          "mittel",
          "mittelfein",
          "sehr fein",
          "sehr grob"
        ]
      },
      "temperTypeClay": {
        "inputType": "input"
      },
      "vesselForm": {
        "inputType": "dropdown",
        "valuelist": [
          "Amphore",
          "Aschenurne",
          "Becher",
          "Deckel",
          "Deckelgefäß",
          "Flasche",
          "Geschlossenes Gefäß",
          "Kanne",
          "Kasserole",
          "Kochschüssel",
          "Krug",
          "Napf",
          "Offenes Gefäß",
          "Pfanne",
          "Räuchergefäß",
          "Schale",
          "Schüssel",
          "Tasse",
          "Teller",
          "Teller/Untersatz",
          "Topf",
          "Unbestimmt",
          "Vorratsgefäß"
        ]
      },
      "vesselFormSpecific": {
        "inputType": "dropdown",
        "valuelist": [
          "Alabastron",
          "Amphoriskos",
          "Aryballos",
          "Balsamarium",
          "Dattelflasche",
          "Faltenbecher",
          "Fischteller",
          "Glockenbecher",
          "Handelsamphore",
          "Hydria",
          "Kopfflasche",
          "Kotyle",
          "Kragenschale",
          "Krater",
          "Kylix",
          "Lekane",
          "Lekythos",
          "Luterion",
          "Lutrophore",
          "Miscellanea",
          "Oinochoe",
          "Pelike",
          "Pithos",
          "Pyxis",
          "Salznapf",
          "Skyphos",
          "Spitzamphora",
          "Sprenkler",
          "Stamnos",
          "Tierflasche",
          "Tischamphore",
          "Tränenfläschchen",
          "Vierkantflasche",
          "hexagonale Flasche",
          "zylindrische Flasche"
        ]
      }
    }
  },
  "DrillCoreLayer": {
    "parent": "Feature",
    "fields": {
      "hasFinds": {
        "inputType": "boolean"
      },
      "dimensionThickness": {
        "inputType": "dimension",
        "positionValues": [
        "Maximale Ausdehnung",
        "Minimale Ausdehnung"]
      },
      "dimensionVerticalExtent": {
        "inputType": "dimension",
        "positionValues": [
        "Oberkante",
        "Unterkante"]
      },
      "soilType": {
        "inputType": "dropdown",
        "valuelist": [
          "Feinsand",
          "Feinstsand",
          "Grobsand",
          "Lehm",
          "Lehmiger Sand",
          "Lehmiger Schluff",
          "Lehmiger Ton",
          "Mergel",
          "Mittlerer Sand",
          "Sand",
          "Sandiger Lehm",
          "Sandiger Schluff",
          "Sandiger Ton",
          "Schluff",
          "Schluffiger Lehm",
          "Schluffiger Sand",
          "Schluffiger Ton",
          "Ton",
          "Toniger Lehm",
          "Toniger Sand",
          "Toniger Schluff"
        ]
      }
    }
  },
  "Grave": {
    "color": "#339900",
    "parent": "Feature",
    "fields": {
      "bibliography": {
        "inputType": "text"
      },
      "conditionComment": {
        "inputType": "input"
      },
      "findingPlace": {
        "inputType": "input"
      },
      "publicationDatingFinds": {
        "inputType": "text"
      },
      "publicationDatingScientific": {
        "inputType": "text"
      },
      "publicationDatingStratigraphy": {
        "inputType": "text"
      },
      "publicationRemark": {
        "inputType": "input"
      },
      "spatialLocation": {
        "inputType": "input"
      },
      "condition": {
        "inputType": "dropdown",
        "valuelist": [
          "sehr gut",
          "gut",
          "mittel",
          "schlecht",
          "sehr schlecht"
        ]
      },
      "conditionAmount": {
        "inputType": "dropdown",
        "valuelist": [
          "Fragmentarisch",
          "Vollständig",
          "Vollständig zerstört"
        ]
      },
      "distinguishingCriteria": {
        "inputType": "radio",
        "valuelist": [
          "Farbe",
          "Form",
          "Grenzen",
          "Konsistenz",
          "Komposition"
        ]
      },
      "graveType": {
        "inputType": "dropdown",
        "valuelist": [
          "Baumsargbestattung",
          "Brandgrubengrab",
          "Brandschüttung",
          "Doliengrab",
          "Dolmen",
          "Erdgrab",
          "Felsgrab",
          "Felsnischengrab",
          "Flachgrab",
          "Ganggrab",
          "Gefäßbestattung",
          "Gemauertes Grab",
          "Glockengrab",
          "Gruft",
          "Hügelgrab",
          "Kistengrab",
          "Mausoleum",
          "Megalithgrab",
          "Schachthöhlengrab",
          "Steineinfassung",
          "Steinplattengrab",
          "Urnengrab",
          "Ziegelplattengrab"
        ]
      },
      "specificType": {
        "inputType": "checkboxes",
        "valuelist": [
          "Amphorenbestattung",
          "In Dinos",
          "In Krug",
          "a cappuccina",
          "bruchsteingemauertes Grab",
          "quadergemauertes Grab",
          "ziegelgemauertes Grab"
        ]
      },
      "soilType": {
        "inputType": "dropdown",
        "valuelist": [
          "Feinsand",
          "Feinstsand",
          "Grobsand",
          "Lehm",
          "Lehmiger Sand",
          "Lehmiger Schluff",
          "Lehmiger Ton",
          "Mergel",
          "Mittlerer Sand",
          "Sand",
          "Sandiger Lehm",
          "Sandiger Schluff",
          "Sandiger Ton",
          "Schluff",
          "Schluffiger Lehm",
          "Schluffiger Sand",
          "Schluffiger Ton",
          "Ton",
          "Toniger Lehm",
          "Toniger Sand",
          "Toniger Schluff"
        ]
      },
      "tombBuilding": {
        "inputType": "checkboxes",
        "valuelist": [
          "Bruchsteingemauert",
          "Quadergemauert",
          "Ziegelgemauert"
        ]
      }
    }
  },
  "Bone": {
    "color": "#CCFFFF",
    "parent": "Find",
    "fields": {
      "biologicalAge": {
        "inputType": "dropdown",
        "valuelist": [
          "Adult (18/20-40)",
          "Fetus/Neonatus",
          "Infans I (0-7)",
          "Infans II (7-13)",
          "Juvenil (13-18/20)",
          "Matur (40-60)",
          "Senil (60 <)"
        ]
      },
      "boneClassification": {
        "inputType": "dropdown",
        "valuelist": [
          "Becken (Pelvis)",
          "Brustbein (Sternum)",
          "Elle (Ulna)",
          "Fingerknochen (Phalanges)",
          "Fußknochen",
          "Handknochen",
          "Kniescheibe (Patella)",
          "Langknochen",
          "Oberarm (Humerus)",
          "Oberschenkel (Femur)",
          "Rippen",
          "Schienenbein (Tibia)",
          "Schlüsselbein (Clavicula)",
          "Schulterblatt (Scapula)",
          "Schädel (Cranium)",
          "Speiche (Radius)",
          "Steißbein",
          "Undefinierbar",
          "Unterkiefer (Mandibula)",
          "Wadenbein (Fibula)",
          "Wirbel",
          "Zahn"
        ]
      },
      "boneType": {
        "inputType": "radio",
        "valuelist": [
          "Elfenbein",
          "Horn",
          "Menschenknochen",
          "Tierknochen"
        ]
      },
      "burningGrade": {
        "inputType": "dropdown",
        "valuelist": [
          "I - 200°-300°C - Verfärbung etwa gelblichweiß-elfenbein glasig",
          "II - 300°-400°C - Verfärbung etwa braun-dunkelbraun/schwarz",
          "III - um 550°C - Verfärbung etwa grau/blaugrau-milchig hellgrau",
          "IV - 650°-750°C - Verfärbung etwa milchig weiß-mattweiß/kreideartig",
          "V - ab 800°C - Verfärbung etwa altweiß/schmutzigweiß"
        ]
      },
      "sex": {
        "inputType": "radio",
        "valuelist": [
          "Männlich",
          "Weiblich"
        ]
      },
      "objectType": {
        "inputType": "dropdown",
        "valuelist": [
          "Anhänger",
          "Armreif",
          "Astragal",
          "Bearbeitet (allgemein)",
          "Einlage",
          "Gefäß",
          "Gerät",
          "Kette",
          "Löffel",
          "Perle",
          "Ring",
          "Schmuck",
          "Spielstein",
          "Unsicher bzw. unbestimmbar",
          "Waffe",
          "Weinheber",
          "Werkzeug"
        ]
      },
      "species": {
        "inputType": "dropdown",
        "valuelist": [
          "Biber",
          "Fisch",
          "Gänsevogel (z. B. Gans, Schwan oder Ente)",
          "Hasenartige (Lagomorpha)  (z. B. Hase, Pfeifhase oder Kaninchen)",
          "Hirsch",
          "Nagetier (z.B. Maus, Ratte etc.)",
          "Rind",
          "Schwein",
          "Vogel",
          "Ziegenartige (z. B. Schaf, Ziege)"
        ]
      }
    }
  },
  "Room": {
    "fields": {
      "area": {
        "inputType": "unsignedFloat"
      },
      "conditionComment": {
        "inputType": "input"
      },
      "description": {
        "inputType": "text"
      },
      "processor": {
        "inputType": "input"
      },
      "campaign": {
        "inputType": "input",
        "valuelist": [
          "Campaign"
        ]
      },
      "condition": {
        "inputType": "dropdown",
        "valuelist": [
          "sehr gut",
          "gut",
          "mittel",
          "schlecht",
          "sehr schlecht"
        ]
      },
      "conditionAmount": {
        "inputType": "dropdown",
        "valuelist": [
          "Fragmentarisch",
          "Vollständig",
          "Vollständig zerstört"
        ]
      },
      "period": {
        "inputType": "dropdownRange"
      },
      "dating": {
        "inputType": "dating"
      },
      "dimensionHeight": {
        "inputType": "dimension",
        "positionValues": [
        "Maximale Ausdehnung",
        "Minimale Ausdehnung"]
      },
      "dimensionLength": {
        "inputType": "dimension",
        "positionValues": [
        "Maximale Ausdehnung",
        "Minimale Ausdehnung"]
      },
      "dimensionVerticalExtent": {
        "inputType": "dimension",
        "positionValues": [
        "Oberkante",
        "Unterkante"]
      },
      "dimensionWidth": {
        "inputType": "dimension",
        "positionValues": [
        "Maximale Ausdehnung",
        "Minimale Ausdehnung"]
      }
    }
  },
  "Terracotta": {
    "color": "#FF6600",
    "parent": "Find",
    "fields": {
      "clayColorBreak": {
        "inputType": "checkboxes",
        "valuelist": [
          "beige",
          "blass-",
          "blau",
          "braun",
          "cremefarben",
          "dunkel-",
          "gelb",
          "grau",
          "grün",
          "hell-",
          "leuchtend-",
          "ocker",
          "orange",
          "rosa",
          "rot",
          "schwarz",
          "türkis",
          "violett",
          "weiß"
        ]
      },
      "clayColorInside": {
        "inputType": "checkboxes",
        "valuelist": [
          "beige",
          "blass-",
          "blau",
          "braun",
          "cremefarben",
          "dunkel-",
          "gelb",
          "grau",
          "grün",
          "hell-",
          "leuchtend-",
          "ocker",
          "orange",
          "rosa",
          "rot",
          "schwarz",
          "türkis",
          "violett",
          "weiß"
        ]
      },
      "clayColorOutside": {
        "inputType": "checkboxes",
        "valuelist": [
          "beige",
          "blass-",
          "blau",
          "braun",
          "cremefarben",
          "dunkel-",
          "gelb",
          "grau",
          "grün",
          "hell-",
          "leuchtend-",
          "ocker",
          "orange",
          "rosa",
          "rot",
          "schwarz",
          "türkis",
          "violett",
          "weiß"
        ]
      },
      "clayStructure": {
        "inputType": "radio",
        "valuelist": [
          "hart",
          "klingend hart",
          "mittel",
          "weich"
        ]
      },
      "coatColorInside": {
        "inputType": "checkboxes",
        "valuelist": [
          "beige",
          "blass-",
          "blau",
          "braun",
          "cremefarben",
          "dunkel-",
          "gelb",
          "grau",
          "grün",
          "hell-",
          "leuchtend-",
          "ocker",
          "orange",
          "rosa",
          "rot",
          "schwarz",
          "türkis",
          "violett",
          "weiß"
        ]
      },
      "coatColorOutside": {
        "inputType": "checkboxes",
        "valuelist": [
          "beige",
          "blass-",
          "blau",
          "braun",
          "cremefarben",
          "dunkel-",
          "gelb",
          "grau",
          "grün",
          "hell-",
          "leuchtend-",
          "ocker",
          "orange",
          "rosa",
          "rot",
          "schwarz",
          "türkis",
          "violett",
          "weiß"
        ]
      },
      "decorationTechnique": {
        "inputType": "dropdown",
        "valuelist": [
          "Bemalung",
          "Fadendekor (aufgelegt)",
          "Reliefdekor",
          "Riefeldekor",
          "Ritzungen",
          "Stempel",
          "Stempeldekor",
          "Tupfendekor",
          "Warzendekor"
        ]
      },
      "formDescription": {
        "inputType": "checkboxes",
        "valuelist": [
          "ausladend",
          "bauchig",
          "breitoval",
          "doppelkonisch",
          "halbkugelig",
          "hochoval",
          "konisch",
          "kugelförmig",
          "quadratisch",
          "rechteckig",
          "rund",
          "schlank",
          "schmal",
          "spindelförmig",
          "tonnenförmig",
          "zylinderförmig"
        ]
      },
      "manufacturingMethod": {
        "inputType": "checkboxes",
        "valuelist": [
          "gedreht (auf Drehscheibe)",
          "gegossen",
          "gepresst",
          "handgeformt",
          "in Form gedreht",
          "nachgedreht (überdreht)"
        ]
      },
      "provenance": {
        "inputType": "dropdown",
        "valuelist": [
          "Anatolien",
          "Antiochia (Antakya)",
          "Athen",
          "Attisch",
          "Britannien",
          "Chios",
          "Deutschland",
          "Ephesos",
          "Etruskisch",
          "Gallien",
          "Ionien",
          "Irland",
          "Italien",
          "Kampanisch",
          "Karthagisch",
          "Kleinasien",
          "Knidos",
          "Korinth",
          "Kos",
          "Lesbos",
          "Levante",
          "Lokal",
          "Lokal/Regional",
          "Milet",
          "Mäandertal",
          "Nordafrika",
          "Nordafrikanisch",
          "Palästina",
          "Pannonien",
          "Peloponnes",
          "Regional",
          "Rhodos",
          "Samos",
          "Sizilien",
          "Skandinavien",
          "Slawisch",
          "Spanien",
          "Syrien",
          "Südtunesisch",
          "Südägäis",
          "Ägypten"
        ]
      },
      "surfaceCondition": {
        "inputType": "dropdown",
        "valuelist": [
          "Brandspuren",
          "Sekundäbrand",
          "abblätternd",
          "gut erhalten",
          "stark abgerieben",
          "starke Sinter- oder Mörtelablageringen",
          "verrieben",
          "versintert",
          "verwaschen"
        ]
      },
      "temper": {
        "inputType": "checkboxes",
        "valuelist": [
          "Glimmer",
          "Kalk",
          "Mineralische Partikel",
          "Muschelgrus",
          "Organische Partikel",
          "Quarz",
          "Schamotte",
          "Sonstige",
          "Steinchen",
          "Stroh/Spreu",
          "Vacua",
          "Vulkanische Partikel"
        ]
      },
      "temperAmount": {
        "inputType": "radio",
        "valuelist": [
          "Keine Einschlüsse",
          "Mittel",
          "Nicht erkennbar",
          "Sehr Viel",
          "Vereinzelt",
          "Viel",
          "Wenig"
        ]
      },
      "temperParticles": {
        "inputType": "radio",
        "valuelist": [
          "fein",
          "grob",
          "mittel",
          "mittelfein",
          "sehr fein",
          "sehr grob"
        ]
      },
      "terracottaType": {
        "inputType": "radio",
        "valuelist": [
          "Kalyptere"
        ]
      },
      "vesselForm": {
        "inputType": "dropdown",
        "valuelist": [
          "Amphore",
          "Aschenurne",
          "Becher",
          "Deckel",
          "Deckelgefäß",
          "Flasche",
          "Krug",
          "Napf",
          "Schale",
          "Schüssel",
          "Tasse",
          "Teller",
          "Topf",
          "Unbestimmt",
          "Vorratsgefäß"
        ]
      },
      "vesselFormSpecific": {
        "inputType": "dropdown",
        "valuelist": [
          "Alabastron",
          "Amphoriskos",
          "Aryballos",
          "Balsamarium",
          "Dattelflasche",
          "Faltenbecher",
          "Hydria",
          "Kopfflasche",
          "Kotyle",
          "Kragenschale",
          "Krater",
          "Kylix",
          "Lekythos",
          "Luterion",
          "Lutrophore",
          "Oinochoe",
          "Pelike",
          "Pithos",
          "Skyphos",
          "Spitzamphora",
          "Stamnos",
          "Vierkantflasche",
          "hexagonale Flasche",
          "zylindrische Flasche"
        ]
      }
    }
  },
  "Drawing": {
    "parent": "Image",
    "fields": {
      "drawingMaterial": {
        "inputType": "radio",
        "valuelist": [
          "Digitale Datei",
          "Folie",
          "Karton",
          "Lichtpause",
          "Mikrofilm",
          "Millimeterpapier",
          "Papier",
          "Photoabzüge",
          "Transparentfilm",
          "Transparentpapier"
        ]
      },
      "drawingTool": {
        "inputType": "radio",
        "valuelist": [
          "Bleistift",
          "Buntstift",
          "Tusche",
          "digital erstellt"
        ]
      },
      "drawingType": {
        "inputType": "radio",
        "valuelist": [
          "AutoCAD Zeichnung (auch TachyCAD)",
          "Handzeichnung",
          "Pantograf"
        ]
      },
      "scale": {
        "inputType": "dropdown",
        "valuelist": [
          "1:1",
          "1:10",
          "1:100",
          "1:1000",
          "1:10000",
          "1:20",
          "1:50",
          "1:500",
          "1:5000"
        ]
      }
    }
  },
  "Survey": {
    "parent": "Operation",
    "fields": {
      "researchMethod": {
        "inputType": "checkboxes",
        "valuelist": [
          "Befliegung",
          "Begehung",
          "Geoelektrik",
          "Geomagnetik",
          "Georadar",
          "LIDAR",
          "Luft- oder Satellitenbilder",
          "Quadratisch",
          "Regelmäßig",
          "Seismik"
        ]
      }
    }
  },
  "Stone": {
    "color": "#5c5c8a",
    "parent": "Find",
    "fields": {
      "purpose": {
        "inputType": "input"
      },
      "treatment": {
        "inputType": "input"
      },
      "workmanship": {
        "inputType": "input"
      },
      "architectureElement": {
        "inputType": "dropdown",
        "valuelist": [
          "Akroter",
          "Architrav",
          "Archtitravfriesblock",
          "Basis",
          "Bauplastik",
          "Fries",
          "Gesims",
          "Kapitell",
          "Konsole",
          "Profilstück",
          "Quaderblock",
          "Rinne",
          "Schrankenplatte",
          "Schwellenblock",
          "Sima",
          "Säule",
          "Wandverkleidung"
        ]
      },
      "color": {
        "inputType": "checkboxes",
        "valuelist": [
          "beige",
          "blass-",
          "blau",
          "braun",
          "cremefarben",
          "dunkel-",
          "gelb",
          "grau",
          "grün",
          "hell-",
          "leuchtend-",
          "ocker",
          "orange",
          "rosa",
          "rot",
          "schwarz",
          "türkis",
          "violett",
          "weiß"
        ]
      },
      "formDescription": {
        "inputType": "checkboxes",
        "valuelist": [
          "ausladend",
          "bauchig",
          "breitoval",
          "doppelkonisch",
          "halbkugelig",
          "hochoval",
          "konisch",
          "kugelförmig",
          "quadratisch",
          "rechteckig",
          "rund",
          "schlank",
          "schmal",
          "spindelförmig",
          "tonnenförmig",
          "zylinderförmig"
        ]
      },
      "material": {
        "inputType": "checkboxes",
        "valuelist": [
          "Andesit",
          "Basalt",
          "Feldspat",
          "Flint",
          "Glimmer",
          "Granit",
          "Kalk",
          "Kalkmörtel",
          "Kalkstein",
          "Kalzit",
          "Kreide",
          "Marmor",
          "Pophyr",
          "Quarz",
          "Sandstein",
          "Sinter",
          "Trachyt",
          "Tuff"
        ]
      },
      "objectType": {
        "inputType": "dropdown",
        "valuelist": [
          "Abschlag",
          "Altar",
          "Anhänger",
          "Architekturdekor",
          "Bauglied",
          "Becken",
          "Einlage",
          "Einsatzkopf",
          "Fußbodenfragment",
          "Gefäß",
          "Gerät",
          "Grabmarkierung",
          "Grabplatte",
          "Gussform",
          "Herme",
          "Inkrustation",
          "Lampe",
          "Löffel",
          "Mahlstein",
          "Mobiliar",
          "Mörser",
          "Perle",
          "Plastik/Skulptur",
          "Produktionsfragment",
          "Reibstein",
          "Ring",
          "Rührstab",
          "Sarkophag",
          "Schmuck",
          "Siegel",
          "Spielbrett",
          "Spielstein",
          "Spinnwirtel",
          "Spolie",
          "Statuenbasis",
          "Stele",
          "Tessera",
          "Tischfuß",
          "Unsicher bzw. unbestimmbar",
          "Waffe",
          "Webgewicht",
          "Werkzeug",
          "Ölpresse"
        ]
      },
      "origin": {
        "inputType": "dropdown",
        "valuelist": [
          "Alpen",
          "Anatolien",
          "Chimtou",
          "Harz",
          "Kreta",
          "Sizilien"
        ]
      },
      "provenance": {
        "inputType": "dropdown",
        "valuelist": [
          "Anatolien",
          "Antiochia (Antakya)",
          "Athen",
          "Attisch",
          "Britannien",
          "Chios",
          "Deutschland",
          "Ephesos",
          "Etruskisch",
          "Gallien",
          "Ionien",
          "Irland",
          "Italien",
          "Kampanisch",
          "Karthagisch",
          "Kleinasien",
          "Knidos",
          "Korinth",
          "Kos",
          "Lesbos",
          "Levante",
          "Lokal",
          "Lokal/Regional",
          "Milet",
          "Mäandertal",
          "Nordafrika",
          "Nordafrikanisch",
          "Palästina",
          "Pannonien",
          "Peloponnes",
          "Regional",
          "Rhodos",
          "Samos",
          "Sizilien",
          "Skandinavien",
          "Slawisch",
          "Spanien",
          "Syrien",
          "Südtunesisch",
          "Südägäis",
          "Ägypten"
        ]
      },
      "temperAmount": {
        "inputType": "radio",
        "valuelist": [
          "Keine Einschlüsse",
          "Mittel",
          "Nicht erkennbar",
          "Sehr Viel",
          "Vereinzelt",
          "Viel",
          "Wenig"
        ]
      }
    }
  },
  "Coin": {
    "color": "#cc9900",
    "parent": "Find",
    "fields": {
      "frontSideDescription": {
        "inputType": "input"
      },
      "preservedDiameter": {
        "inputType": "unsignedFloat"
      },
      "reverseSideDescription": {
        "inputType": "input"
      },
      "denomination": {
        "inputType": "dropdown",
        "valuelist": [
          "1 1/2 Skripula",
          "1 1/2 Solidus",
          "1/2 Stater (Hemistater)",
          "1/30 Drachme",
          "1/4  Stater (Tetarte)",
          "1/4 Einheit",
          "1/5 Drachme",
          "2 Solidus",
          "3 Solidus",
          "4 1/2 Solidus",
          "60 As",
          "9 Siliqua",
          "9 Solidus",
          "AE Gross",
          "AE Klein",
          "AE Medium",
          "Aes 1",
          "Aes 2",
          "Aes 3",
          "Aes 3-4",
          "Aes 4",
          "Antoninian",
          "Argenteus",
          "As",
          "Aureus",
          "Aureus¹",
          "Aureus²",
          "Bruchteil",
          "Cistophor",
          "Denar",
          "Denar (serratus)",
          "Didrachme",
          "Diobol",
          "Distater",
          "Doppelter Sesterz",
          "Drachme",
          "Dupondius",
          "Gold-mehrfaches",
          "Grosser Aes 2",
          "Halber Solidus",
          "Hekte (1/6 Stater)",
          "Hemidrachme",
          "Hemiobol",
          "Kleiner Aes 2",
          "Kontorniat",
          "Litra",
          "Medaillon",
          "Miliarense (leicht)",
          "Miliarense (schwer)",
          "Obolus",
          "Quadrans",
          "Quinar",
          "Quinar Aureus",
          "Reduzierte Siliqua",
          "Reduzierter Aes 2",
          "Semis",
          "Semissis",
          "Semuncia",
          "Sesterz",
          "Sextans",
          "Silber-Mehrfaches",
          "Siliqua",
          "Solidus",
          "Stater",
          "Tetradrachme",
          "Tremissis",
          "Triens",
          "Uncia",
          "Unsicher bzw. unbestimmbar",
          "Victoriatus"
        ]
      },
      "manufacturingMethod": {
        "inputType": "input",
        "valuelist": [
          "Gegossen",
          "Geprägt",
          "Plattiert",
          "Unsicher bzw. unbestimmbar"
        ]
      },
      "metalMaterial": {
        "inputType": "checkboxes",
        "valuelist": [
          "Aluminium",
          "Billon",
          "Blei",
          "Bronze",
          "Eisen",
          "Gold",
          "Kupfer",
          "Messing",
          "Silber",
          "Stahl",
          "Unsicher bzw. unbestimmbar",
          "Zink",
          "Zinn"
        ]
      },
      "mint": {
        "inputType": "dropdown",
        "valuelist": [
          "Abdera",
          "Abydos",
          "Afrika",
          "Agrigent",
          "Aigai (Vergina)",
          "Aiolis",
          "Aitolischer Bund",
          "Akanthus",
          "Akkon",
          "Alabanda",
          "Alexandria",
          "Alexandria Troas",
          "Alexandrien",
          "Amasra",
          "Amathus",
          "Ambianum (Amiens)",
          "Ambracia",
          "Amiens",
          "Amisus",
          "Amphipolis",
          "Amrit",
          "Anaktorio",
          "Antiochia",
          "Antiochia (Antakya)",
          "Antiochia am Orontes",
          "Apameia Kibotos",
          "Apameia am Orontes",
          "Apollonia",
          "Apulien",
          "Aquileia",
          "Archaiischer Bund",
          "Arelate (Arles)",
          "Argos",
          "Argos Amphilochicum",
          "Arles",
          "Arpi",
          "Aruad",
          "Asia Minor",
          "Asien",
          "Aspendos",
          "Assos",
          "Astibus",
          "Athen",
          "Aydın",
          "Babylon",
          "Barcino (Barcelona)",
          "Beirut",
          "Bozcaada",
          "Byblos",
          "Byzantion",
          "Böotien",
          "Caesaraugusta",
          "Caesarea in Kappadokien",
          "Cales",
          "Camulodunum (Colchester)",
          "Canosa di Puglia",
          "Carnuntum",
          "Carthago (Tunis)",
          "Catania",
          "Caulonia",
          "Chalcedon",
          "Chalkida",
          "Chalkidiki",
          "Chersones",
          "Chios",
          "Colchester",
          "Colonia Agrippina (Köln)",
          "Colonia Patricia",
          "Comitatenses",
          "Constantinopolis (Istanbul)",
          "Crotone",
          "Cyme",
          "Damaskus",
          "Diesseitiges Gallian / Norditalien",
          "Dionysopolis",
          "Dyrrhachium",
          "Ekbatana",
          "Elea",
          "Elis",
          "Emerita",
          "Empüries",
          "Ephesos",
          "Eretria",
          "Erythrai",
          "Etrurien",
          "Euböa",
          "Foça",
          "Gallien",
          "Gela",
          "Germe",
          "Gortyn",
          "Halikarnassos",
          "Harran",
          "Heraclea",
          "Herakleia",
          "Herakleia Pontike",
          "Himera",
          "Hispanien",
          "Hispanien-Punisch",
          "Histria",
          "Homs",
          "Ibiza",
          "Idalion",
          "Italien",
          "Italien (Südosten)",
          "Kabile",
          "Kamarina",
          "Karien",
          "Karthago",
          "Karystos",
          "Kelenderis",
          "Kertsch",
          "Klazomenai",
          "Knidos",
          "Kolchis",
          "Kolophon",
          "Konstantinopel",
          "Korfu",
          "Korinth",
          "Korinthischer Bund",
          "Kos",
          "Kydonia",
          "Kyrenaika",
          "Kyrene",
          "Kyzikos",
          "Köln",
          "Lampsakos",
          "Laodikeia am Lykos",
          "Lapta",
          "Larissa",
          "Larnaka",
          "Latakia",
          "Lefkada",
          "Lentini",
          "Lete",
          "Locri",
          "Locri Opuntii (Opus)",
          "Londinium",
          "Lucera",
          "Lugdunum",
          "Lydien",
          "Lykien",
          "Lysimacheia",
          "Lyttos",
          "Magnesia am Mäander",
          "Mainz",
          "Makedonien",
          "Makedonien (1. Region)",
          "Mangalia",
          "Marmetini",
          "Maroneia",
          "Marseille",
          "Mediolanum",
          "Megalopoli",
          "Memphis",
          "Messene",
          "Messina",
          "Metapont",
          "Milas",
          "Milet",
          "Mithymna",
          "Mittelitalien",
          "Myriandrus",
          "Myrina",
          "Mytilini",
          "Narbo",
          "Naxos",
          "Neapel",
          "Nessebar",
          "Nikomedia",
          "Nisibis",
          "Nuceria",
          "Olbia",
          "Oreus",
          "Oria",
          "Ostia Antica",
          "Ouranoupolis",
          "Paestum",
          "Paphos",
          "Parion",
          "Paros",
          "Pella",
          "Peloponnes",
          "Pergamon",
          "Perge",
          "Persien",
          "Phanagoria",
          "Phaselis",
          "Phokis",
          "Priene",
          "Prusias ad Hypium",
          "Ravenna",
          "Reggio Calabria",
          "Republik Zypern",
          "Rhodos",
          "Rom",
          "Rouen",
          "Salamis",
          "Samos",
          "Sardes",
          "Sardinien",
          "Segesta",
          "Seleukia Pieria",
          "Seleukia am Tigris",
          "Selinus",
          "Sestos",
          "Side",
          "Sidon",
          "Sikyon",
          "Sinop",
          "Sirmium",
          "Sisak",
          "Sizilien",
          "Sizilien 2 (Republican period)",
          "Sizilisch-Punisch",
          "Smyrna",
          "Sofia",
          "Soloi",
          "Sosopol",
          "Susa (Persien)",
          "Sybaris",
          "Syrakus",
          "Syrien",
          "Südgallische Münzstätte",
          "Tanagra",
          "Taras",
          "Tarraco",
          "Tarsus",
          "Tegea",
          "Temnus",
          "Teos",
          "Terina",
          "Tessin",
          "Thasos",
          "Thessalische Liga",
          "Thessalonica",
          "Thessaloniki",
          "Thiva",
          "Thrakien",
          "Thurioi",
          "Thyrrheium",
          "Trier",
          "Tripoli (Libanon)",
          "Tyros",
          "Unsicher bzw. unbestimmbar",
          "Viminatium",
          "Vindobona",
          "Warna",
          "Zancle",
          "Äegina",
          "Äeneas",
          "Äetolien"
        ]
      },
      "mintingRuler": {
        "inputType": "dropdown",
        "valuelist": [
          "Constans",
          "Domitian",
          "Kaiser Nero",
          "Konstantin",
          "Licinius",
          "Myrina",
          "Traian",
          "Türkische Republick",
          "Valentianus III"
        ]
      },
      "provenance": {
        "inputType": "dropdown",
        "valuelist": [
          "Anatolien",
          "Antiochia (Antakya)",
          "Athen",
          "Attisch",
          "Britannien",
          "Chios",
          "Deutschland",
          "Ephesos",
          "Etruskisch",
          "Gallien",
          "Ionien",
          "Irland",
          "Italien",
          "Kampanisch",
          "Karthagisch",
          "Kleinasien",
          "Knidos",
          "Korinth",
          "Kos",
          "Lesbos",
          "Levante",
          "Lokal",
          "Lokal/Regional",
          "Milet",
          "Mäandertal",
          "Nordafrika",
          "Nordafrikanisch",
          "Palästina",
          "Pannonien",
          "Peloponnes",
          "Regional",
          "Rhodos",
          "Samos",
          "Sizilien",
          "Skandinavien",
          "Slawisch",
          "Spanien",
          "Syrien",
          "Südtunesisch",
          "Südägäis",
          "Ägypten"
        ]
      },
      "stampPositioning": {
        "inputType": "dropdown",
        "valuelist": [
          "- 1 Uhr",
          "- 10 Uhr",
          "- 11 Uhr",
          "- 12 Uhr",
          "- 2 Uhr",
          "- 3 Uhr",
          "- 4 Uhr",
          "- 5 Uhr",
          "- 6 Uhr",
          "- 7 Uhr",
          "- 8 Uhr",
          "- 9 Uhr"
        ]
      }
    }
  },
  "Find": {
    "color": "black",
    "fields": {
      "amount": {
        "inputType": "unsignedInt"
      },
      "bibliography": {
        "inputType": "text"
      },
      "catalogueNumber": {
        "inputType": "input"
      },
      "comparison": {
        "inputType": "text"
      },
      "conditionComment": {
        "inputType": "input"
      },
      "conditionPercent": {
        "inputType": "unsignedFloat"
      },
      "date": {
        "inputType": "date"
      },
      "description": {
        "inputType": "text"
      },
      "processor": {
        "inputType": "input"
      },
      "publicationMaterialSummary": {
        "inputType": "input"
      },
      "publicationRemark": {
        "inputType": "input"
      },
      "hasRestoration": {
        "inputType": "boolean"
      },
      "storageInventoryNumber": {
        "inputType": "input"
      },
      "weight": {
        "inputType": "unsignedFloat"
      },
      "condition": {
        "inputType": "dropdown",
        "valuelist": [
          "sehr gut",
          "gut",
          "mittel",
          "schlecht",
          "sehr schlecht"
        ]
      },
      "conditionAmount": {
        "inputType": "dropdown",
        "valuelist": [
          "Fragmentarisch",
          "Vollständig",
          "Vollständig zerstört"
        ]
      },
      "period": {
        "inputType": "dropdownRange"
      },
      "dating": {
        "inputType": "dating"
      },
      "dimensionDiameter": {
        "inputType": "dimension",
        "positionValues": [
        "Maximale Ausdehnung",
        "Minimale Ausdehnung"]
      },
      "dimensionHeight": {
        "inputType": "dimension",
        "positionValues": [
        "Maximale Ausdehnung",
        "Minimale Ausdehnung"]
      },
      "dimensionLength": {
        "inputType": "dimension",
        "positionValues": [
        "Maximale Ausdehnung",
        "Minimale Ausdehnung"]
      },
      "dimensionPerimeter": {
        "inputType": "dimension",
        "positionValues": [
        "Maximale Ausdehnung",
        "Minimale Ausdehnung"]
      },
      "dimensionThickness": {
        "inputType": "dimension",
        "positionValues": [
        "Maximale Ausdehnung",
        "Minimale Ausdehnung"]
      },
      "dimensionVerticalExtent": {
        "inputType": "dimension",
        "positionValues": [
        "Oberkante",
        "Unterkante"]
      },
      "dimensionWidth": {
        "inputType": "dimension",
        "positionValues": [
        "Maximale Ausdehnung",
        "Minimale Ausdehnung"]
      },
      "dimensionOther": {
        "inputType": "dimension",
        "positionValues": [
        "Maximale Ausdehnung",
        "Minimale Ausdehnung"]
      },
      "storagePlace": {
        "inputType": "radio",
        "valuelist": [
          "Landesamt",
          "Museum",
          "Museum Bergama",
          "Pergamon Depot",
          "Privatbesitz",
          "Regionalverwaltung",
          "Restaurierungswerkstatt",
          "Staatsbesitz"
        ]
      }
    }
  },
  "PlasterFragment": {
    "color": "#737373",
    "parent": "Find",
    "fields": {
      "area": {
        "inputType": "unsignedFloat"
      },
      "composition": {
        "inputType": "input"
      },
      "hasDecoration": {
        "inputType": "boolean"
      },
      "color": {
        "inputType": "checkboxes",
        "valuelist": [
          "beige",
          "blass-",
          "blau",
          "braun",
          "cremefarben",
          "dunkel-",
          "gelb",
          "grau",
          "grün",
          "hell-",
          "leuchtend-",
          "ocker",
          "orange",
          "rosa",
          "rot",
          "schwarz",
          "türkis",
          "violett",
          "weiß"
        ]
      },
      "plasterComponents": {
        "inputType": "radio",
        "valuelist": [
          "Feinsand",
          "Grus",
          "Sand"
        ]
      }
    }
  },
  "Photo": {
    "parent": "Image",
    "fields": {
      "originalType": {
        "inputType": "dropdown",
        "valuelist": [
          "Dia bunt",
          "Digitalfoto",
          "Glasnegativ",
          "Kleinbild bunt",
          "Kleinbild s/w",
          "Messbild",
          "Mittelformat",
          "Scan"
        ]
      }
    }
  },
  "Metal": {
    "color": "#995f25",
    "parent": "Find",
    "fields": {
      "materialDescription": {
        "inputType": "input"
      },
      "decorationTechnique": {
        "inputType": "dropdown",
        "valuelist": [
          "Bemalung",
          "Beschläge",
          "Emaille",
          "Nielloverzierung",
          "Reliefdekor",
          "Riefeldekor",
          "Ritzungen",
          "Stempel",
          "Stempeldekor",
          "Vergoldung"
        ]
      },
      "formDescription": {
        "inputType": "checkboxes",
        "valuelist": [
          "ausladend",
          "bauchig",
          "breitoval",
          "doppelkonisch",
          "halbkugelig",
          "hochoval",
          "konisch",
          "kugelförmig",
          "quadratisch",
          "rechteckig",
          "rund",
          "schlank",
          "schmal",
          "spindelförmig",
          "tonnenförmig",
          "zylinderförmig"
        ]
      },
      "manufacturingMethod": {
        "inputType": "checkboxes",
        "valuelist": [
          "Getrieben",
          "Gußtechnik",
          "Prägearbeit",
          "Schmiedetechnik",
          "Ziehtechnik"
        ]
      },
      "metalMaterial": {
        "inputType": "checkboxes",
        "valuelist": [
          "Aluminium",
          "Billon",
          "Blei",
          "Bronze",
          "Eisen",
          "Gold",
          "Kupfer",
          "Messing",
          "Silber",
          "Stahl",
          "Unsicher bzw. unbestimmbar",
          "Zink",
          "Zinn"
        ]
      },
      "objectType": {
        "inputType": "dropdown",
        "valuelist": [
          "Anhänger",
          "Armreif",
          "Barren",
          "Beschlag",
          "Blech",
          "Einlage",
          "Fibel",
          "Gefäß",
          "Gerät",
          "Gewicht",
          "Glocke",
          "Gussform",
          "Gusszapfen",
          "Halbfabrikat",
          "Kandelaber",
          "Kette",
          "Klinge",
          "Knopf",
          "Lampe",
          "Löffel",
          "Mobiliar",
          "Nadel",
          "Nagel",
          "Perle",
          "Pfeilspitze",
          "Plastik/Skulptur",
          "Produktionsfragment",
          "Projektil",
          "Reibe",
          "Ring",
          "Ringbarren",
          "Rührstab",
          "Sarkophag",
          "Schild",
          "Schlacke",
          "Schlüssel",
          "Schmiedeabfall",
          "Schmuck",
          "Schnalle",
          "Schreibgerät",
          "Siegel",
          "Spiegel",
          "Spielstein",
          "Spinnwirtel",
          "Stabbarren",
          "Strigilis",
          "Türschloss",
          "Unsicher bzw. unbestimmbar",
          "Waffe",
          "Wasserleitung",
          "Weinheber",
          "Werkzeug",
          "Zierbeschlag"
        ]
      },
      "provenance": {
        "inputType": "dropdown",
        "valuelist": [
          "Anatolien",
          "Antiochia (Antakya)",
          "Athen",
          "Attisch",
          "Britannien",
          "Chios",
          "Deutschland",
          "Ephesos",
          "Etruskisch",
          "Gallien",
          "Ionien",
          "Irland",
          "Italien",
          "Kampanisch",
          "Karthagisch",
          "Kleinasien",
          "Knidos",
          "Korinth",
          "Kos",
          "Lesbos",
          "Levante",
          "Lokal",
          "Lokal/Regional",
          "Milet",
          "Mäandertal",
          "Nordafrika",
          "Nordafrikanisch",
          "Palästina",
          "Pannonien",
          "Peloponnes",
          "Regional",
          "Rhodos",
          "Samos",
          "Sizilien",
          "Skandinavien",
          "Slawisch",
          "Spanien",
          "Syrien",
          "Südtunesisch",
          "Südägäis",
          "Ägypten"
        ]
      },
      "vesselForm": {
        "inputType": "dropdown",
        "valuelist": [
          "Aschenurne",
          "Becher",
          "Deckel",
          "Deckelgefäß",
          "Flasche",
          "Krug",
          "Napf",
          "Schale",
          "Schüssel",
          "Tasse",
          "Teller",
          "Topf",
          "Unbestimmt",
          "Vorratsgefäß"
        ]
      },
      "vesselFormSpecific": {
        "inputType": "dropdown",
        "valuelist": [
          "Alabastron",
          "Amphoriskos",
          "Aryballos",
          "Balsamarium",
          "Dattelflasche",
          "Faltenbecher",
          "Glockenbecher",
          "Hydria",
          "Kopfflasche",
          "Kotyle",
          "Kragenschale",
          "Krater",
          "Kylix",
          "Lekythos",
          "Luterion",
          "Oinochoe",
          "Pelike",
          "Rippenschale",
          "Schliffrillenschale",
          "Skyphos",
          "Spitzamphora",
          "Sprenkler",
          "Stamnos",
          "Vierkantflasche",
          "hexagonale Flasche",
          "zylindrische Flasche"
        ]
      }
    }
  },
  "BuildingPart": {
    "color": "#707070",
    "fields": {}
  },
  "Area": {
    "fields": {
      "description": {
        "inputType": "text"
      },
      "area": {
        "inputType": "unsignedFloat"
      },
      "dimensionLength": {
        "inputType": "dimension",
        "positionValues": [
          "Maximale Ausdehnung",
          "Minimale Ausdehnung"]
      },
      "dimensionVerticalExtent": {
        "inputType": "dimension",
        "positionValues": [
          "Oberkante",
          "Unterkante"]
      },
      "dimensionWidth": {
        "inputType": "dimension",
        "positionValues": [
          "Maximale Ausdehnung",
          "Minimale Ausdehnung"]
      }
    }
  },
  "SurveyUnit": {
    "color": "#6baed6",
    "parent": "Area",
    "fields": {}
  },
<<<<<<< HEAD
  "Model3D": {
    "fields": {
      "hasCreator": {},
      "georeferenced": {
        "inputType": "boolean"
      },
      "originalFilename": {},
      "thumbnailWidth": {
        "inputType": "unsignedInt"
      },
      "thumbnailHeight": {
        "inputType": "unsignedInt"
=======
  "Excavation": {
    "parent": "Area",
    "fields": {
      "isIllegal": {
        "inputType": "boolean"
>>>>>>> 37294d54
      }
    }
  }
}<|MERGE_RESOLUTION|>--- conflicted
+++ resolved
@@ -4081,7 +4081,14 @@
     "parent": "Area",
     "fields": {}
   },
-<<<<<<< HEAD
+  "Excavation": {
+    "parent": "Area",
+    "fields": {
+      "isIllegal": {
+        "inputType": "boolean"
+      }
+    }
+  },
   "Model3D": {
     "fields": {
       "hasCreator": {},
@@ -4094,13 +4101,6 @@
       },
       "thumbnailHeight": {
         "inputType": "unsignedInt"
-=======
-  "Excavation": {
-    "parent": "Area",
-    "fields": {
-      "isIllegal": {
-        "inputType": "boolean"
->>>>>>> 37294d54
       }
     }
   }
